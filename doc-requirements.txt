#
# This file is autogenerated by pip-compile with python 3.7
# To update, run:
#
#    make doc-requirements.txt
#
-e file:.#egg=flytekit
    # via -r doc-requirements.in
alabaster==0.7.12
    # via sphinx
altair==4.2.0
    # via great-expectations
ansiwrap==0.8.4
    # via papermill
appnope==0.1.3
    # via
    #   ipykernel
    #   ipython
argon2-cffi==21.3.0
    # via notebook
argon2-cffi-bindings==21.2.0
    # via argon2-cffi
arrow==1.2.2
    # via jinja2-time
astroid==2.11.6
    # via sphinx-autoapi
attrs==21.4.0
    # via
    #   jsonschema
    #   visions
babel==2.10.3
    # via sphinx
backcall==0.2.0
    # via ipython
backports-zoneinfo==0.2.1
    # via
    #   pytz-deprecation-shim
    #   tzlocal
beautifulsoup4==4.11.1
    # via
    #   furo
    #   nbconvert
    #   sphinx-code-include
    #   sphinx-material
binaryornot==0.4.4
    # via cookiecutter
bleach==5.0.1
    # via nbconvert
<<<<<<< HEAD
botocore==1.27.8
=======
botocore==1.27.21
>>>>>>> a968a5aa
    # via -r doc-requirements.in
cachetools==5.2.0
    # via google-auth
certifi==2022.6.15
    # via
    #   kubernetes
    #   requests
cffi==1.15.1
    # via
    #   argon2-cffi-bindings
    #   cryptography
chardet==5.0.0
    # via binaryornot
charset-normalizer==2.1.0
    # via requests
click==8.1.3
    # via
    #   cookiecutter
    #   flytekit
    #   great-expectations
    #   papermill
cloudpickle==2.1.0
    # via flytekit
colorama==0.4.5
    # via great-expectations
cookiecutter==2.1.1
    # via flytekit
croniter==1.3.5
    # via flytekit
cryptography==37.0.2
    # via
    #   -r doc-requirements.in
    #   great-expectations
    #   pyopenssl
css-html-js-minify==2.5.5
    # via sphinx-material
cycler==0.11.0
    # via matplotlib
dataclasses-json==0.5.7
    # via
    #   dolt-integrations
    #   flytekit
debugpy==1.6.0
    # via ipykernel
decorator==5.1.1
    # via
    #   ipython
    #   retry
defusedxml==0.7.1
    # via nbconvert
deprecated==1.2.13
    # via flytekit
diskcache==5.4.0
    # via flytekit
docker==5.0.3
    # via flytekit
docker-image-py==0.1.12
    # via flytekit
docstring-parser==0.14.1
    # via flytekit
docutils==0.17.1
    # via
    #   sphinx
    #   sphinx-panels
dolt-integrations==0.1.5
    # via -r doc-requirements.in
doltcli==0.1.17
    # via dolt-integrations
entrypoints==0.4
    # via
    #   altair
    #   jupyter-client
    #   nbconvert
    #   papermill
fastjsonschema==2.15.3
    # via nbformat
flyteidl==1.1.7
    # via flytekit
fonttools==4.33.3
    # via matplotlib
fsspec==2022.5.0
    # via
    #   -r doc-requirements.in
    #   modin
furo @ git+https://github.com/flyteorg/furo@main
    # via -r doc-requirements.in
google-api-core[grpc]==2.8.2
    # via
    #   google-cloud-bigquery
    #   google-cloud-bigquery-storage
    #   google-cloud-core
google-auth==2.9.0
    # via
    #   google-api-core
    #   google-cloud-core
    #   kubernetes
google-cloud==0.34.0
    # via -r doc-requirements.in
google-cloud-bigquery==3.2.0
    # via -r doc-requirements.in
google-cloud-bigquery-storage==2.13.2
    # via google-cloud-bigquery
google-cloud-core==2.3.1
    # via google-cloud-bigquery
google-crc32c==1.3.0
    # via google-resumable-media
google-resumable-media==2.3.3
    # via google-cloud-bigquery
googleapis-common-protos==1.56.3
    # via
    #   flyteidl
    #   google-api-core
    #   grpcio-status
great-expectations==0.15.12
    # via -r doc-requirements.in
greenlet==1.1.2
    # via sqlalchemy
grpcio==1.47.0
    # via
    #   -r doc-requirements.in
    #   flytekit
    #   google-api-core
    #   google-cloud-bigquery
    #   grpcio-status
grpcio-status==1.47.0
    # via
    #   flytekit
    #   google-api-core
htmlmin==0.1.12
    # via pandas-profiling
idna==3.3
    # via requests
imagehash==4.2.1
    # via visions
imagesize==1.4.1
    # via sphinx
importlib-metadata==4.12.0
    # via
    #   click
    #   flytekit
    #   great-expectations
    #   jsonschema
    #   keyring
    #   markdown
    #   sphinx
    #   sqlalchemy
importlib-resources==5.8.0
    # via jsonschema
ipykernel==6.15.0
    # via
    #   ipywidgets
    #   jupyter
    #   jupyter-console
    #   notebook
    #   qtconsole
ipython==7.34.0
    # via
    #   great-expectations
    #   ipykernel
    #   ipywidgets
    #   jupyter-console
ipython-genutils==0.2.0
    # via
    #   ipywidgets
    #   notebook
    #   qtconsole
ipywidgets==7.7.1
    # via jupyter
jedi==0.18.1
    # via ipython
<<<<<<< HEAD
jinja2==3.0.3
=======
jinja2==3.1.2
>>>>>>> a968a5aa
    # via
    #   altair
    #   cookiecutter
    #   great-expectations
    #   jinja2-time
    #   nbconvert
    #   notebook
    #   pandas-profiling
    #   sphinx
    #   sphinx-autoapi
jinja2-time==0.2.0
    # via cookiecutter
jmespath==1.0.1
    # via botocore
joblib==1.1.0
    # via
    #   pandas-profiling
    #   phik
jsonpatch==1.32
    # via great-expectations
jsonpointer==2.3
    # via jsonpatch
jsonschema==4.6.1
    # via
    #   altair
    #   great-expectations
    #   nbformat
jupyter==1.0.0
    # via -r doc-requirements.in
jupyter-client==7.3.4
    # via
    #   ipykernel
    #   jupyter-console
    #   nbclient
    #   notebook
    #   qtconsole
jupyter-console==6.4.4
    # via jupyter
jupyter-core==4.10.0
    # via
    #   jupyter-client
    #   nbconvert
    #   nbformat
    #   notebook
    #   qtconsole
jupyterlab-pygments==0.2.2
    # via nbconvert
jupyterlab-widgets==1.1.1
    # via ipywidgets
keyring==23.6.0
    # via flytekit
kiwisolver==1.4.3
    # via matplotlib
kubernetes==24.2.0
    # via -r doc-requirements.in
lazy-object-proxy==1.7.1
    # via astroid
lxml==4.9.0
    # via sphinx-material
markdown==3.3.7
    # via -r doc-requirements.in
markupsafe==2.1.1
    # via
    #   jinja2
    #   nbconvert
    #   pandas-profiling
marshmallow==3.17.0
    # via
    #   dataclasses-json
    #   marshmallow-enum
    #   marshmallow-jsonschema
marshmallow-enum==1.5.1
    # via dataclasses-json
marshmallow-jsonschema==0.13.0
    # via flytekit
matplotlib==3.5.2
    # via
    #   missingno
    #   pandas-profiling
    #   phik
    #   seaborn
matplotlib-inline==0.1.3
    # via
    #   ipykernel
    #   ipython
missingno==0.5.1
    # via pandas-profiling
mistune==0.8.4
    # via
    #   great-expectations
    #   nbconvert
modin==0.12.1
    # via -r doc-requirements.in
multimethod==1.8
    # via
    #   pandas-profiling
    #   visions
mypy-extensions==0.4.3
    # via typing-inspect
natsort==8.1.0
    # via flytekit
nbclient==0.6.6
    # via
    #   nbconvert
    #   papermill
nbconvert==6.5.0
    # via
    #   jupyter
    #   notebook
nbformat==5.4.0
    # via
    #   great-expectations
    #   nbclient
    #   nbconvert
    #   notebook
    #   papermill
nest-asyncio==1.5.5
    # via
    #   ipykernel
    #   jupyter-client
    #   nbclient
    #   notebook
networkx==2.6.3
    # via visions
notebook==6.4.12
    # via
    #   great-expectations
    #   jupyter
    #   widgetsnbextension
numpy==1.21.6
    # via
    #   altair
    #   flytekit
    #   great-expectations
    #   imagehash
    #   matplotlib
    #   missingno
    #   modin
    #   pandas
    #   pandas-profiling
    #   pandera
    #   phik
    #   pyarrow
    #   pywavelets
    #   scipy
    #   seaborn
    #   visions
oauthlib==3.2.0
    # via requests-oauthlib
packaging==21.3
    # via
    #   google-cloud-bigquery
    #   great-expectations
    #   ipykernel
    #   marshmallow
    #   matplotlib
    #   modin
    #   nbconvert
    #   pandera
    #   qtpy
    #   sphinx
pandas==1.3.5
    # via
    #   altair
    #   dolt-integrations
    #   flytekit
    #   great-expectations
    #   modin
    #   pandas-profiling
    #   pandera
    #   phik
    #   seaborn
    #   visions
pandas-profiling==3.2.0
    # via -r doc-requirements.in
pandera==0.9.0
    # via -r doc-requirements.in
pandocfilters==1.5.0
    # via nbconvert
papermill==2.3.4
    # via -r doc-requirements.in
parso==0.8.3
    # via jedi
pexpect==4.8.0
    # via ipython
phik==0.12.2
    # via pandas-profiling
pickleshare==0.7.5
    # via ipython
pillow==9.1.1
    # via
    #   imagehash
    #   matplotlib
    #   visions
plotly==5.9.0
    # via -r doc-requirements.in
prometheus-client==0.14.1
    # via notebook
prompt-toolkit==3.0.30
    # via
    #   ipython
    #   jupyter-console
proto-plus==1.20.6
    # via
    #   google-cloud-bigquery
    #   google-cloud-bigquery-storage
protobuf==3.20.1
    # via
    #   flyteidl
    #   flytekit
    #   google-api-core
    #   google-cloud-bigquery
    #   google-cloud-bigquery-storage
    #   googleapis-common-protos
    #   grpcio-status
    #   proto-plus
    #   protoc-gen-swagger
protoc-gen-swagger==0.1.0
    # via flyteidl
psutil==5.9.1
    # via ipykernel
ptyprocess==0.7.0
    # via
    #   pexpect
    #   terminado
py==1.11.0
    # via retry
py4j==0.10.9.5
    # via pyspark
pyarrow==6.0.1
    # via
    #   flytekit
    #   google-cloud-bigquery
    #   pandera
pyasn1==0.4.8
    # via
    #   pyasn1-modules
    #   rsa
pyasn1-modules==0.2.8
    # via google-auth
pycparser==2.21
    # via cffi
pydantic==1.9.1
    # via
    #   pandas-profiling
    #   pandera
pygments==2.12.0
    # via
    #   furo
    #   ipython
    #   jupyter-console
    #   nbconvert
    #   qtconsole
    #   sphinx
    #   sphinx-prompt
pyopenssl==22.0.0
    # via flytekit
pyparsing==2.4.7
    # via
    #   great-expectations
    #   matplotlib
    #   packaging
pyrsistent==0.18.1
    # via jsonschema
pyspark==3.3.0
    # via -r doc-requirements.in
python-dateutil==2.8.2
    # via
    #   arrow
    #   botocore
    #   croniter
    #   flytekit
    #   google-cloud-bigquery
    #   great-expectations
    #   jupyter-client
    #   kubernetes
    #   matplotlib
    #   pandas
python-json-logger==2.0.2
    # via flytekit
python-slugify[unidecode]==6.1.2
    # via
    #   cookiecutter
    #   sphinx-material
pytimeparse==1.1.8
    # via flytekit
pytz==2022.1
    # via
    #   babel
    #   flytekit
    #   great-expectations
    #   pandas
pytz-deprecation-shim==0.1.0.post0
    # via tzlocal
pywavelets==1.3.0
    # via imagehash
pyyaml==6.0
    # via
    #   cookiecutter
    #   flytekit
    #   kubernetes
    #   pandas-profiling
    #   papermill
    #   sphinx-autoapi
pyzmq==23.2.0
    # via
    #   ipykernel
    #   jupyter-client
    #   notebook
    #   qtconsole
qtconsole==5.3.1
    # via jupyter
qtpy==2.1.0
    # via qtconsole
regex==2022.6.2
    # via docker-image-py
requests==2.28.1
    # via
    #   cookiecutter
    #   docker
    #   flytekit
    #   google-api-core
    #   google-cloud-bigquery
    #   great-expectations
    #   kubernetes
    #   pandas-profiling
    #   papermill
    #   requests-oauthlib
    #   responses
    #   sphinx
requests-oauthlib==1.3.1
    # via kubernetes
responses==0.21.0
    # via flytekit
retry==0.9.2
    # via flytekit
rsa==4.8
    # via google-auth
ruamel-yaml==0.17.17
    # via great-expectations
ruamel-yaml-clib==0.2.6
    # via ruamel-yaml
scipy==1.7.3
    # via
    #   great-expectations
    #   imagehash
    #   missingno
    #   pandas-profiling
    #   phik
    #   seaborn
seaborn==0.11.2
    # via
    #   missingno
    #   pandas-profiling
send2trash==1.8.0
    # via notebook
singledispatchmethod==1.0
    # via flytekit
six==1.16.0
    # via
    #   bleach
    #   google-auth
    #   grpcio
    #   imagehash
    #   kubernetes
    #   python-dateutil
    #   sphinx-code-include
snowballstemmer==2.2.0
    # via sphinx
sortedcontainers==2.4.0
    # via flytekit
soupsieve==2.3.2.post1
    # via beautifulsoup4
sphinx==4.5.0
    # via
    #   -r doc-requirements.in
    #   furo
    #   sphinx-autoapi
    #   sphinx-basic-ng
    #   sphinx-code-include
    #   sphinx-copybutton
    #   sphinx-fontawesome
    #   sphinx-gallery
    #   sphinx-material
    #   sphinx-panels
    #   sphinx-prompt
    #   sphinxcontrib-yt
sphinx-autoapi==1.8.4
    # via -r doc-requirements.in
sphinx-basic-ng==0.0.1a12
    # via furo
sphinx-code-include==1.1.1
    # via -r doc-requirements.in
sphinx-copybutton==0.5.0
    # via -r doc-requirements.in
sphinx-fontawesome==0.0.6
    # via -r doc-requirements.in
sphinx-gallery==0.10.1
    # via -r doc-requirements.in
sphinx-material==0.0.35
    # via -r doc-requirements.in
sphinx-panels==0.6.0
    # via -r doc-requirements.in
sphinx-prompt==1.5.0
    # via -r doc-requirements.in
sphinxcontrib-applehelp==1.0.2
    # via sphinx
sphinxcontrib-devhelp==1.0.2
    # via sphinx
sphinxcontrib-htmlhelp==2.0.0
    # via sphinx
sphinxcontrib-jsmath==1.0.1
    # via sphinx
sphinxcontrib-qthelp==1.0.3
    # via sphinx
sphinxcontrib-serializinghtml==1.1.5
    # via sphinx
sphinxcontrib-yt==0.2.2
    # via -r doc-requirements.in
sqlalchemy==1.4.39
    # via -r doc-requirements.in
statsd==3.3.0
    # via flytekit
tangled-up-in-unicode==0.2.0
    # via
    #   pandas-profiling
    #   visions
tenacity==8.0.1
    # via
    #   papermill
    #   plotly
termcolor==1.1.0
    # via great-expectations
terminado==0.15.0
    # via notebook
text-unidecode==1.3
    # via python-slugify
textwrap3==0.9.2
    # via ansiwrap
tinycss2==1.1.1
    # via nbconvert
toolz==0.11.2
    # via altair
torch==1.11.0
    # via -r doc-requirements.in
tornado==6.1
    # via
    #   ipykernel
    #   jupyter-client
    #   notebook
    #   terminado
tqdm==4.64.0
    # via
    #   great-expectations
    #   pandas-profiling
    #   papermill
traitlets==5.3.0
    # via
    #   ipykernel
    #   ipython
    #   ipywidgets
    #   jupyter-client
    #   jupyter-core
    #   matplotlib-inline
    #   nbclient
    #   nbconvert
    #   nbformat
    #   notebook
    #   qtconsole
typed-ast==1.5.4
    # via astroid
typing-extensions==4.3.0
    # via
    #   argon2-cffi
    #   arrow
    #   astroid
    #   flytekit
    #   great-expectations
    #   importlib-metadata
    #   jsonschema
    #   kiwisolver
    #   pandera
    #   pydantic
    #   responses
    #   torch
    #   typing-inspect
typing-inspect==0.7.1
    # via
    #   dataclasses-json
    #   pandera
tzdata==2022.1
    # via pytz-deprecation-shim
tzlocal==4.2
    # via great-expectations
unidecode==1.3.4
    # via
    #   python-slugify
    #   sphinx-autoapi
urllib3==1.26.9
    # via
    #   botocore
    #   flytekit
    #   great-expectations
    #   kubernetes
    #   requests
    #   responses
visions[type_image_path]==0.7.4
    # via pandas-profiling
wcwidth==0.2.5
    # via prompt-toolkit
webencodings==0.5.1
    # via
    #   bleach
    #   tinycss2
websocket-client==1.3.3
    # via
    #   docker
    #   kubernetes
wheel==0.37.1
    # via flytekit
widgetsnbextension==3.6.1
    # via ipywidgets
wrapt==1.14.1
    # via
    #   astroid
    #   deprecated
    #   flytekit
    #   pandera
zipp==3.8.0
    # via
    #   importlib-metadata
    #   importlib-resources

# The following packages are considered to be unsafe in a requirements file:
# setuptools<|MERGE_RESOLUTION|>--- conflicted
+++ resolved
@@ -46,11 +46,7 @@
     # via cookiecutter
 bleach==5.0.1
     # via nbconvert
-<<<<<<< HEAD
-botocore==1.27.8
-=======
 botocore==1.27.21
->>>>>>> a968a5aa
     # via -r doc-requirements.in
 cachetools==5.2.0
     # via google-auth
@@ -221,11 +217,7 @@
     # via jupyter
 jedi==0.18.1
     # via ipython
-<<<<<<< HEAD
-jinja2==3.0.3
-=======
 jinja2==3.1.2
->>>>>>> a968a5aa
     # via
     #   altair
     #   cookiecutter
