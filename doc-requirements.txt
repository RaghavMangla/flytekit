--- conflicted
+++ resolved
@@ -104,13 +104,9 @@
     #   jupyter-client
     #   nbconvert
     #   papermill
-<<<<<<< HEAD
-flyteidl==0.21.17
-=======
 executing==0.8.2
     # via stack-data
 flyteidl==0.21.22
->>>>>>> ad3d64fa
     # via flytekit
 furo @ git+https://github.com/flyteorg/furo@main
     # via -r doc-requirements.in
