--- conflicted
+++ resolved
@@ -97,16 +97,9 @@
     ],
     extras_require=extras_require,
     scripts=[
-<<<<<<< HEAD
-        "scripts/flytekit_build_image.sh",
-        "scripts/flytekit_venv",
-        "scripts/flytekit_sagemaker_runner.py",
-        "scripts/flytekit_mpi_runner.py",
-=======
         "flytekit_scripts/flytekit_build_image.sh",
         "flytekit_scripts/flytekit_venv",
         "flytekit_scripts/flytekit_sagemaker_runner.py",
->>>>>>> ae428aaf
         "flytekit/bin/entrypoint.py",
     ],
     license="apache2",
