--- conflicted
+++ resolved
@@ -56,11 +56,7 @@
         ]
     },
     install_requires=[
-<<<<<<< HEAD
-        "flyteidl>=0.19.0,<1.0.0",
-=======
         "flyteidl>=0.19.2,<1.0.0",
->>>>>>> 62391eaf
         "wheel>=0.30.0,<1.0.0",
         "pandas>=1.0.0,<2.0.0",
         "pyarrow>=2.0.0,<4.0.0",
