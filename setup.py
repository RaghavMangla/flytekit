from setuptools import setup

<<<<<<< HEAD
extras_require = {}

__version__ = "0.0.0+develop"

setup(
    name="flytekit",
    version=__version__,
    maintainer="Flyte Contributors",
    maintainer_email="admin@flyte.org",
    packages=find_packages(
        include=["flytekit", "flytekit_scripts"],
        exclude=["boilerplate", "docs", "plugins", "tests*"],
    ),
    include_package_data=True,
    url="https://github.com/flyteorg/flytekit",
    description="Flyte SDK for Python",
    long_description=open("README.md", encoding="utf-8").read(),
    long_description_content_type="text/markdown",
    entry_points={
        "console_scripts": [
            "pyflyte-execute=flytekit.bin.entrypoint:execute_task_cmd",
            "pyflyte-fast-execute=flytekit.bin.entrypoint:fast_execute_task_cmd",
            "pyflyte-map-execute=flytekit.bin.entrypoint:map_execute_task_cmd",
            "pyflyte=flytekit.clis.sdk_in_container.pyflyte:main",
            "flyte-cli=flytekit.clis.flyte_cli.main:_flyte_cli",
        ]
    },
    install_requires=[
        # Please maintain an alphabetical order in the following list
        "adlfs",
        "click>=6.6,<9.0",
        "cloudpickle>=2.0.0",
        "cookiecutter>=1.7.3",
        "croniter>=0.3.20,<4.0.0",
        "dataclasses-json>=0.5.2,<0.5.12",  # TODO: remove upper-bound after fixing change in contract
        "diskcache>=5.2.1",
        "docker>=4.0.0,<7.0.0",
        "docstring-parser>=0.9.0",
        "flyteidl>=1.10.0",
        "fsspec>=2023.3.0,<=2023.9.2",
        "gcsfs",
        "googleapis-common-protos>=1.57",
        "grpcio",
        "grpcio-status",
        "importlib-metadata",
        "joblib",
        "jsonpickle",
        "keyring>=18.0.1",
        "kubernetes>=12.0.1",
        "marshmallow-enum",
        # TODO: remove upper-bound after fixing change in contract
        "marshmallow-jsonschema>=0.12.0",
        "mashumaro>=3.9.1",
        "numpy",
        "pandas>=1.0.0,<2.0.0",
        # TODO: Remove upper-bound after protobuf community fixes it. https://github.com/flyteorg/flyte/issues/4359
        "protobuf<4.25.0",
        "pyarrow>=4.0.0",
        "python-json-logger>=2.0.0",
        "pytimeparse>=1.1.8,<2.0.0",
        "pyyaml!=6.0.0,!=5.4.0,!=5.4.1",  # pyyaml is broken with cython 3: https://github.com/yaml/pyyaml/issues/601
        "requests>=2.18.4,<3.0.0",
        "rich",
        "rich_click",
        "s3fs>=0.6.0",
        "statsd>=3.0.0,<4.0.0",
        "typing_extensions",
        "urllib3>=1.22,<2.0.0",
    ],
    extras_require=extras_require,
    scripts=[
        "flytekit_scripts/flytekit_build_image.sh",
        "flytekit_scripts/flytekit_venv",
        "flytekit/bin/entrypoint.py",
    ],
    license="apache2",
    python_requires=">=3.8,<3.13",
    classifiers=[
        "Intended Audience :: Science/Research",
        "Intended Audience :: Developers",
        "License :: OSI Approved :: Apache Software License",
        "Programming Language :: Python :: 3.8",
        "Programming Language :: Python :: 3.9",
        "Programming Language :: Python :: 3.10",
        "Programming Language :: Python :: 3.11",
        "Programming Language :: Python :: 3.12",
        "Topic :: Scientific/Engineering",
        "Topic :: Scientific/Engineering :: Artificial Intelligence",
        "Topic :: Software Development",
        "Topic :: Software Development :: Libraries",
        "Topic :: Software Development :: Libraries :: Python Modules",
    ],
)
=======
setup()
>>>>>>> 74f2f534
<|MERGE_RESOLUTION|>--- conflicted
+++ resolved
@@ -1,99 +1,3 @@
 from setuptools import setup
 
-<<<<<<< HEAD
-extras_require = {}
-
-__version__ = "0.0.0+develop"
-
-setup(
-    name="flytekit",
-    version=__version__,
-    maintainer="Flyte Contributors",
-    maintainer_email="admin@flyte.org",
-    packages=find_packages(
-        include=["flytekit", "flytekit_scripts"],
-        exclude=["boilerplate", "docs", "plugins", "tests*"],
-    ),
-    include_package_data=True,
-    url="https://github.com/flyteorg/flytekit",
-    description="Flyte SDK for Python",
-    long_description=open("README.md", encoding="utf-8").read(),
-    long_description_content_type="text/markdown",
-    entry_points={
-        "console_scripts": [
-            "pyflyte-execute=flytekit.bin.entrypoint:execute_task_cmd",
-            "pyflyte-fast-execute=flytekit.bin.entrypoint:fast_execute_task_cmd",
-            "pyflyte-map-execute=flytekit.bin.entrypoint:map_execute_task_cmd",
-            "pyflyte=flytekit.clis.sdk_in_container.pyflyte:main",
-            "flyte-cli=flytekit.clis.flyte_cli.main:_flyte_cli",
-        ]
-    },
-    install_requires=[
-        # Please maintain an alphabetical order in the following list
-        "adlfs",
-        "click>=6.6,<9.0",
-        "cloudpickle>=2.0.0",
-        "cookiecutter>=1.7.3",
-        "croniter>=0.3.20,<4.0.0",
-        "dataclasses-json>=0.5.2,<0.5.12",  # TODO: remove upper-bound after fixing change in contract
-        "diskcache>=5.2.1",
-        "docker>=4.0.0,<7.0.0",
-        "docstring-parser>=0.9.0",
-        "flyteidl>=1.10.0",
-        "fsspec>=2023.3.0,<=2023.9.2",
-        "gcsfs",
-        "googleapis-common-protos>=1.57",
-        "grpcio",
-        "grpcio-status",
-        "importlib-metadata",
-        "joblib",
-        "jsonpickle",
-        "keyring>=18.0.1",
-        "kubernetes>=12.0.1",
-        "marshmallow-enum",
-        # TODO: remove upper-bound after fixing change in contract
-        "marshmallow-jsonschema>=0.12.0",
-        "mashumaro>=3.9.1",
-        "numpy",
-        "pandas>=1.0.0,<2.0.0",
-        # TODO: Remove upper-bound after protobuf community fixes it. https://github.com/flyteorg/flyte/issues/4359
-        "protobuf<4.25.0",
-        "pyarrow>=4.0.0",
-        "python-json-logger>=2.0.0",
-        "pytimeparse>=1.1.8,<2.0.0",
-        "pyyaml!=6.0.0,!=5.4.0,!=5.4.1",  # pyyaml is broken with cython 3: https://github.com/yaml/pyyaml/issues/601
-        "requests>=2.18.4,<3.0.0",
-        "rich",
-        "rich_click",
-        "s3fs>=0.6.0",
-        "statsd>=3.0.0,<4.0.0",
-        "typing_extensions",
-        "urllib3>=1.22,<2.0.0",
-    ],
-    extras_require=extras_require,
-    scripts=[
-        "flytekit_scripts/flytekit_build_image.sh",
-        "flytekit_scripts/flytekit_venv",
-        "flytekit/bin/entrypoint.py",
-    ],
-    license="apache2",
-    python_requires=">=3.8,<3.13",
-    classifiers=[
-        "Intended Audience :: Science/Research",
-        "Intended Audience :: Developers",
-        "License :: OSI Approved :: Apache Software License",
-        "Programming Language :: Python :: 3.8",
-        "Programming Language :: Python :: 3.9",
-        "Programming Language :: Python :: 3.10",
-        "Programming Language :: Python :: 3.11",
-        "Programming Language :: Python :: 3.12",
-        "Topic :: Scientific/Engineering",
-        "Topic :: Scientific/Engineering :: Artificial Intelligence",
-        "Topic :: Software Development",
-        "Topic :: Software Development :: Libraries",
-        "Topic :: Software Development :: Libraries :: Python Modules",
-    ],
-)
-=======
-setup()
->>>>>>> 74f2f534
+setup()