import sys

from setuptools import find_packages, setup  # noqa

MIN_PYTHON_VERSION = (3, 7)
CURRENT_PYTHON = sys.version_info[:2]
if CURRENT_PYTHON < MIN_PYTHON_VERSION:
    print(
        f"Flytekit API is only supported for Python version is {MIN_PYTHON_VERSION}+. Detected you are on"
        f" version {CURRENT_PYTHON}, installation will not proceed!"
    )
    sys.exit(-1)

extras_require = {}

__version__ = "0.0.0+develop"

setup(
    name="flytekit",
    version=__version__,
    maintainer="Flyte Contributors",
    maintainer_email="admin@flyte.org",
    packages=find_packages(exclude=["tests*"]),
    url="https://github.com/flyteorg/flytekit",
    description="Flyte SDK for Python",
    long_description=open("README.md", encoding="utf-8").read(),
    long_description_content_type="text/markdown",
    entry_points={
        "console_scripts": [
            "pyflyte-execute=flytekit.bin.entrypoint:execute_task_cmd",
            "pyflyte-fast-execute=flytekit.bin.entrypoint:fast_execute_task_cmd",
            "pyflyte-map-execute=flytekit.bin.entrypoint:map_execute_task_cmd",
            "pyflyte=flytekit.clis.sdk_in_container.pyflyte:main",
            "flyte-cli=flytekit.clis.flyte_cli.main:_flyte_cli",
        ]
    },
    install_requires=[
<<<<<<< HEAD
        # TODO: put the flyteidl constraint back
        # "flyteidl>=0.21.4",
=======
        "flyteidl>=0.22.0",
>>>>>>> 9e2fcbc3
        "wheel>=0.30.0,<1.0.0",
        "pandas>=1.0.0,<2.0.0",
        "pyarrow>=4.0.0,<7.0.0",
        "click>=6.6,<9.0",
        "croniter>=0.3.20,<4.0.0",
        "deprecated>=1.0,<2.0",
        "python-dateutil>=2.1",
        "grpcio>=1.3.0,<2.0",
        "protobuf>=3.6.1,<4",
        "python-json-logger>=2.0.0",
        "pytimeparse>=1.1.8,<2.0.0",
        "pytz",
        "keyring>=18.0.1",
        "requests>=2.18.4,<3.0.0",
        "responses>=0.10.7",
        "sortedcontainers>=1.5.9<3.0.0",
        "statsd>=3.0.0,<4.0.0",
        "urllib3>=1.22,<2.0.0",
        "wrapt>=1.0.0,<2.0.0",
        "retry==0.9.2",
        "dataclasses-json>=0.5.2",
        "marshmallow-jsonschema>=0.12.0",
        "natsort>=7.0.1",
        "docker-image-py>=0.1.10",
        "singledispatchmethod; python_version < '3.8.0'",
        "typing_extensions",
        "docstring-parser>=0.9.0",
        "diskcache>=5.2.1",
        "checksumdir>=1.2.0",
        "cloudpickle>=2.0.0",
        "cookiecutter>=1.7.3",
        "numpy<=1.22.1; python_version < '3.8.0'",
    ],
    extras_require=extras_require,
    scripts=[
        "flytekit_scripts/flytekit_build_image.sh",
        "flytekit_scripts/flytekit_venv",
        "flytekit/bin/entrypoint.py",
    ],
    license="apache2",
    python_requires=">=3.7",
    classifiers=[
        "Intended Audience :: Science/Research",
        "Intended Audience :: Developers",
        "License :: OSI Approved :: Apache Software License",
        "Programming Language :: Python :: 3.7",
        "Programming Language :: Python :: 3.8",
        "Programming Language :: Python :: 3.9",
        "Programming Language :: Python :: 3.10",
        "Topic :: Scientific/Engineering",
        "Topic :: Scientific/Engineering :: Artificial Intelligence",
        "Topic :: Software Development",
        "Topic :: Software Development :: Libraries",
        "Topic :: Software Development :: Libraries :: Python Modules",
    ],
)<|MERGE_RESOLUTION|>--- conflicted
+++ resolved
@@ -35,12 +35,8 @@
         ]
     },
     install_requires=[
-<<<<<<< HEAD
         # TODO: put the flyteidl constraint back
         # "flyteidl>=0.21.4",
-=======
-        "flyteidl>=0.22.0",
->>>>>>> 9e2fcbc3
         "wheel>=0.30.0,<1.0.0",
         "pandas>=1.0.0,<2.0.0",
         "pyarrow>=4.0.0,<7.0.0",
