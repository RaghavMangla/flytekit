--- conflicted
+++ resolved
@@ -81,11 +81,7 @@
         "flytekit/bin/entrypoint.py",
     ],
     license="apache2",
-<<<<<<< HEAD
-    python_requires=">=3.7,<3.11",
-=======
     python_requires=">=3.8,<3.11",
->>>>>>> 6b56fb54
     classifiers=[
         "Intended Audience :: Science/Research",
         "Intended Audience :: Developers",
