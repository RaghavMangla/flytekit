--- conflicted
+++ resolved
@@ -74,11 +74,7 @@
 
     with pytest.raises(
         TypeError,
-<<<<<<< HEAD
-        match="Failed to convert outputs of task 'test_plugin.transform2_noop' at position 0.\nFailed to convert type <class 'pandas.core.frame.DataFrame'> to type pandera.typing.pandas.DataFrame",
-=======
         match=f"Failed to convert type <class 'pandas.core.frame.DataFrame'> to type pandera.typing.pandas.DataFrame",
->>>>>>> a5c44cd1
     ):
         wf_invalid_output(df=valid_df)
 
