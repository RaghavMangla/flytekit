import datetime
import json
from dataclasses import asdict, dataclass
from typing import Dict, Optional

import grpc
<<<<<<< HEAD
import msgpack
from flyteidl.admin.agent_pb2 import SUCCEEDED, CreateTaskResponse, DeleteTaskResponse, GetTaskResponse, Resource
=======
from flyteidl.admin.agent_pb2 import (
    PERMANENT_FAILURE,
    SUCCEEDED,
    CreateTaskResponse,
    DeleteTaskResponse,
    GetTaskResponse,
    Resource,
)
>>>>>>> 30060324
from google.cloud import bigquery

from flytekit import FlyteContextManager, StructuredDataset, logger
from flytekit.core.type_engine import TypeEngine
from flytekit.extend.backend.base_agent import AgentBase, AgentRegistry, convert_to_flyte_state
from flytekit.models import literals
from flytekit.models.literals import LiteralMap
from flytekit.models.task import TaskTemplate
from flytekit.models.types import LiteralType, StructuredDatasetType

pythonTypeToBigQueryType: Dict[type, str] = {
    # https://cloud.google.com/bigquery/docs/reference/standard-sql/data-types#data_type_sizes
    list: "ARRAY",
    bool: "BOOL",
    bytes: "BYTES",
    datetime.datetime: "DATETIME",
    float: "FLOAT64",
    int: "INT64",
    str: "STRING",
}


@dataclass
class Metadata:
    job_id: str
    project: str
    location: str


class BigQueryAgent(AgentBase):
    def __init__(self):
        super().__init__(task_type="bigquery_query_job_task")

    def create(
        self,
        context: grpc.ServicerContext,
        output_prefix: str,
        task_template: TaskTemplate,
        inputs: Optional[LiteralMap] = None,
    ) -> CreateTaskResponse:
        job_config = None
        if inputs:
            ctx = FlyteContextManager.current_context()
            python_interface_inputs = {
                name: TypeEngine.guess_python_type(lt.type) for name, lt in task_template.interface.inputs.items()
            }
            native_inputs = TypeEngine.literal_map_to_kwargs(ctx, inputs, python_interface_inputs)
            logger.info(f"Create BigQuery job config with inputs: {native_inputs}")
            job_config = bigquery.QueryJobConfig(
                query_parameters=[
                    bigquery.ScalarQueryParameter(name, pythonTypeToBigQueryType[python_interface_inputs[name]], val)
                    for name, val in native_inputs.items()
                ]
            )

        custom = task_template.custom
        project = custom["ProjectID"]
        location = custom["Location"]
        client = bigquery.Client(project=project, location=location)
        query_job = client.query(task_template.sql.statement, job_config=job_config)
        metadata = Metadata(job_id=str(query_job.job_id), location=location, project=project)

<<<<<<< HEAD
        return CreateTaskResponse(resource_meta=msgpack.packb(asdict(Metadata(job_id=str(query_job.job_id)))))

    def get(self, context: grpc.ServicerContext, resource_meta: bytes) -> GetTaskResponse:
        client = bigquery.Client()
        metadata = Metadata(**msgpack.unpackb(resource_meta))
        job = client.get_job(metadata.job_id)
=======
        return CreateTaskResponse(resource_meta=json.dumps(asdict(metadata)).encode("utf-8"))

    def get(self, context: grpc.ServicerContext, resource_meta: bytes) -> GetTaskResponse:
        client = bigquery.Client()
        metadata = Metadata(**json.loads(resource_meta.decode("utf-8")))
        job = client.get_job(metadata.job_id, metadata.project, metadata.location)
        if job.errors:
            logger.error(job.errors.__str__())
            context.set_code(grpc.StatusCode.INTERNAL)
            context.set_details(job.errors.__str__())
            return GetTaskResponse(resource=Resource(state=PERMANENT_FAILURE))
>>>>>>> 30060324
        cur_state = convert_to_flyte_state(str(job.state))
        res = None

        if cur_state == SUCCEEDED:
            ctx = FlyteContextManager.current_context()
            if job.destination:
                output_location = (
                    f"bq://{job.destination.project}:{job.destination.dataset_id}.{job.destination.table_id}"
                )
                res = literals.LiteralMap(
                    {
                        "results": TypeEngine.to_literal(
                            ctx,
                            StructuredDataset(uri=output_location),
                            StructuredDataset,
                            LiteralType(structured_dataset_type=StructuredDatasetType(format="")),
                        )
                    }
                ).to_flyte_idl()

        return GetTaskResponse(resource=Resource(state=cur_state, outputs=res))

    def delete(self, context: grpc.ServicerContext, resource_meta: bytes) -> DeleteTaskResponse:
        client = bigquery.Client()
        metadata = Metadata(**json.loads(resource_meta.decode("utf-8")))
        client.cancel_job(metadata.job_id, metadata.project, metadata.location)
        return DeleteTaskResponse()


AgentRegistry.register(BigQueryAgent())<|MERGE_RESOLUTION|>--- conflicted
+++ resolved
@@ -4,10 +4,7 @@
 from typing import Dict, Optional
 
 import grpc
-<<<<<<< HEAD
 import msgpack
-from flyteidl.admin.agent_pb2 import SUCCEEDED, CreateTaskResponse, DeleteTaskResponse, GetTaskResponse, Resource
-=======
 from flyteidl.admin.agent_pb2 import (
     PERMANENT_FAILURE,
     SUCCEEDED,
@@ -16,7 +13,6 @@
     GetTaskResponse,
     Resource,
 )
->>>>>>> 30060324
 from google.cloud import bigquery
 
 from flytekit import FlyteContextManager, StructuredDataset, logger
@@ -79,26 +75,18 @@
         query_job = client.query(task_template.sql.statement, job_config=job_config)
         metadata = Metadata(job_id=str(query_job.job_id), location=location, project=project)
 
-<<<<<<< HEAD
         return CreateTaskResponse(resource_meta=msgpack.packb(asdict(Metadata(job_id=str(query_job.job_id)))))
 
     def get(self, context: grpc.ServicerContext, resource_meta: bytes) -> GetTaskResponse:
         client = bigquery.Client()
         metadata = Metadata(**msgpack.unpackb(resource_meta))
         job = client.get_job(metadata.job_id)
-=======
-        return CreateTaskResponse(resource_meta=json.dumps(asdict(metadata)).encode("utf-8"))
 
-    def get(self, context: grpc.ServicerContext, resource_meta: bytes) -> GetTaskResponse:
-        client = bigquery.Client()
-        metadata = Metadata(**json.loads(resource_meta.decode("utf-8")))
-        job = client.get_job(metadata.job_id, metadata.project, metadata.location)
         if job.errors:
             logger.error(job.errors.__str__())
             context.set_code(grpc.StatusCode.INTERNAL)
             context.set_details(job.errors.__str__())
             return GetTaskResponse(resource=Resource(state=PERMANENT_FAILURE))
->>>>>>> 30060324
         cur_state = convert_to_flyte_state(str(job.state))
         res = None
 
