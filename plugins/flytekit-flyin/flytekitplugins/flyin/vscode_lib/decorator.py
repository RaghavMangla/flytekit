import inspect
import json
import multiprocessing
import os
import platform
import shutil
import signal
import subprocess
import sys
import tarfile
import time
from threading import Event
from typing import Callable, Optional

import fsspec
from flytekitplugins.flyin.utils import load_module_from_path

import flytekit
from flytekit.core.context_manager import FlyteContextManager
from flytekit.core.utils import ClassDecorator

from .config import VscodeConfig
from .constants import (
    DOWNLOAD_DIR,
    EXECUTABLE_NAME,
    HEARTBEAT_CHECK_SECONDS,
    HEARTBEAT_PATH,
    INTERACTIVE_DEBUGGING_FILE_NAME,
    MAX_IDLE_SECONDS,
    RESUME_TASK_FILE_NAME,
    TASK_FUNCTION_SOURCE_PATH,
)


def execute_command(cmd):
    """
    Execute a command in the shell.
    """

    logger = flytekit.current_context().logging

    process = subprocess.Popen(cmd, shell=True, stdout=subprocess.PIPE, stderr=subprocess.PIPE)
    logger.info(f"cmd: {cmd}")
    stdout, stderr = process.communicate()
    if process.returncode != 0:
        raise RuntimeError(f"Command {cmd} failed with error: {stderr}")
    logger.info(f"stdout: {stdout}")
    logger.info(f"stderr: {stderr}")


def exit_handler(
    child_process: multiprocessing.Process,
    fn,
    args,
    kwargs,
    max_idle_seconds: int = 180,
    post_execute: Optional[Callable] = None,
):
    """
    1. Check the modified time of ~/.local/share/code-server/heartbeat.
       If it is older than max_idle_second seconds, kill the container.
       Otherwise, check again every HEARTBEAT_CHECK_SECONDS.
    2. Wait for user to resume the task. If resume_task is set, terminate the VSCode server, reload the task function, and run it with the input of the task.

    Args:
        child_process (multiprocessing.Process, optional): The process to be terminated.
        max_idle_seconds (int, optional): The duration in seconds to live after no activity detected.
        post_execute (function, optional): The function to be executed before the vscode is self-terminated.
    """

    def terminate_process():
        if post_execute is not None:
            post_execute()
            logger.info("Post execute function executed successfully!")
        child_process.terminate()
        child_process.join()

    logger = flytekit.current_context().logging
    start_time = time.time()
    delta = 0

    while not resume_task.is_set():
        if not os.path.exists(HEARTBEAT_PATH):
            delta = time.time() - start_time
            logger.info(f"Code server has not been connected since {delta} seconds ago.")
            logger.info("Please open the browser to connect to the running server.")
        else:
            delta = time.time() - os.path.getmtime(HEARTBEAT_PATH)
            logger.info(f"The latest activity on code server is {delta} seconds ago.")

        # If the time from last connection is longer than max idle seconds, terminate the vscode server.
        if delta > max_idle_seconds:
            logger.info(f"VSCode server is idle for more than {max_idle_seconds} seconds. Terminating...")
            terminate_process()
            sys.exit()

        # Wait for HEARTBEAT_CHECK_SECONDS seconds, but return immediately when resume_task is set.
        resume_task.wait(timeout=HEARTBEAT_CHECK_SECONDS)

    # User has resumed the task.
    terminate_process()

    # Reload the task function since it may be modified.
    task_function_source_path = FlyteContextManager.current_context().user_space_params.TASK_FUNCTION_SOURCE_PATH
    task_function = getattr(load_module_from_path(fn.__module__, task_function_source_path), fn.__name__)

    # Get the actual function from the task.
    while hasattr(task_function, "__wrapped__"):
        if isinstance(task_function, vscode):
            task_function = task_function.__wrapped__
            break
        task_function = task_function.__wrapped__
    return task_function(*args, **kwargs)


def download_file(url, target_dir: Optional[str] = "."):
    """
    Download a file from a given URL using fsspec.

    Args:
        url (str): The URL of the file to download.
        target_dir (str, optional): The directory where the file should be saved. Defaults to current directory.

    Returns:
        str: The path to the downloaded file.
    """
    logger = flytekit.current_context().logging
    if not url.startswith("http"):
        raise ValueError(f"URL {url} is not valid. Only http/https is supported.")

    # Derive the local filename from the URL
    local_file_name = os.path.join(target_dir, os.path.basename(url))

    fs = fsspec.filesystem("http")

    # Use fsspec to get the remote file and save it locally
    logger.info(f"Downloading {url}... to {os.path.abspath(local_file_name)}")
    fs.get(url, local_file_name)
    logger.info("File downloaded successfully!")

    return local_file_name


def get_code_server_info(code_server_info_dict: dict) -> str:
    """
    Returns the code server information based on the system's architecture.

    This function checks the system's architecture and returns the corresponding
    code server information from the provided dictionary. The function currently
    supports AMD64 and ARM64 architectures.

    Args:
        code_server_info_dict (dict): A dictionary containing code server information.
            The keys should be the architecture type ('amd64' or 'arm64') and the values
            should be the corresponding code server information.

    Returns:
        str: The code server information corresponding to the system's architecture.

    Raises:
        ValueError: If the system's architecture is not AMD64 or ARM64.
    """
    logger = flytekit.current_context().logging
    machine_info = platform.machine()
    logger.info(f"machine type: {machine_info}")

    if "aarch64" == machine_info:
        return code_server_info_dict.get("arm64", None)
    elif "x86_64" == machine_info:
        return code_server_info_dict.get("amd64", None)
    else:
        raise ValueError(
            "Automatic download is only supported on AMD64 and ARM64 architectures. If you are using a different architecture, please visit the code-server official website to manually download the appropriate version for your image."
        )


def download_vscode(config: VscodeConfig):
    """
    Download vscode server and extension from remote to local and add the directory of binary executable to $PATH.

    Args:
        config (VscodeConfig): VSCode config contains default URLs of the VSCode server and extension remote paths.
    """
    logger = flytekit.current_context().logging

    # If the code server already exists in the container, skip downloading
    executable_path = shutil.which(EXECUTABLE_NAME)
    if executable_path is not None:
        logger.info(f"Code server binary already exists at {executable_path}")
        logger.info("Skipping downloading code server...")
        return

    logger.info("Code server is not in $PATH, start downloading code server...")

    # Create DOWNLOAD_DIR if not exist
    logger.info(f"DOWNLOAD_DIR: {DOWNLOAD_DIR}")
    os.makedirs(DOWNLOAD_DIR, exist_ok=True)

    logger.info(f"Start downloading files to {DOWNLOAD_DIR}")

    # Download remote file to local
    code_server_remote_path = get_code_server_info(config.code_server_remote_paths)
    code_server_tar_path = download_file(code_server_remote_path, DOWNLOAD_DIR)

    extension_paths = []
    for extension in config.extension_remote_paths:
        file_path = download_file(extension, DOWNLOAD_DIR)
        extension_paths.append(file_path)

    # Extract the tarball
    with tarfile.open(code_server_tar_path, "r:gz") as tar:
        tar.extractall(path=DOWNLOAD_DIR)

    code_server_dir_name = get_code_server_info(config.code_server_dir_names)
    code_server_bin_dir = os.path.join(DOWNLOAD_DIR, code_server_dir_name, "bin")

    # Add the directory of code-server binary to $PATH
    os.environ["PATH"] = code_server_bin_dir + os.pathsep + os.environ["PATH"]

    for p in extension_paths:
        logger.info(f"Execute extension installation command to install extension {p}")
        execute_command(f"code-server --install-extension {p}")


def prepare_interactive_python(task_function):
    """
    1. Copy the original task file to the context working directory. This ensures that the inputs.pb can be loaded, as loading requires the original task interface.
       By doing so, even if users change the task interface in their code, we can use the copied task file to load the inputs as native Python objects.
    2. Generate a Python script and a launch.json for users to debug interactively.

    Args:
        task_function (function): User's task function.
    """

    task_function_source_path = FlyteContextManager.current_context().user_space_params.TASK_FUNCTION_SOURCE_PATH
    context_working_dir = FlyteContextManager.current_context().execution_state.working_dir

    # Copy the user's Python file to the working directory.
    shutil.copy(
        task_function_source_path,
        os.path.join(context_working_dir, os.path.basename(task_function_source_path)),
    )

    # Generate a Python script
    task_module_name, task_name = task_function.__module__, task_function.__name__
    python_script = f"""# This file is auto-generated by flyin

from {task_module_name} import {task_name}
from flytekitplugins.flyin import get_task_inputs

if __name__ == "__main__":
    inputs = get_task_inputs(
        task_module_name="{task_module_name}",
        task_name="{task_name}",
        context_working_dir="{context_working_dir}",
    )
    # You can modify the inputs! Ex: inputs['a'] = 5
    print({task_name}(**inputs))
"""

    task_function_source_dir = os.path.dirname(task_function_source_path)
    with open(os.path.join(task_function_source_dir, INTERACTIVE_DEBUGGING_FILE_NAME), "w") as file:
        file.write(python_script)


def prepare_resume_task_python():
    """
    Generate a Python script for users to resume the task.
    """

    python_script = f"""import os
import signal

if __name__ == "__main__":
    print("Terminating server and resuming task.")
    answer = input("This operation will kill the server. All unsaved data will be lost, and you will no longer be able to connect to it. Do you really want to terminate? (Y/N): ").strip().upper()
    if answer == 'Y':
        PID = {os.getpid()}
        os.kill(PID, signal.SIGTERM)
        print(f"The server has been terminated and the task has been resumed.")
    else:
        print("Operation canceled.")
"""

    task_function_source_dir = os.path.dirname(
        FlyteContextManager.current_context().user_space_params.TASK_FUNCTION_SOURCE_PATH
    )
    with open(os.path.join(task_function_source_dir, RESUME_TASK_FILE_NAME), "w") as file:
        file.write(python_script)


def prepare_launch_json():
    """
    Generate the launch.json for users to easily launch interactive debugging and task resumption.
    """

    task_function_source_dir = os.path.dirname(
        FlyteContextManager.current_context().user_space_params.TASK_FUNCTION_SOURCE_PATH
    )
    launch_json = {
        "version": "0.2.0",
        "configurations": [
            {
                "name": "Interactive Debugging",
                "type": "python",
                "request": "launch",
                "program": os.path.join(task_function_source_dir, INTERACTIVE_DEBUGGING_FILE_NAME),
                "console": "integratedTerminal",
                "justMyCode": True,
            },
            {
                "name": "Resume Task",
                "type": "python",
                "request": "launch",
                "program": os.path.join(task_function_source_dir, RESUME_TASK_FILE_NAME),
                "console": "integratedTerminal",
                "justMyCode": True,
            },
        ],
    }

    vscode_directory = os.path.join(task_function_source_dir, ".vscode")
    if not os.path.exists(vscode_directory):
        os.makedirs(vscode_directory)

    with open(os.path.join(vscode_directory, "launch.json"), "w") as file:
        json.dump(launch_json, file, indent=4)


def resume_task_handler(signum, frame):
    """
    The signal handler for task resumption.
    """
    resume_task.set()


resume_task = Event()
VSCODE_TYPE_VALUE = "vscode"


class vscode(ClassDecorator):
    def __init__(
        self,
        task_function: Optional[Callable] = None,
        max_idle_seconds: Optional[int] = MAX_IDLE_SECONDS,
        port: int = 8080,
        enable: bool = True,
        run_task_first: bool = False,
        pre_execute: Optional[Callable] = None,
        post_execute: Optional[Callable] = None,
        config: Optional[VscodeConfig] = None,
    ):
        """
        vscode decorator modifies a container to run a VSCode server:
        1. Overrides the user function with a VSCode setup function.
        2. Download vscode server and extension from remote to local.
        3. Prepare the interactive debugging Python script and launch.json.
        4. Prepare task resumption script.
        5. Launches and monitors the VSCode server.
        6. Register signal handler for task resumption.
        7. Terminates if the server is idle for a set duration or user trigger task resumption.

        Args:
            task_function (function, optional): The user function to be decorated. Defaults to None.
            max_idle_seconds (int, optional): The duration in seconds to live after no activity detected.
            port (int, optional): The port to be used by the VSCode server. Defaults to 8080.
            enable (bool, optional): Whether to enable the VSCode decorator. Defaults to True.
            run_task_first (bool, optional): Executes the user's task first when True. Launches the VSCode server only if the user's task fails. Defaults to False.
            pre_execute (function, optional): The function to be executed before the vscode setup function.
            post_execute (function, optional): The function to be executed before the vscode is self-terminated.
            config (VscodeConfig, optional): VSCode config contains default URLs of the VSCode server and extension remote paths.
        """

        # these names cannot conflict with base_task method or member variables
        # otherwise, the base_task method will be overwritten
        # for example, base_task also has "pre_execute", so we name it "_pre_execute" here
        self.max_idle_seconds = max_idle_seconds
        self.port = port
        self.enable = enable
        self.run_task_first = run_task_first
        self._pre_execute = pre_execute
        self._post_execute = post_execute

        if config is None:
            config = VscodeConfig()
        self._config = config

        # arguments are required to be passed in order to access from _wrap_call
        super().__init__(
            task_function,
            max_idle_seconds=max_idle_seconds,
            port=port,
            enable=enable,
            run_task_first=run_task_first,
            pre_execute=pre_execute,
            post_execute=post_execute,
            config=config,
        )

    def execute(self, *args, **kwargs):
        ctx = FlyteContextManager.current_context()
        logger = flytekit.current_context().logging
        ctx.user_space_params.builder().add_attr(TASK_FUNCTION_SOURCE_PATH, inspect.getsourcefile(self.fn)).build()

        # 1. If the decorator is disabled, we don't launch the VSCode server.
        # 2. When user use pyflyte run or python to execute the task, we don't launch the VSCode server.
        #    Only when user use pyflyte run --remote to submit the task to cluster, we launch the VSCode server.
        if not self.enable or ctx.execution_state.is_local_execution():
            return self.task_function(*args, **kwargs)

        if self.run_task_first:
            logger.info("Run user's task first")
            try:
                return self.task_function(*args, **kwargs)
            except Exception as e:
                logger.error(f"Task Error: {e}")
                logger.info("Launching VSCode server")

        # 0. Executes the pre_execute function if provided.
        if self._pre_execute is not None:
            self._pre_execute()
            logger.info("Pre execute function executed successfully!")

        # 1. Downloads the VSCode server from Internet to local.
        download_vscode(self._config)

<<<<<<< HEAD
        # 2. Prepare the interactive debugging Python script and launch.json.
        prepare_interactive_python(self.task_function)  # type: ignore
=======
        # 2. Prepare the interactive debugging Python script.
        prepare_interactive_python(self.fn)
>>>>>>> 47e15b60

        # 3. Prepare the task resumption Python script.
        prepare_resume_task_python()

        # 4. Prepare the launch.json
        prepare_launch_json()

        # 5. Launches and monitors the VSCode server.
        #    Run the function in the background.
        #    Make the task function's source file directory the default directory.
        task_function_source_dir = os.path.dirname(
            FlyteContextManager.current_context().user_space_params.TASK_FUNCTION_SOURCE_PATH
        )
        child_process = multiprocessing.Process(
            target=execute_command,
            kwargs={"cmd": f"code-server --bind-addr 0.0.0.0:{self.port} --auth none {task_function_source_dir}"},
        )
        child_process.start()

        # 6. Register the signal handler for task resumption. This should be after creating the subprocess so that the subprocess won't inherit the signal handler.
        signal.signal(signal.SIGTERM, resume_task_handler)

        return exit_handler(
            child_process=child_process,
            fn=self.fn,
            args=args,
            kwargs=kwargs,
            max_idle_seconds=self.max_idle_seconds,
            post_execute=self._post_execute,
        )

    def get_extra_config(self):
        return {self.LINK_TYPE_KEY: VSCODE_TYPE_VALUE, self.PORT_KEY: str(self.port)}<|MERGE_RESOLUTION|>--- conflicted
+++ resolved
@@ -424,13 +424,8 @@
         # 1. Downloads the VSCode server from Internet to local.
         download_vscode(self._config)
 
-<<<<<<< HEAD
         # 2. Prepare the interactive debugging Python script and launch.json.
         prepare_interactive_python(self.task_function)  # type: ignore
-=======
-        # 2. Prepare the interactive debugging Python script.
-        prepare_interactive_python(self.fn)
->>>>>>> 47e15b60
 
         # 3. Prepare the task resumption Python script.
         prepare_resume_task_python()
