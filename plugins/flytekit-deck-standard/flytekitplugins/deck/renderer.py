<<<<<<< HEAD
from typing import TYPE_CHECKING, Union
=======
import base64
from io import BytesIO
from typing import List, Optional, Union

import markdown
import pandas as pd
import plotly.express as px
from PIL import Image
from ydata_profiling import ProfileReport
>>>>>>> e5b05110

from flytekit import lazy_module
from flytekit.types.file import FlyteFile

if TYPE_CHECKING:
    import markdown
    import pandas as pd
    import PIL
    import plotly.express as px
else:
    pd = lazy_module("pandas")
    markdown = lazy_module("markdown")
    px = lazy_module("plotly.express")
    PIL = lazy_module("PIL")


class FrameProfilingRenderer:
    """
    Generate a ProfileReport based on a pandas DataFrame
    """

    def __init__(self, title: str = "Pandas Profiling Report"):
        self._title = title

    def to_html(self, df: "pd.DataFrame") -> str:
        assert isinstance(df, pd.DataFrame)
        import ydata_profiling

        profile = ydata_profiling.ProfileReport(df, title=self._title)
        return profile.to_html()


class MarkdownRenderer:
    """Convert a markdown string to HTML and return HTML as a unicode string.

    This is a shortcut function for `Markdown` class to cover the most
    basic use case.  It initializes an instance of Markdown, loads the
    necessary extensions and runs the parser on the given text.
    """

    def to_html(self, text: str) -> str:
        return markdown.markdown(text)


class BoxRenderer:
    """
    In a box plot, rows of `data_frame` are grouped together into a
    box-and-whisker mark to visualize their distribution.

    Each box spans from quartile 1 (Q1) to quartile 3 (Q3). The second
    quartile (Q2) is marked by a line inside the box. By default, the
    whiskers correspond to the box edges +/- 1.5 times the interquartile
    range (IQR: Q3-Q1), see "points" for other options.
    """

    # More detail, see https://plotly.com/python/box-plots/
    def __init__(self, column_name):
        self._column_name = column_name

    def to_html(self, df: "pd.DataFrame") -> str:
        fig = px.box(df, y=self._column_name)
        return fig.to_html()


class ImageRenderer:
    """Converts a FlyteFile or PIL.Image.Image object to an HTML string with the image data
    represented as a base64-encoded string.
    """

    def to_html(self, image_src: Union[FlyteFile, "PIL.Image.Image"]) -> str:
        img = self._get_image_object(image_src)
        return self._image_to_html_string(img)

    @staticmethod
    def _get_image_object(image_src: Union[FlyteFile, "PIL.Image.Image"]) -> "PIL.Image.Image":
        if isinstance(image_src, FlyteFile):
            local_path = image_src.download()
            return PIL.Image.open(local_path)
        elif isinstance(image_src, PIL.Image.Image):
            return image_src
        else:
            raise ValueError("Unsupported image source type")

    @staticmethod
    def _image_to_html_string(img: "PIL.Image.Image") -> str:
        import base64
        from io import BytesIO

        buffered = BytesIO()
        img.save(buffered, format="PNG")
        img_base64 = base64.b64encode(buffered.getvalue()).decode()
        return f'<img src="data:image/png;base64,{img_base64}" alt="Rendered Image" />'


class TableRenderer:
    """
    Convert a pandas DataFrame into an HTML table.
    """

    def to_html(self, df: pd.DataFrame, header_labels: Optional[List] = None, table_width: Optional[int] = None) -> str:
        # Check if custom labels are provided and have the correct length
        if header_labels is not None and len(header_labels) == len(df.columns):
            df = df.copy()
            df.columns = header_labels

        style = f"""
            <style>
                .table-class {{
                    border: 1px solid #ccc;  /* Add a thin border around the table */
                    border-collapse: collapse;
                    font-family: Arial, sans-serif;
                    color: #333;
                    {f'width: {table_width}px;' if table_width is not None else ''}
                }}

                .table-class th, .table-class td {{
                    border: 1px solid #ccc;  /* Add a thin border around each cell */
                    padding: 8px;  /* Add some padding inside each cell */
                }}

                /* Set the background color for even rows */
                .table-class tr:nth-child(even) {{
                    background-color: #f2f2f2;
                }}

                /* Add a hover effect to the rows */
                .table-class tr:hover {{
                    background-color: #ddd;
                }}

                /* Center the column headers */
                .table-class th {{
                    text-align: center;
                }}
            </style>
        """
        return style + df.to_html(classes="table-class", index=False)


class GanttChartRenderer:
    """
    This renderer is primarily used by the timeline deck. The input DataFrame should
    have at least the following columns:
    - "Start": datetime.datetime (represents the start time)
    - "Finish": datetime.datetime (represents the end time)
    - "Name": string (the name of the task or event)
    """

    def to_html(self, df: pd.DataFrame, chart_width: Optional[int] = None) -> str:
        fig = px.timeline(df, x_start="Start", x_end="Finish", y="Name", color="Name", width=chart_width)

        fig.update_xaxes(
            tickangle=90,
            rangeslider_visible=True,
            tickformatstops=[
                dict(dtickrange=[None, 1], value="%3f ms"),
                dict(dtickrange=[1, 60], value="%S:%3f s"),
                dict(dtickrange=[60, 3600], value="%M:%S m"),
                dict(dtickrange=[3600, None], value="%H:%M h"),
            ],
        )

        # Remove y-axis tick labels and title since the time line deck space is limited.
        fig.update_yaxes(showticklabels=False, title="")

        fig.update_layout(
            autosize=True,
            # Set the orientation of the legend to horizontal and move the legend anchor 2% beyond the top of the timeline graph's vertical axis
            legend=dict(orientation="h", y=1.02),
        )

        return fig.to_html()<|MERGE_RESOLUTION|>--- conflicted
+++ resolved
@@ -1,16 +1,4 @@
-<<<<<<< HEAD
-from typing import TYPE_CHECKING, Union
-=======
-import base64
-from io import BytesIO
-from typing import List, Optional, Union
-
-import markdown
-import pandas as pd
-import plotly.express as px
-from PIL import Image
-from ydata_profiling import ProfileReport
->>>>>>> e5b05110
+from typing import TYPE_CHECKING, List, Optional, Union
 
 from flytekit import lazy_module
 from flytekit.types.file import FlyteFile
