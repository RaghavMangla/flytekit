--- conflicted
+++ resolved
@@ -1,5 +1,6 @@
 import json
 from enum import Enum
+from functools import partial
 from typing import Dict, List, NamedTuple, Optional, Union
 
 from flytekit import PythonInstanceTask, Secret, current_context, lazy_module
@@ -11,9 +12,24 @@
 pa = lazy_module("pyarrow")
 
 
+def connect_local(hosted_secret: Optional[Secret]):
+    """Connect to local DuckDB."""
+    return duckdb.connect(":memory:")
+
+
+def connect_motherduck(hosted_secret: Secret):
+    """Connect to MotherDuck."""
+    motherduck_token = current_context().secrets.get(
+        group=hosted_secret.group,
+        key=hosted_secret.key,
+        group_version=hosted_secret.group_version,
+    )
+    return duckdb.connect("md:", config={"motherduck_token": motherduck_token})
+
+
 class DuckDBProvider(Enum):
-    LOCAL = "local"
-    MOTHERDUCK = "motherduck"
+    LOCAL = partial(connect_local)
+    MOTHERDUCK = partial(connect_motherduck)
 
 
 class QueryOutput(NamedTuple):
@@ -29,7 +45,7 @@
         name: str,
         query: Union[str, List[str]],
         inputs: Optional[Dict[str, Union[StructuredDataset, list]]] = None,
-        provider: Optional[DuckDBProvider] = DuckDBProvider.LOCAL,
+        provider: DuckDBProvider = DuckDBProvider.LOCAL,
         hosted_secret: Optional[Secret] = None,
         **kwargs,
     ):
@@ -43,12 +59,10 @@
             provider: DuckDB provider (e.g., LOCAL, MOTHERDUCK, ANOTHERPRODUCT)
             hosted_secret: Secret containing authentication token for the hosted provider
         """
-        self._con = self._connect_to_duckdb(provider, hosted_secret)
         self._query = query
-<<<<<<< HEAD
+        self._provider = provider
+        self._hosted_secret = hosted_secret
 
-=======
->>>>>>> 620a449b
         outputs = {"result": StructuredDataset}
 
         super(DuckDBQuery, self).__init__(
@@ -59,7 +73,6 @@
             **kwargs,
         )
 
-<<<<<<< HEAD
     def _connect_to_duckdb(self, provider: DuckDBProvider, hosted_secret: Optional[Secret]):
         """
         Handles the connection to DuckDB based on the provider.
@@ -71,38 +84,18 @@
         Returns:
             A DuckDB connection object.
         """
-        connection_map = {
-            DuckDBProvider.LOCAL: self._connect_local,
-            DuckDBProvider.MOTHERDUCK: self._connect_motherduck,
-        }
 
-        if provider not in connection_map:
+        if provider not in DuckDBProvider:
             raise ValueError(f"Unknown DuckDB provider: {provider}")
 
         if provider != DuckDBProvider.LOCAL and hosted_secret is None:
-            raise ValueError(f"A secret is required for the {provider.value} provider.")
+            raise ValueError(f"A secret is required for the {provider} provider.")
 
-        return connection_map[provider](hosted_secret)
+        return provider.value(hosted_secret)
 
-    def _connect_local(self, hosted_secret: Optional[Secret]):
-        """Connect to local DuckDB."""
-        return duckdb.connect(":memory:")
-
-    def _connect_motherduck(self, hosted_secret: Secret):
-        """Connect to MotherDuck."""
-        motherduck_token = current_context().secrets.get(
-            group=hosted_secret.group,
-            key=hosted_secret.key,
-            group_version=hosted_secret.group_version,
-        )
-        return duckdb.connect("md:", config={"motherduck_token": motherduck_token})
-
-    def _execute_query(self, params: list, query: str, counter: int, multiple_params: bool):
-=======
     def _execute_query(
         self, con: duckdb.DuckDBPyConnection, params: list, query: str, counter: int, multiple_params: bool
     ):
->>>>>>> 620a449b
         """
         This method runs the DuckDBQuery.
 
@@ -132,9 +125,7 @@
 
     def execute(self, **kwargs) -> StructuredDataset:
         # TODO: Enable iterative download after adding the functionality to structured dataset code.
-
-        # create an in-memory database that's non-persistent
-        con = duckdb.connect(":memory:")
+        con = self._connect_to_duckdb(self._provider, self._hosted_secret)
 
         params = None
         for key in self.python_interface.inputs.keys():
