--- conflicted
+++ resolved
@@ -20,11 +20,8 @@
     "flytekitplugins-deck-standard": "flytekit-deck-standard",
     "flytekitplugins-dolt": "flytekit-dolt",
     "flytekitplugins-duckdb": "flytekit-duckdb",
-<<<<<<< HEAD
+    "flytekitplugins-data-fsspec": "flytekit-data-fsspec",
     "flytekitplugins-envd": "flytekit-envd",
-=======
-    "flytekitplugins-data-fsspec": "flytekit-data-fsspec",
->>>>>>> 9658b02f
     "flytekitplugins-great_expectations": "flytekit-greatexpectations",
     "flytekitplugins-hive": "flytekit-hive",
     "flytekitplugins-huggingface": "flytekit-huggingface",
