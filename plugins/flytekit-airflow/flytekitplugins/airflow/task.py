--- conflicted
+++ resolved
@@ -69,23 +69,14 @@
     task instead.
     """
     cls = args[0]
-<<<<<<< HEAD
-    if kwargs.get("get_original_task", False):
-        # Return original airflow operator or sensor when running an airflow agent locally.
-        kwargs.pop("get_original_task")
-        return object.__new__(cls)
-    config = AirflowObj(module=cls.__module__, name=cls.__name__, parameters=kwargs)
-    t = AirflowTask(name=kwargs.get("task_id", cls.__name__), task_config=config)
-=======
     try:
         if FlyteContextManager.current_context().user_space_params.get_original_task:
             # Return original task when running in the agent.
             return object.__new__(cls)
     except AssertionError:
         logging.debug("failed to get the attribute GET_ORIGINAL_TASK from user space params")
-    config = AirflowConfig(task_module=cls.__module__, task_name=cls.__name__, task_config=kwargs)
-    t = AirflowTask(name=kwargs["task_id"], query_template="", task_config=config, original_new=cls.__new__)
->>>>>>> 4d5e1b8b
+    config = AirflowObj(module=cls.__module__, name=cls.__name__, parameters=kwargs)
+    t = AirflowTask(name=kwargs["task_id"] or cls.__name__, task_config=config)
     return t()
 
 
