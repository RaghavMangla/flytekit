--- conflicted
+++ resolved
@@ -77,15 +77,9 @@
             airflow_instance, airflow_sensors.BaseSensorOperator
         ):
             try:
-<<<<<<< HEAD
                 resource_meta = ResourceMetadata(airflow_operator=airflow_obj)
                 airflow_instance.execute(context=airflow_utils_context.Context())
             except airflow_exceptions.TaskDeferred as td:
-=======
-                resource_meta = AirflowMetadata(airflow_operator=airflow_obj)
-                airflow_instance.execute(context=Context())
-            except TaskDeferred as td:
->>>>>>> eb204594
                 parameters = td.trigger.__dict__.copy()
                 # Remove parameters that are in the base class
                 parameters.pop("task_instance", None)
@@ -98,20 +92,12 @@
 
         return resource_meta
 
-<<<<<<< HEAD
-    async def async_get(self, context: grpc.ServicerContext, resource_meta: bytes) -> GetTaskResponse:
-        meta = cloudpickle.loads(resource_meta)
-        airflow_operator_instance = _get_airflow_instance(meta.airflow_operator)
-        airflow_trigger_instance = _get_airflow_instance(meta.airflow_trigger) if meta.airflow_trigger else None
-        airflow_ctx = airflow_utils_context.Context()
-=======
     async def get(self, resource_meta: AirflowMetadata, **kwargs) -> Resource:
         airflow_operator_instance = _get_airflow_instance(resource_meta.airflow_operator)
         airflow_trigger_instance = (
             _get_airflow_instance(resource_meta.airflow_trigger) if resource_meta.airflow_trigger else None
         )
-        airflow_ctx = Context()
->>>>>>> eb204594
+        airflow_ctx = airflow_utils_context.Context()
         message = None
         cur_phase = TaskExecution.RUNNING
 
@@ -130,15 +116,8 @@
                     event = await asyncio.wait_for(airflow_trigger_instance.run().__anext__(), 2)
                     try:
                         # Trigger callback will check the status of the task in the payload, and raise AirflowException if failed.
-<<<<<<< HEAD
-                        trigger_callback = getattr(airflow_operator_instance, meta.airflow_trigger_callback)
-                        trigger_callback(
-                            context=airflow_ctx, event=typing.cast(airflow_triggers.TriggerEvent, event).payload
-                        )
-=======
                         trigger_callback = getattr(airflow_operator_instance, resource_meta.airflow_trigger_callback)
-                        trigger_callback(context=airflow_ctx, event=typing.cast(TriggerEvent, event).payload)
->>>>>>> eb204594
+                        trigger_callback(context=airflow_ctx, event=typing.cast(airflow_triggers.TriggerEvent, event).payload)
                         cur_phase = TaskExecution.SUCCEEDED
                     except airflow_exceptions.AirflowException as e:
                         cur_phase = TaskExecution.FAILED
