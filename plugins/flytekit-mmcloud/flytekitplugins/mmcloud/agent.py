--- conflicted
+++ resolved
@@ -20,15 +20,11 @@
     job_id: str
 
 
-<<<<<<< HEAD
 class MMCloudAgent(AsyncAgentBase):
-=======
-class MMCloudAgent(AgentBase):
     name = "MMCloud Agent"
 
->>>>>>> 39b92947
     def __init__(self):
-        super().__init__(task_type="mmcloud_task", asynchronous=True)
+        super().__init__(task_type="mmcloud_task")
         self._response_format = ["--format", "json"]
 
     async def async_login(self):
