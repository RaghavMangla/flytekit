--- conflicted
+++ resolved
@@ -4,16 +4,13 @@
 
 microlib_name = f"flytekitplugins-{PLUGIN_NAME}"
 
-<<<<<<< HEAD
 # vaex doesn't support pydantic 2.0 yet. https://github.com/vaexio/vaex/issues/2384
-plugin_requires = ["flytekit>=1.3.0b2,<2.0.0", "vaex-core>=4.13.0,<4.14", "pydantic<2.0"]
-=======
 plugin_requires = [
     "flytekit>=1.3.0b2,<2.0.0",
     "vaex-core>=4.13.0,<4.14; python_version < '3.10'",
     "vaex-core>=4.16.0; python_version >= '3.10'",
+    "pydantic<2.0"
 ]
->>>>>>> e4ed7eca
 
 __version__ = "0.0.0+develop"
 
