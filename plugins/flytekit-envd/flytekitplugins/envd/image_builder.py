import pathlib
import shutil
import subprocess

import click

from flytekit.configuration import DefaultImages
from flytekit.core import context_manager
from flytekit.image_spec.image_spec import _F_IMG_ID, ImageBuildEngine, ImageSpec, ImageSpecBuilder


class EnvdImageSpecBuilder(ImageSpecBuilder):
    """
    This class is used to build a docker image using envd.
    """

    def build_image(self, image_spec: ImageSpec):
        cfg_path = create_envd_config(image_spec)
        command = f"envd build --path {pathlib.Path(cfg_path).parent}"
        if image_spec.registry:
            command += f" --output type=image,name={image_spec.image_name()},push=true"
        click.secho(f"Run command: {command} ", fg="blue")
        p = subprocess.Popen(command.split(), stdout=subprocess.PIPE, stderr=subprocess.PIPE)
        for line in iter(p.stdout.readline, ""):
            if p.poll() is not None:
                break
            if line.decode().strip() != "":
                click.secho(line.decode().strip(), fg="blue")

        if p.returncode != 0:
            _, stderr = p.communicate()
            raise Exception(
                f"failed to build the imageSpec at {cfg_path} with error {stderr}",
            )


def create_envd_config(image_spec: ImageSpec) -> str:
    base_image = DefaultImages.default_image() if image_spec.base_image is None else image_spec.base_image
    packages = [] if image_spec.packages is None else image_spec.packages
    apt_packages = [] if image_spec.apt_packages is None else image_spec.apt_packages
<<<<<<< HEAD
    env = {"PYTHONPATH": "/root"}
    if image_spec.env:
        env.update(image_spec.env)
=======
    env = {} if image_spec.env is None else image_spec.env
    env.update({"PYTHONPATH": "/root", _F_IMG_ID: image_spec.image_name()})
>>>>>>> 4ad64d30

    envd_config = f"""# syntax=v1

def build():
    base(image="{base_image}", dev=False)
    install.python_packages(name = [{', '.join(map(str, map(lambda x: f'"{x}"', packages)))}])
    install.apt_packages(name = [{', '.join(map(str, map(lambda x: f'"{x}"', apt_packages)))}])
    install.python(version="{image_spec.python_version}")
    runtime.environ(env={env})
"""

    ctx = context_manager.FlyteContextManager.current_context()
    cfg_path = ctx.file_access.get_random_local_path("build.envd")
    pathlib.Path(cfg_path).parent.mkdir(parents=True, exist_ok=True)

    if image_spec.source_root:
        shutil.copytree(image_spec.source_root, pathlib.Path(cfg_path).parent, dirs_exist_ok=True)
        envd_config += '    io.copy(host_path="./", envd_path="/root")'

    with open(cfg_path, "w+") as f:
        f.write(envd_config)

    return cfg_path


ImageBuildEngine.register("envd", EnvdImageSpecBuilder())<|MERGE_RESOLUTION|>--- conflicted
+++ resolved
@@ -38,14 +38,9 @@
     base_image = DefaultImages.default_image() if image_spec.base_image is None else image_spec.base_image
     packages = [] if image_spec.packages is None else image_spec.packages
     apt_packages = [] if image_spec.apt_packages is None else image_spec.apt_packages
-<<<<<<< HEAD
-    env = {"PYTHONPATH": "/root"}
+    env = {"PYTHONPATH": "/root", _F_IMG_ID: image_spec.image_name()}
     if image_spec.env:
         env.update(image_spec.env)
-=======
-    env = {} if image_spec.env is None else image_spec.env
-    env.update({"PYTHONPATH": "/root", _F_IMG_ID: image_spec.image_name()})
->>>>>>> 4ad64d30
 
     envd_config = f"""# syntax=v1
 
