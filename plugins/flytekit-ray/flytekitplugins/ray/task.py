import base64
import json
import os
import typing
from dataclasses import dataclass
from typing import Any, Callable, Dict, Optional

import yaml
from flytekitplugins.ray.models import (
    HeadGroupSpec,
    RayCluster,
    RayJob,
    WorkerGroupSpec,
)
from google.protobuf.json_format import MessageToDict

from flytekit import ImageSpec
from flytekit.configuration import SerializationSettings
<<<<<<< HEAD
from flytekit.core.context_manager import ExecutionParameters, FlyteContextManager, ExecutionState
=======
from flytekit.core.context_manager import ExecutionParameters, FlyteContextManager
>>>>>>> 1b67f16c
from flytekit.core.python_function_task import PythonFunctionTask
from flytekit.extend import TaskPlugins
from flytekit.extend.backend.base_agent import AsyncAgentExecutorMixin


@dataclass
class HeadNodeConfig:
    ray_start_params: typing.Optional[typing.Dict[str, str]] = None


@dataclass
class WorkerNodeConfig:
    group_name: str
    replicas: int
    min_replicas: typing.Optional[int] = None
    max_replicas: typing.Optional[int] = None
    ray_start_params: typing.Optional[typing.Dict[str, str]] = None


@dataclass
class RayJobConfig:
    worker_node_config: typing.List[WorkerNodeConfig]
    head_node_config: typing.Optional[HeadNodeConfig] = None
    enable_autoscaling: bool = False
    runtime_env: typing.Optional[dict] = None
    address: typing.Optional[str] = None
    shutdown_after_job_finishes: bool = False
    ttl_seconds_after_finished: typing.Optional[int] = None


class RayFunctionTask(PythonFunctionTask):
    """
    Actual Plugin that transforms the local python code for execution within Ray job.
    """

    _RAY_TASK_TYPE = "ray"

    def __init__(self, task_config: RayJobConfig, task_function: Callable, **kwargs):
        super().__init__(
            task_config=task_config,
            task_type=self._RAY_TASK_TYPE,
            task_function=task_function,
            **kwargs,
        )
        self._task_config = task_config

    def pre_execute(self, user_params: ExecutionParameters) -> ExecutionParameters:
<<<<<<< HEAD
        import ray

        ray.init(address=self._task_config.address)
=======
        init_params = {"address": self._task_config.address}

        ctx = FlyteContextManager.current_context()
        if not ctx.execution_state.is_local_execution():
            working_dir = os.getcwd()
            init_params["runtime_env"] = {
                "working_dir": working_dir,
                "excludes": ["script_mode.tar.gz", "fast*.tar.gz"],
            }

        ray.init(**init_params)
>>>>>>> 1b67f16c
        return user_params

    def get_custom(self, settings: SerializationSettings) -> Optional[Dict[str, Any]]:
        cfg = self._task_config

        # Deprecated: runtime_env is removed KubeRay >= 1.1.0. It is replaced by runtime_env_yaml
        runtime_env = base64.b64encode(json.dumps(cfg.runtime_env).encode()).decode() if cfg.runtime_env else None

        runtime_env_yaml = yaml.dump(cfg.runtime_env) if cfg.runtime_env else None

        ray_job = RayJob(
            ray_cluster=RayCluster(
                head_group_spec=(
                    HeadGroupSpec(cfg.head_node_config.ray_start_params) if cfg.head_node_config else None
                ),
                worker_group_spec=[
                    WorkerGroupSpec(
                        c.group_name,
                        c.replicas,
                        c.min_replicas,
                        c.max_replicas,
                        c.ray_start_params,
                    )
                    for c in cfg.worker_node_config
                ],
                enable_autoscaling=(cfg.enable_autoscaling if cfg.enable_autoscaling else False),
            ),
            runtime_env=runtime_env,
            runtime_env_yaml=runtime_env_yaml,
            ttl_seconds_after_finished=cfg.ttl_seconds_after_finished,
            shutdown_after_job_finishes=cfg.shutdown_after_job_finishes,
        )
        return MessageToDict(ray_job.to_flyte_idl())


@dataclass
class AnyscaleConfig:
    compute_config: typing.Optional[str] = None


class AnyscaleFunctionTask(AsyncAgentExecutorMixin, PythonFunctionTask):
    _TASK_TYPE = "anyscale"

    def __init__(
        self,
        task_config: AnyscaleConfig,
        task_function: Callable,
        container_image: Optional[typing.Union[str, ImageSpec]] = None,
        **kwargs,
    ):
        super(AnyscaleFunctionTask, self).__init__(
            task_config=task_config,
            task_type=self._TASK_TYPE,
            task_function=task_function,
            container_image=container_image,
            **kwargs,
        )

    def execute(self, **kwargs) -> Any:
        print("Executing Anyscale Task")
        ctx = FlyteContextManager.current_context()
        if ctx.execution_state and ctx.execution_state.mode == ExecutionState.Mode.TASK_EXECUTION:
            return PythonFunctionTask.execute(self, **kwargs)
        return AsyncAgentExecutorMixin.execute(self, **kwargs)


# Inject the Ray plugin into flytekits dynamic plugin loading system
TaskPlugins.register_pythontask_plugin(RayJobConfig, RayFunctionTask)
TaskPlugins.register_pythontask_plugin(AnyscaleConfig, AnyscaleFunctionTask)<|MERGE_RESOLUTION|>--- conflicted
+++ resolved
@@ -16,11 +16,7 @@
 
 from flytekit import ImageSpec
 from flytekit.configuration import SerializationSettings
-<<<<<<< HEAD
 from flytekit.core.context_manager import ExecutionParameters, FlyteContextManager, ExecutionState
-=======
-from flytekit.core.context_manager import ExecutionParameters, FlyteContextManager
->>>>>>> 1b67f16c
 from flytekit.core.python_function_task import PythonFunctionTask
 from flytekit.extend import TaskPlugins
 from flytekit.extend.backend.base_agent import AsyncAgentExecutorMixin
@@ -68,11 +64,7 @@
         self._task_config = task_config
 
     def pre_execute(self, user_params: ExecutionParameters) -> ExecutionParameters:
-<<<<<<< HEAD
         import ray
-
-        ray.init(address=self._task_config.address)
-=======
         init_params = {"address": self._task_config.address}
 
         ctx = FlyteContextManager.current_context()
@@ -84,7 +76,6 @@
             }
 
         ray.init(**init_params)
->>>>>>> 1b67f16c
         return user_params
 
     def get_custom(self, settings: SerializationSettings) -> Optional[Dict[str, Any]]:
