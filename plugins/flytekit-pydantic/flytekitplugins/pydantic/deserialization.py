import contextlib
from typing import Any, Callable, Dict, Generator, Iterator, List, Optional, Type, TypeVar, Union, cast

from flytekitplugins.pydantic import commons, serialization

from flytekit.core import context_manager, type_engine
from flytekit.models import literals
from flytekit.types import directory, file

try:
    # TODO: Use pydantic v2 to serialize/deserialize data
    # https://github.com/flyteorg/flyte/issues/5033
    import pydantic.v1 as pydantic
except ImportError:
    import pydantic

# this field is used by pydantic to get the validator method
<<<<<<< HEAD
PYDANTIC_VALIDATOR_METHOD_NAME = pydantic.BaseModel.__get_pydantic_core_schema__.__name__
=======
PYDANTIC_VALIDATOR_METHOD_NAME = pydantic.BaseModel.__get_validators__.__name__

>>>>>>> 4208da21
PythonType = TypeVar("PythonType")  # target type of the deserialization


class PydanticDeserializationLiteralStore:
    """
    The purpose of this class is to provide a context manager that can be used to deserialize a basemodel from a
    literal map.

    Because pydantic validators are fixed when subclassing a BaseModel, this object is a singleton that
    serves as a namespace that can be set with the attach_to_literalmap context manager for the time that
    a basemodel is being deserialized. The validators are then accessing this namespace for the flyteobj
    placeholders that it is trying to deserialize.
    """

    literal_store: Optional[serialization.LiteralStore] = None  # attachment point for the literal map

    def __init__(self) -> None:
        raise Exception("This class should not be instantiated")

    def __init_subclass__(cls) -> None:
        raise Exception("This class should not be subclassed")

    @classmethod
    @contextlib.contextmanager
    def attach(cls, literal_map: literals.LiteralMap) -> Generator[None, None, None]:
        """
        Read a literal map and populate the object store from it.

        This can be used as a context manager to attach to a literal map for the duration of a deserialization
        Note that this is not threadsafe, and designed to manage a single deserialization at a time.
        """
        assert not cls.is_attached(), "can only be attached to one literal map at a time."
        try:
            cls.literal_store = literal_map.literals
            yield
        finally:
            cls.literal_store = None

    @classmethod
    def contains(cls, item: commons.LiteralObjID) -> bool:
        assert cls.is_attached(), "can only check for existence of a literal when attached to a literal map"
        assert cls.literal_store is not None
        return item in cls.literal_store

    @classmethod
    def is_attached(cls) -> bool:
        return cls.literal_store is not None

    @classmethod
    def get_python_object(
        cls, identifier: commons.LiteralObjID, expected_type: Type[PythonType]
    ) -> Optional[PythonType]:
        """Deserialize a flyte literal and return the python object."""
        if not cls.is_attached():
            raise Exception("Must attach to a literal map before deserializing")
        literal = cls.literal_store[identifier]  # type: ignore
        python_object = deserialize_flyte_literal(literal, expected_type)
        return python_object


def set_validators_on_supported_flyte_types() -> None:
    """
    Set pydantic validator for the flyte types supported by this plugin.
    """
    for flyte_type in commons.PYDANTIC_SUPPORTED_FLYTE_TYPES:
        setattr(flyte_type, PYDANTIC_VALIDATOR_METHOD_NAME, add_flyte_validators_for_type(flyte_type))


def add_flyte_validators_for_type(
    flyte_obj_type: Type[type_engine.T],
) -> Callable[[Any], Iterator[Callable[[Any], type_engine.T]]]:
    """
    Add flyte deserialisation validators to a type.
    """

    previous_validators = cast(
        Iterator[Callable[[Any], type_engine.T]],
        getattr(flyte_obj_type, PYDANTIC_VALIDATOR_METHOD_NAME, lambda *_: [])(),
    )

    def validator(object_uid_maybe: Union[commons.LiteralObjID, Any]) -> Union[type_engine.T, Any]:
        """Partial of deserialize_flyte_literal with the object_type fixed"""
        if not PydanticDeserializationLiteralStore.is_attached():
            return object_uid_maybe  # this validator should only trigger when we are deserializeing
        if not isinstance(object_uid_maybe, str):
            return object_uid_maybe  # object uids are strings and we dont want to trigger on other types
        if not PydanticDeserializationLiteralStore.contains(object_uid_maybe):
            return object_uid_maybe  # final safety check to make sure that the object uid is in the literal map
        return PydanticDeserializationLiteralStore.get_python_object(object_uid_maybe, flyte_obj_type)

    def validator_generator(*args, **kwags) -> Iterator[Callable[[Any], type_engine.T]]:
        """Generator that returns validators."""
        yield validator
        yield from previous_validators
        yield from ADDITIONAL_FLYTETYPE_VALIDATORS.get(flyte_obj_type, [])

    return validator_generator


def validate_flytefile(flytefile: Union[str, file.FlyteFile]) -> file.FlyteFile:
    """Validate a flytefile (i.e. deserialize)."""
    if isinstance(flytefile, file.FlyteFile):
        return flytefile
    if isinstance(flytefile, str):  # when e.g. initializing from config
        return file.FlyteFile(flytefile)
    else:
        raise ValueError(f"Invalid type for flytefile: {type(flytefile)}")


def validate_flytedir(flytedir: Union[str, directory.FlyteDirectory]) -> directory.FlyteDirectory:
    """Validate a flytedir (i.e. deserialize)."""
    if isinstance(flytedir, directory.FlyteDirectory):
        return flytedir
    if isinstance(flytedir, str):  # when e.g. initializing from config
        return directory.FlyteDirectory(flytedir)
    else:
        raise ValueError(f"Invalid type for flytedir: {type(flytedir)}")


ADDITIONAL_FLYTETYPE_VALIDATORS: Dict[Type, List[Callable[[Any], Any]]] = {
    file.FlyteFile: [validate_flytefile],
    directory.FlyteDirectory: [validate_flytedir],
}


def deserialize_flyte_literal(
    flyteobj_literal: literals.Literal, python_type: Type[PythonType]
) -> Optional[PythonType]:
    """Deserialize a Flyte Literal into the python object instance."""
    ctx = context_manager.FlyteContext.current_context()
    transformer = type_engine.TypeEngine.get_transformer(python_type)
    python_obj = transformer.to_python_value(ctx, flyteobj_literal, python_type)
    return python_obj<|MERGE_RESOLUTION|>--- conflicted
+++ resolved
@@ -15,12 +15,8 @@
     import pydantic
 
 # this field is used by pydantic to get the validator method
-<<<<<<< HEAD
-PYDANTIC_VALIDATOR_METHOD_NAME = pydantic.BaseModel.__get_pydantic_core_schema__.__name__
-=======
 PYDANTIC_VALIDATOR_METHOD_NAME = pydantic.BaseModel.__get_validators__.__name__
 
->>>>>>> 4208da21
 PythonType = TypeVar("PythonType")  # target type of the deserialization
 
 
