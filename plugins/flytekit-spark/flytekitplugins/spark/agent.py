--- conflicted
+++ resolved
@@ -9,11 +9,7 @@
 from flyteidl.core.execution_pb2 import TaskExecution
 
 from flytekit import lazy_module
-<<<<<<< HEAD
-from flytekit.extend.backend.base_agent import AgentRegistry, AsyncAgentBase, convert_to_flyte_state, get_agent_secret
-=======
-from flytekit.extend.backend.base_agent import AgentBase, AgentRegistry, convert_to_flyte_phase, get_agent_secret
->>>>>>> 39b92947
+from flytekit.extend.backend.base_agent import AsyncAgentBase, AgentRegistry, convert_to_flyte_phase, get_agent_secret
 from flytekit.models.core.execution import TaskLog
 from flytekit.models.literals import LiteralMap
 from flytekit.models.task import TaskTemplate
@@ -29,15 +25,11 @@
     run_id: str
 
 
-<<<<<<< HEAD
 class DatabricksAgent(AsyncAgentBase):
-=======
-class DatabricksAgent(AgentBase):
     name = "Databricks Agent"
 
->>>>>>> 39b92947
     def __init__(self):
-        super().__init__(task_type="spark", asynchronous=True)
+        super().__init__(task_type="spark")
 
     async def create(
         self,
