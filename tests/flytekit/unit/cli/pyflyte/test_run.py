import functools
import json
import os
import pathlib
import tempfile
import typing
from datetime import datetime, timedelta
from enum import Enum

import click
import mock
import pytest
import yaml
from click.testing import CliRunner

from flytekit import FlyteContextManager
from flytekit.clis.sdk_in_container import pyflyte
from flytekit.clis.sdk_in_container.constants import CTX_CONFIG_FILE
from flytekit.clis.sdk_in_container.helpers import FLYTE_REMOTE_INSTANCE_KEY
from flytekit.clis.sdk_in_container.run import (
    REMOTE_FLAG_KEY,
    RUN_LEVEL_PARAMS_KEY,
    DateTimeType,
    DurationParamType,
    FileParamType,
    FlyteLiteralConverter,
    JsonParamType,
    get_entities_in_file,
    run_command,
)
from flytekit.configuration import Config, Image, ImageConfig
from flytekit.core.task import task
from flytekit.core.type_engine import TypeEngine
from flytekit.image_spec.image_spec import ImageBuildEngine, ImageSpecBuilder
from flytekit.models.types import SimpleType
from flytekit.remote import FlyteRemote

WORKFLOW_FILE = os.path.join(os.path.dirname(os.path.realpath(__file__)), "workflow.py")
IMPERATIVE_WORKFLOW_FILE = os.path.join(os.path.dirname(os.path.realpath(__file__)), "imperative_wf.py")
DIR_NAME = os.path.dirname(os.path.realpath(__file__))


@pytest.fixture
def remote():
    with mock.patch("flytekit.clients.friendly.SynchronousFlyteClient") as mock_client:
        flyte_remote = FlyteRemote(config=Config.auto(), default_project="p1", default_domain="d1")
        flyte_remote._client = mock_client
        return flyte_remote


def test_pyflyte_run_wf(remote):
    with mock.patch("flytekit.clis.sdk_in_container.helpers.get_and_save_remote_with_click_context"):
        runner = CliRunner()
        module_path = WORKFLOW_FILE
        result = runner.invoke(pyflyte.main, ["run", module_path, "my_wf", "--help"], catch_exceptions=False)

        assert result.exit_code == 0


def test_imperative_wf():
    runner = CliRunner()
    result = runner.invoke(
        pyflyte.main,
        ["run", IMPERATIVE_WORKFLOW_FILE, "wf", "--in1", "hello", "--in2", "world"],
        catch_exceptions=False,
    )
    assert result.exit_code == 0


def test_copy_all_files():
    runner = CliRunner()
    result = runner.invoke(
        pyflyte.main,
        ["run", "--copy-all", IMPERATIVE_WORKFLOW_FILE, "wf", "--in1", "hello", "--in2", "world"],
        catch_exceptions=False,
    )
    assert result.exit_code == 0


def test_pyflyte_run_cli():
    runner = CliRunner()
    parquet_file = os.path.join(DIR_NAME, "testdata/df.parquet")
    result = runner.invoke(
        pyflyte.main,
        [
            "run",
            WORKFLOW_FILE,
            "my_wf",
            "--a",
            "1",
            "--b",
            "Hello",
            "--c",
            "1.1",
            "--d",
            '{"i":1,"a":["h","e"]}',
            "--e",
            "[1,2,3]",
            "--f",
            '{"x":1.0, "y":2.0}',
            "--g",
            parquet_file,
            "--i",
            "2020-05-01",
            "--j",
            "20H",
            "--k",
            "RED",
            "--l",
            '{"hello": "world"}',
            "--remote",
            os.path.join(DIR_NAME, "testdata"),
            "--image",
            os.path.join(DIR_NAME, "testdata"),
            "--h",
            "--n",
            json.dumps([{"x": parquet_file}]),
            "--o",
            json.dumps({"x": [parquet_file]}),
            "--p",
            "Any",
        ],
        catch_exceptions=False,
    )
    print(result.stdout)
    assert result.exit_code == 0


@pytest.mark.parametrize(
    "input",
    ["1", os.path.join(DIR_NAME, "testdata/df.parquet"), '{"x":1.0, "y":2.0}', "2020-05-01", "RED"],
)
def test_union_type1(input):
    runner = CliRunner()
    result = runner.invoke(
        pyflyte.main,
        [
            "run",
            os.path.join(DIR_NAME, "workflow.py"),
            "test_union1",
            "--a",
            input,
        ],
        catch_exceptions=False,
    )
    print(result.stdout)
    assert result.exit_code == 0


@pytest.mark.parametrize(
    "input",
    [2.0, '{"i":1,"a":["h","e"]}', "[1, 2, 3]"],
)
def test_union_type2(input):
    runner = CliRunner()
    env = '{"foo": "bar"}'
    result = runner.invoke(
        pyflyte.main,
<<<<<<< HEAD
        [
            "--verbose",
            "run",
            os.path.join(DIR_NAME, "workflow.py"),
            "test_union2",
            "--a",
            input,
        ],
=======
        ["run", "--overwrite-cache", "--envs", env, os.path.join(DIR_NAME, "workflow.py"), "test_union2", "--a", input],
>>>>>>> c8433ea2
        catch_exceptions=False,
    )
    print(result.stdout)
    assert result.exit_code == 0


def test_union_type_with_invalid_input():
    runner = CliRunner()
    result = runner.invoke(
        pyflyte.main,
        [
            "--verbose",
            "run",
            os.path.join(DIR_NAME, "workflow.py"),
            "test_union2",
            "--a",
            "hello",
        ],
        catch_exceptions=False,
    )
    assert result.exit_code == 2


def test_get_entities_in_file():
    e = get_entities_in_file(WORKFLOW_FILE)
    assert e.workflows == ["my_wf"]
    assert e.tasks == ["get_subset_df", "print_all", "show_sd", "test_union1", "test_union2"]
    assert e.all() == ["my_wf", "get_subset_df", "print_all", "show_sd", "test_union1", "test_union2"]


@pytest.mark.parametrize(
    "working_dir, wf_path",
    [
        (pathlib.Path("test_nested_wf"), os.path.join("a", "b", "c", "d", "wf.py")),
        (pathlib.Path("test_nested_wf", "a"), os.path.join("b", "c", "d", "wf.py")),
        (pathlib.Path("test_nested_wf", "a", "b"), os.path.join("c", "d", "wf.py")),
        (pathlib.Path("test_nested_wf", "a", "b", "c"), os.path.join("d", "wf.py")),
        (pathlib.Path("test_nested_wf", "a", "b", "c", "d"), os.path.join("wf.py")),
    ],
)
def test_nested_workflow(working_dir, wf_path, monkeypatch: pytest.MonkeyPatch):
    runner = CliRunner()
    base_path = os.path.dirname(os.path.realpath(__file__))
    # Change working directory without side-effects (i.e. just for this test)
    monkeypatch.chdir(os.path.join(base_path, working_dir))
    result = runner.invoke(
        pyflyte.main,
        [
            "run",
            wf_path,
            "wf_id",
            "--m",
            "wow",
        ],
        catch_exceptions=False,
    )
    assert result.stdout.strip() == "wow"
    assert result.exit_code == 0


@pytest.mark.parametrize(
    "wf_path",
    [("collection_wf.py"), ("map_wf.py"), ("dataclass_wf.py")],
)
def test_list_default_arguments(wf_path):
    runner = CliRunner()
    dir_name = os.path.dirname(os.path.realpath(__file__))
    result = runner.invoke(
        pyflyte.main,
        [
            "--verbose",
            "run",
            os.path.join(dir_name, "default_arguments", wf_path),
            "wf",
        ],
        catch_exceptions=False,
    )
    print(result.stdout)
    assert result.exit_code == 0


# default case, what comes from click if no image is specified, the click param is configured to use the default.
ic_result_1 = ImageConfig(
    default_image=Image(name="default", fqn="ghcr.io/flyteorg/mydefault", tag="py3.9-latest"),
    images=[Image(name="default", fqn="ghcr.io/flyteorg/mydefault", tag="py3.9-latest")],
)
# test that command line args are merged with the file
ic_result_2 = ImageConfig(
    default_image=None,
    images=[
        Image(name="asdf", fqn="ghcr.io/asdf/asdf", tag="latest"),
        Image(name="xyz", fqn="docker.io/xyz", tag="latest"),
        Image(name="abc", fqn="docker.io/abc", tag=None),
    ],
)
# test that command line args override the file
ic_result_3 = ImageConfig(
    default_image=None,
    images=[Image(name="xyz", fqn="ghcr.io/asdf/asdf", tag="latest"), Image(name="abc", fqn="docker.io/abc", tag=None)],
)

ic_result_4 = ImageConfig(
    default_image=Image(name="default", fqn="flytekit", tag="mMxGzKCqxVk8msz0yV22-g.."),
    images=[
        Image(name="default", fqn="flytekit", tag="mMxGzKCqxVk8msz0yV22-g.."),
        Image(name="xyz", fqn="docker.io/xyz", tag="latest"),
        Image(name="abc", fqn="docker.io/abc", tag=None),
    ],
)

IMAGE_SPEC = os.path.join(os.path.dirname(os.path.realpath(__file__)), "imageSpec.yaml")


@pytest.mark.parametrize(
    "image_string, leaf_configuration_file_name, final_image_config",
    [
        ("ghcr.io/flyteorg/mydefault:py3.9-latest", "no_images.yaml", ic_result_1),
        ("asdf=ghcr.io/asdf/asdf:latest", "sample.yaml", ic_result_2),
        ("xyz=ghcr.io/asdf/asdf:latest", "sample.yaml", ic_result_3),
        (IMAGE_SPEC, "sample.yaml", ic_result_4),
    ],
)
def test_pyflyte_run_run(image_string, leaf_configuration_file_name, final_image_config):
    class TestImageSpecBuilder(ImageSpecBuilder):
        def build_image(self, img):
            ...

    ImageBuildEngine.register("test", TestImageSpecBuilder())

    @task
    def a():
        ...

    mock_click_ctx = mock.MagicMock()
    mock_remote = mock.MagicMock()
    image_tuple = (image_string,)
    image_config = ImageConfig.validate_image(None, "", image_tuple)

    run_level_params = {
        "project": "p",
        "domain": "d",
        "image_config": image_config,
    }

    pp = pathlib.Path.joinpath(
        pathlib.Path(__file__).parent.parent.parent, "configuration/configs/", leaf_configuration_file_name
    )

    obj = {
        RUN_LEVEL_PARAMS_KEY: run_level_params,
        REMOTE_FLAG_KEY: True,
        FLYTE_REMOTE_INSTANCE_KEY: mock_remote,
        CTX_CONFIG_FILE: str(pp),
    }
    mock_click_ctx.obj = obj

    def check_image(*args, **kwargs):
        assert kwargs["image_config"] == final_image_config

    mock_remote.register_script.side_effect = check_image

    run_command(mock_click_ctx, a)()


def test_file_param():
    m = mock.MagicMock()
    l = FileParamType().convert(__file__, m, m)
    assert l.local
    r = FileParamType().convert("https://tmp/file", m, m)
    assert r.local is False


class Color(Enum):
    RED = "red"
    GREEN = "green"
    BLUE = "blue"


@pytest.mark.parametrize(
    "python_type, python_value",
    [
        (typing.Union[typing.List[int], str, Color], "flyte"),
        (typing.Union[typing.List[int], str, Color], "red"),
        (typing.Union[typing.List[int], str, Color], [1, 2, 3]),
        (typing.List[int], [1, 2, 3]),
        (typing.Dict[str, int], {"flyte": 2}),
    ],
)
def test_literal_converter(python_type, python_value):
    get_upload_url_fn = functools.partial(
        FlyteRemote(Config.auto()).client.get_upload_signed_url, project="p", domain="d"
    )
    click_ctx = click.Context(click.Command("test_command"), obj={"remote": True})
    ctx = FlyteContextManager.current_context()
    lt = TypeEngine.to_literal_type(python_type)

    lc = FlyteLiteralConverter(
        click_ctx, ctx, literal_type=lt, python_type=python_type, get_upload_url_fn=get_upload_url_fn
    )

    assert lc.convert(click_ctx, ctx, python_value) == TypeEngine.to_literal(ctx, python_value, python_type, lt)


def test_enum_converter():
    pt = typing.Union[str, Color]

    get_upload_url_fn = functools.partial(FlyteRemote(Config.auto()).client.get_upload_signed_url)
    click_ctx = click.Context(click.Command("test_command"), obj={"remote": True})
    ctx = FlyteContextManager.current_context()
    lt = TypeEngine.to_literal_type(pt)
    lc = FlyteLiteralConverter(click_ctx, ctx, literal_type=lt, python_type=pt, get_upload_url_fn=get_upload_url_fn)
    union_lt = lc.convert(click_ctx, ctx, "red").scalar.union

    assert union_lt.stored_type.simple == SimpleType.STRING
    assert union_lt.stored_type.enum_type is None

    pt = typing.Union[Color, str]
    lt = TypeEngine.to_literal_type(typing.Union[Color, str])
    lc = FlyteLiteralConverter(click_ctx, ctx, literal_type=lt, python_type=pt, get_upload_url_fn=get_upload_url_fn)
    union_lt = lc.convert(click_ctx, ctx, "red").scalar.union

    assert union_lt.stored_type.simple is None
    assert union_lt.stored_type.enum_type.values == ["red", "green", "blue"]


def test_duration_type():
    t = DurationParamType()
    assert t.convert(value="1 day", param=None, ctx=None) == timedelta(days=1)

    with pytest.raises(click.BadParameter):
        t.convert(None, None, None)


def test_datetime_type():
    t = DateTimeType()

    assert t.convert("2020-01-01", None, None) == datetime(2020, 1, 1)

    now = datetime.now()
    v = t.convert("now", None, None)
    assert v.day == now.day
    assert v.month == now.month


def test_json_type():
    t = JsonParamType()
    assert t.convert(value='{"a": "b"}', param=None, ctx=None) == {"a": "b"}

    with pytest.raises(click.BadParameter):
        t.convert(None, None, None)

    # test that it loads a json file
    with tempfile.NamedTemporaryFile("w", delete=False) as f:
        json.dump({"a": "b"}, f)
        f.flush()
        assert t.convert(value=f.name, param=None, ctx=None) == {"a": "b"}

    # test that if the file is not a valid json, it raises an error
    with tempfile.NamedTemporaryFile("w", delete=False) as f:
        f.write("asdf")
        f.flush()
        with pytest.raises(click.BadParameter):
            t.convert(value=f.name, param="asdf", ctx=None)

    # test if the file does not exist
    with pytest.raises(click.BadParameter):
        t.convert(value="asdf", param=None, ctx=None)

    # test if the file is yaml and ends with .yaml it works correctly
    with tempfile.NamedTemporaryFile("w", suffix=".yaml", delete=False) as f:
        yaml.dump({"a": "b"}, f)
        f.flush()
        assert t.convert(value=f.name, param=None, ctx=None) == {"a": "b"}<|MERGE_RESOLUTION|>--- conflicted
+++ resolved
@@ -156,18 +156,7 @@
     env = '{"foo": "bar"}'
     result = runner.invoke(
         pyflyte.main,
-<<<<<<< HEAD
-        [
-            "--verbose",
-            "run",
-            os.path.join(DIR_NAME, "workflow.py"),
-            "test_union2",
-            "--a",
-            input,
-        ],
-=======
         ["run", "--overwrite-cache", "--envs", env, os.path.join(DIR_NAME, "workflow.py"), "test_union2", "--a", input],
->>>>>>> c8433ea2
         catch_exceptions=False,
     )
     print(result.stdout)
