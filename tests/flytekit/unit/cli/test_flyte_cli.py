--- conflicted
+++ resolved
@@ -30,24 +30,10 @@
 
 @_mock.patch("flytekit.clis.flyte_cli.main._load_proto_from_file")
 def test__extract_files(load_mock):
-<<<<<<< HEAD
-    id = _core_identifier.Identifier(
-        _core_identifier.ResourceType.TASK, "myproject", "development", "name", "v"
-    )
-    t = get_sample_task()
-    with TemporaryConfiguration(
-        "",
-        internal_overrides={
-            "image": "myflyteimage:v123",
-            "project": "myflyteproject",
-            "domain": "development",
-        },
-=======
     id = _core_identifier.Identifier(_core_identifier.ResourceType.TASK, "myproject", "development", "name", "v")
     t = get_sample_task()
     with TemporaryConfiguration(
         "", internal_overrides={"image": "myflyteimage:v123", "project": "myflyteproject", "domain": "development"},
->>>>>>> 83c10cca
     ):
         task_spec = t.serialize()
 
@@ -58,19 +44,9 @@
 
 
 @_mock.patch("flytekit.clis.flyte_cli.main._load_proto_from_file")
-<<<<<<< HEAD
-def test__extract_files(load_mock):
-    id = _core_identifier.Identifier(
-        _core_identifier.ResourceType.UNSPECIFIED,
-        "myproject",
-        "development",
-        "name",
-        "v",
-=======
 def test__extract_files_with_unspecified_resource_type(load_mock):
     id = _core_identifier.Identifier(
         _core_identifier.ResourceType.UNSPECIFIED, "myproject", "development", "name", "v",
->>>>>>> 83c10cca
     )
 
     load_mock.return_value = id.to_flyte_idl()
@@ -83,10 +59,6 @@
 
 
 @_mock.patch("flytekit.clis.flyte_cli.main._extract_pair", new=_identity_dummy)
-<<<<<<< HEAD
-def test__extract_files():
-=======
 def test__extract_files_pair_iterator():
->>>>>>> 83c10cca
     results = _main._extract_files([1, 2, 3, 4])
     assert [(1, 2), (3, 4)] == results