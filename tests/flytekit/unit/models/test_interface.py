--- conflicted
+++ resolved
@@ -18,14 +18,7 @@
 def test_typed_interface(literal_type):
     typed_interface = interface.TypedInterface(
         {"a": interface.Variable(literal_type, "description1")},
-<<<<<<< HEAD
-        {
-            "b": interface.Variable(literal_type, "description2"),
-            "c": interface.Variable(literal_type, "description3"),
-        },
-=======
         {"b": interface.Variable(literal_type, "description2"), "c": interface.Variable(literal_type, "description3")},
->>>>>>> 83c10cca
     )
 
     assert typed_interface.inputs["a"].type == literal_type
@@ -52,13 +45,7 @@
 
 
 def test_parameter():
-<<<<<<< HEAD
-    v = interface.Variable(
-        types.LiteralType(simple=types.SimpleType.BOOLEAN), "asdf asdf asdf"
-    )
-=======
     v = interface.Variable(types.LiteralType(simple=types.SimpleType.BOOLEAN), "asdf asdf asdf")
->>>>>>> 83c10cca
     obj = interface.Parameter(var=v)
     assert obj.var == v
 
@@ -68,13 +55,7 @@
 
 
 def test_parameter_map():
-<<<<<<< HEAD
-    v = interface.Variable(
-        types.LiteralType(simple=types.SimpleType.BOOLEAN), "asdf asdf asdf"
-    )
-=======
     v = interface.Variable(types.LiteralType(simple=types.SimpleType.BOOLEAN), "asdf asdf asdf")
->>>>>>> 83c10cca
     p = interface.Parameter(var=v)
 
     obj = interface.ParameterMap({"ppp": p})
@@ -83,13 +64,7 @@
 
 
 def test_variable_map():
-<<<<<<< HEAD
-    v = interface.Variable(
-        types.LiteralType(simple=types.SimpleType.BOOLEAN), "asdf asdf asdf"
-    )
-=======
     v = interface.Variable(types.LiteralType(simple=types.SimpleType.BOOLEAN), "asdf asdf asdf")
->>>>>>> 83c10cca
     obj = interface.VariableMap({"vvv": v})
 
     obj2 = interface.VariableMap.from_flyte_idl(obj.to_flyte_idl())
