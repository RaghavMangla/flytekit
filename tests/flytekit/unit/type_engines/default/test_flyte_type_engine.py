from __future__ import absolute_import

import pytest
from flyteidl.core import errors_pb2 as _errors_pb2

from flytekit.common.exceptions import user as _user_exceptions
from flytekit.common.types import proto as _proto
from flytekit.models import literals as _literal_models
from flytekit.models import types as _type_models
from flytekit.type_engines.default import flyte as _flyte_engine


def test_proto_from_literal_type():
    sdk_type = _flyte_engine.FlyteDefaultTypeEngine().get_sdk_type_from_literal_type(
        _type_models.LiteralType(
            simple=_type_models.SimpleType.BINARY,
<<<<<<< HEAD
            metadata={
                _proto.Protobuf.PB_FIELD_KEY: "flyteidl.core.errors_pb2.ContainerError"
            },
=======
            metadata={_proto.Protobuf.PB_FIELD_KEY: "flyteidl.core.errors_pb2.ContainerError"},
>>>>>>> 83c10cca
        )
    )

    assert sdk_type.pb_type == _errors_pb2.ContainerError


def test_unloadable_module_from_literal_type():
    with pytest.raises(_user_exceptions.FlyteAssertion):
        _flyte_engine.FlyteDefaultTypeEngine().get_sdk_type_from_literal_type(
            _type_models.LiteralType(
                simple=_type_models.SimpleType.BINARY,
<<<<<<< HEAD
                metadata={
                    _proto.Protobuf.PB_FIELD_KEY: "flyteidl.core.errors_pb2_no_exist.ContainerError"
                },
=======
                metadata={_proto.Protobuf.PB_FIELD_KEY: "flyteidl.core.errors_pb2_no_exist.ContainerError"},
>>>>>>> 83c10cca
            )
        )


def test_unloadable_proto_from_literal_type():
    with pytest.raises(_user_exceptions.FlyteAssertion):
        _flyte_engine.FlyteDefaultTypeEngine().get_sdk_type_from_literal_type(
            _type_models.LiteralType(
                simple=_type_models.SimpleType.BINARY,
<<<<<<< HEAD
                metadata={
                    _proto.Protobuf.PB_FIELD_KEY: "flyteidl.core.errors_pb2.ContainerErrorNoExist"
                },
=======
                metadata={_proto.Protobuf.PB_FIELD_KEY: "flyteidl.core.errors_pb2.ContainerErrorNoExist"},
>>>>>>> 83c10cca
            )
        )


def test_infer_proto_from_literal():
    sdk_type = _flyte_engine.FlyteDefaultTypeEngine().infer_sdk_type_from_literal(
        _literal_models.Literal(
            scalar=_literal_models.Scalar(
                binary=_literal_models.Binary(
<<<<<<< HEAD
                    value="",
                    tag="{}{}".format(
                        _proto.Protobuf.TAG_PREFIX,
                        "flyteidl.core.errors_pb2.ContainerError",
                    ),
=======
                    value="", tag="{}{}".format(_proto.Protobuf.TAG_PREFIX, "flyteidl.core.errors_pb2.ContainerError",),
>>>>>>> 83c10cca
                )
            )
        )
    )
    assert sdk_type.pb_type == _errors_pb2.ContainerError<|MERGE_RESOLUTION|>--- conflicted
+++ resolved
@@ -14,13 +14,7 @@
     sdk_type = _flyte_engine.FlyteDefaultTypeEngine().get_sdk_type_from_literal_type(
         _type_models.LiteralType(
             simple=_type_models.SimpleType.BINARY,
-<<<<<<< HEAD
-            metadata={
-                _proto.Protobuf.PB_FIELD_KEY: "flyteidl.core.errors_pb2.ContainerError"
-            },
-=======
             metadata={_proto.Protobuf.PB_FIELD_KEY: "flyteidl.core.errors_pb2.ContainerError"},
->>>>>>> 83c10cca
         )
     )
 
@@ -32,13 +26,7 @@
         _flyte_engine.FlyteDefaultTypeEngine().get_sdk_type_from_literal_type(
             _type_models.LiteralType(
                 simple=_type_models.SimpleType.BINARY,
-<<<<<<< HEAD
-                metadata={
-                    _proto.Protobuf.PB_FIELD_KEY: "flyteidl.core.errors_pb2_no_exist.ContainerError"
-                },
-=======
                 metadata={_proto.Protobuf.PB_FIELD_KEY: "flyteidl.core.errors_pb2_no_exist.ContainerError"},
->>>>>>> 83c10cca
             )
         )
 
@@ -48,13 +36,7 @@
         _flyte_engine.FlyteDefaultTypeEngine().get_sdk_type_from_literal_type(
             _type_models.LiteralType(
                 simple=_type_models.SimpleType.BINARY,
-<<<<<<< HEAD
-                metadata={
-                    _proto.Protobuf.PB_FIELD_KEY: "flyteidl.core.errors_pb2.ContainerErrorNoExist"
-                },
-=======
                 metadata={_proto.Protobuf.PB_FIELD_KEY: "flyteidl.core.errors_pb2.ContainerErrorNoExist"},
->>>>>>> 83c10cca
             )
         )
 
@@ -64,15 +46,7 @@
         _literal_models.Literal(
             scalar=_literal_models.Scalar(
                 binary=_literal_models.Binary(
-<<<<<<< HEAD
-                    value="",
-                    tag="{}{}".format(
-                        _proto.Protobuf.TAG_PREFIX,
-                        "flyteidl.core.errors_pb2.ContainerError",
-                    ),
-=======
                     value="", tag="{}{}".format(_proto.Protobuf.TAG_PREFIX, "flyteidl.core.errors_pb2.ContainerError",),
->>>>>>> 83c10cca
                 )
             )
         )
