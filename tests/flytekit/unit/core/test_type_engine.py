--- conflicted
+++ resolved
@@ -3,11 +3,7 @@
 import os
 import tempfile
 import typing
-<<<<<<< HEAD
 from dataclasses import dataclass
-=======
-from dataclasses import asdict, dataclass, field
->>>>>>> c0b06bed
 from datetime import timedelta
 from enum import Enum
 
