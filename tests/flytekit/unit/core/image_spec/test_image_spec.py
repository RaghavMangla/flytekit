import base64
import hashlib
import os
from dataclasses import asdict

import pytest

from flytekit.core import context_manager
from flytekit.core.context_manager import ExecutionState
from flytekit.image_spec import ImageSpec
from flytekit.image_spec.image_spec import _F_IMG_ID, ImageBuildEngine, ImageSpecBuilder, calculate_hash_from_image_spec


def test_image_spec():
    image_spec = ImageSpec(
        packages=["pandas"],
        apt_packages=["git"],
        python_version="3.8",
        registry="",
        base_image="cr.flyte.org/flyteorg/flytekit:py3.8-latest",
        cuda="11.2.2",
        cudnn="8",
    )

    assert image_spec.python_version == "3.8"
    assert image_spec.base_image == "cr.flyte.org/flyteorg/flytekit:py3.8-latest"
    assert image_spec.packages == ["pandas"]
    assert image_spec.apt_packages == ["git"]
    assert image_spec.registry == ""
    assert image_spec.cuda == "11.2.2"
    assert image_spec.cudnn == "8"
    assert image_spec.name == "flytekit"
    assert image_spec.builder == "envd"
    assert image_spec.source_root is None
    assert image_spec.env is None
    assert image_spec.pip_index is None
    assert image_spec.is_container() is True
<<<<<<< HEAD

    image_spec.source_root = b""
    image_spec_bytes = asdict(image_spec).__str__().encode("utf-8")
    tag = base64.urlsafe_b64encode(hashlib.md5(image_spec_bytes).digest()).decode("ascii")
    tag = tag.replace("=", ".")
    assert image_spec.image_name() == f"flytekit:{tag}"
=======
    assert image_spec.image_name() == "flytekit:_7s_KKi_73h88RBfRZ8jpQ.."
>>>>>>> 20427ee9
    ctx = context_manager.FlyteContext.current_context()
    with context_manager.FlyteContextManager.with_context(
        ctx.with_execution_state(ctx.execution_state.with_params(mode=ExecutionState.Mode.TASK_EXECUTION))
    ):
        os.environ[_F_IMG_ID] = "flytekit:123"
        assert image_spec.is_container() is False

    class DummyImageSpecBuilder(ImageSpecBuilder):
        def build_image(self, img):
            ...

    ImageBuildEngine.register("dummy", DummyImageSpecBuilder())
    ImageBuildEngine._REGISTRY["dummy"].build_image(image_spec)

    assert "dummy" in ImageBuildEngine._REGISTRY
<<<<<<< HEAD
    assert calculate_hash_from_image_spec(image_spec) == tag
=======
    assert calculate_hash_from_image_spec(image_spec) == "_7s_KKi_73h88RBfRZ8jpQ.."
>>>>>>> 20427ee9
    assert image_spec.exist() is False

    with pytest.raises(Exception):
        image_spec.builder = "flyte"
        ImageBuildEngine.build(image_spec)<|MERGE_RESOLUTION|>--- conflicted
+++ resolved
@@ -35,16 +35,12 @@
     assert image_spec.env is None
     assert image_spec.pip_index is None
     assert image_spec.is_container() is True
-<<<<<<< HEAD
 
     image_spec.source_root = b""
     image_spec_bytes = asdict(image_spec).__str__().encode("utf-8")
     tag = base64.urlsafe_b64encode(hashlib.md5(image_spec_bytes).digest()).decode("ascii")
     tag = tag.replace("=", ".")
     assert image_spec.image_name() == f"flytekit:{tag}"
-=======
-    assert image_spec.image_name() == "flytekit:_7s_KKi_73h88RBfRZ8jpQ.."
->>>>>>> 20427ee9
     ctx = context_manager.FlyteContext.current_context()
     with context_manager.FlyteContextManager.with_context(
         ctx.with_execution_state(ctx.execution_state.with_params(mode=ExecutionState.Mode.TASK_EXECUTION))
@@ -60,11 +56,7 @@
     ImageBuildEngine._REGISTRY["dummy"].build_image(image_spec)
 
     assert "dummy" in ImageBuildEngine._REGISTRY
-<<<<<<< HEAD
     assert calculate_hash_from_image_spec(image_spec) == tag
-=======
-    assert calculate_hash_from_image_spec(image_spec) == "_7s_KKi_73h88RBfRZ8jpQ.."
->>>>>>> 20427ee9
     assert image_spec.exist() is False
 
     with pytest.raises(Exception):
