--- conflicted
+++ resolved
@@ -51,17 +51,8 @@
         os.environ[_F_IMG_ID] = "flytekit:123"
         assert image_spec.is_container() is False
 
-<<<<<<< HEAD
     ImageBuildEngine.register("dummy", mock_image_spec_builder)
-    ImageBuildEngine._REGISTRY["dummy"].build_image(image_spec)
-=======
-    class DummyImageSpecBuilder(ImageSpecBuilder):
-        def build_image(self, img):
-            ...
-
-    ImageBuildEngine.register("dummy", DummyImageSpecBuilder())
     ImageBuildEngine.build(image_spec)
->>>>>>> bbe14dd1
 
     assert "dummy" in ImageBuildEngine._REGISTRY
     assert calculate_hash_from_image_spec(image_spec) == tag
