import dataclasses
import datetime
import functools
import os
import random
import re
import tempfile
import typing
from collections import OrderedDict
from dataclasses import dataclass
from enum import Enum

import pandas
import pandas as pd
import pytest
from dataclasses_json import DataClassJsonMixin
from google.protobuf.struct_pb2 import Struct
from pandas._testing import assert_frame_equal
from typing_extensions import Annotated, get_origin

import flytekit
import flytekit.configuration
from flytekit import Secret, SQLTask, dynamic, kwtypes, map_task
from flytekit.configuration import FastSerializationSettings, Image, ImageConfig
from flytekit.core import context_manager, launch_plan, promise
from flytekit.core.condition import conditional
from flytekit.core.context_manager import ExecutionState
from flytekit.core.data_persistence import FileAccessProvider, flyte_tmp_dir
from flytekit.core.hash import HashMethod
from flytekit.core.node import Node
from flytekit.core.promise import NodeOutput, Promise, VoidPromise
from flytekit.core.resources import Resources
from flytekit.core.task import TaskMetadata, task
from flytekit.core.testing import patch, task_mock
from flytekit.core.type_engine import RestrictedTypeError, SimpleTransformer, TypeEngine
from flytekit.core.workflow import workflow
from flytekit.models import literals as _literal_models
from flytekit.models.core import types as _core_types
from flytekit.models.interface import Parameter
from flytekit.models.task import Resources as _resource_models
from flytekit.models.types import LiteralType, SimpleType
from flytekit.tools.translator import get_serializable
from flytekit.types.directory import FlyteDirectory, TensorboardLogs
from flytekit.types.error import FlyteError
from flytekit.types.file import FlyteFile
from flytekit.types.schema import FlyteSchema, SchemaOpenMode
from flytekit.types.structured.structured_dataset import StructuredDataset

serialization_settings = flytekit.configuration.SerializationSettings(
    project="proj",
    domain="dom",
    version="123",
    image_config=ImageConfig(Image(name="name", fqn="asdf/fdsa", tag="123")),
    env={},
)


def test_default_wf_params_works():
    @task
    def my_task(a: int):
        wf_params = flytekit.current_context()
        assert str(wf_params.execution_id) == "ex:local:local:local"
        assert flyte_tmp_dir in wf_params.raw_output_prefix

    my_task(a=3)
    assert context_manager.FlyteContextManager.size() == 1


def test_simple_input_output():
    @task
    def my_task(a: int) -> typing.NamedTuple("OutputsBC", b=int, c=str):
        ctx = flytekit.current_context()
        assert str(ctx.execution_id) == "ex:local:local:local"
        return a + 2, "hello world"

    assert my_task(a=3) == (5, "hello world")
    assert context_manager.FlyteContextManager.size() == 1


def test_forwardref_namedtuple_output():
    # This test case tests typing.NamedTuple outputs for cases where eg.
    # from __future__ import annotations is enabled, such that all type hints become ForwardRef
    @task
    def my_task(a: int) -> typing.NamedTuple("OutputsBC", b=typing.ForwardRef("int"), c=typing.ForwardRef("str")):
        ctx = flytekit.current_context()
        assert str(ctx.execution_id) == "ex:local:local:local"
        return a + 2, "hello world"

    assert my_task(a=3) == (5, "hello world")
    assert context_manager.FlyteContextManager.size() == 1


def test_annotated_namedtuple_output():
    @task
    def my_task(a: int) -> typing.NamedTuple("OutputA", a=Annotated[int, "metadata-a"]):
        return a + 2

    assert my_task(a=9) == (11,)
    assert get_origin(my_task.python_interface.outputs["a"]) is Annotated


def test_simple_input_no_output():
    @task
    def my_task(a: int):
        pass

    assert my_task(a=3) is None

    ctx = context_manager.FlyteContextManager.current_context()
    with context_manager.FlyteContextManager.with_context(ctx.with_new_compilation_state()) as ctx:
        outputs = my_task(a=3)
        assert isinstance(outputs, VoidPromise)

    assert context_manager.FlyteContextManager.size() == 1


def test_single_output():
    @task
    def my_task() -> str:
        return "Hello world"

    assert my_task() == "Hello world"

    ctx = context_manager.FlyteContextManager.current_context()
    with context_manager.FlyteContextManager.with_context(ctx.with_new_compilation_state()) as ctx:
        outputs = my_task()
        assert ctx.compilation_state is not None
        nodes = ctx.compilation_state.nodes
        assert len(nodes) == 1
        assert outputs.is_ready is False
        assert outputs.ref.node is nodes[0]

    assert context_manager.FlyteContextManager.size() == 1


def test_engine_file_output():
    basic_blob_type = _core_types.BlobType(
        format="",
        dimensionality=_core_types.BlobType.BlobDimensionality.SINGLE,
    )

    fs = FileAccessProvider(local_sandbox_dir="/tmp/flytetesting", raw_output_prefix="/tmp/flyteraw")
    ctx = context_manager.FlyteContextManager.current_context()

    with context_manager.FlyteContextManager.with_context(ctx.with_file_access(fs)) as ctx:
        # Write some text to a file not in that directory above
        test_file_location = "/tmp/sample.txt"
        with open(test_file_location, "w") as fh:
            fh.write("Hello World\n")

        lit = TypeEngine.to_literal(ctx, test_file_location, os.PathLike, LiteralType(blob=basic_blob_type))

        # Since we're using local as remote, we should be able to just read the file from the 'remote' location.
        with open(lit.scalar.blob.uri, "r") as fh:
            assert fh.readline() == "Hello World\n"

        # We should also be able to turn the thing back into regular python native thing.
        redownloaded_local_file_location = TypeEngine.to_python_value(ctx, lit, os.PathLike)
        with open(redownloaded_local_file_location, "r") as fh:
            assert fh.readline() == "Hello World\n"

    assert context_manager.FlyteContextManager.size() == 1


def test_wf1():
    @task
    def t1(a: int) -> typing.NamedTuple("OutputsBC", t1_int_output=int, c=str):
        return a + 2, "world"

    @task
    def t2(a: str, b: str) -> str:
        return b + a

    @workflow
    def my_wf(a: int, b: str) -> (int, str):
        x, y = t1(a=a)
        d = t2(a=y, b=b)
        return x, d

    assert len(my_wf.nodes) == 2
    assert my_wf._nodes[0].id == "n0"
    assert my_wf._nodes[1]._upstream_nodes[0] is my_wf._nodes[0]

    assert len(my_wf.output_bindings) == 2
    assert my_wf._output_bindings[0].var == "o0"
    assert my_wf._output_bindings[0].binding.promise.var == "t1_int_output"

    nt = typing.NamedTuple("SingleNT", [("t1_int_output", float)])

    @task
    def t3(a: int) -> nt:
        return nt(a + 2)

    assert t3.python_interface.output_tuple_name == "SingleNT"
    assert t3.interface.outputs["t1_int_output"] is not None
    assert context_manager.FlyteContextManager.size() == 1


def test_wf1_run():
    @task
    def t1(a: int) -> typing.NamedTuple("OutputsBC", t1_int_output=int, c=str):
        return a + 2, "world"

    @task
    def t2(a: str, b: str) -> str:
        return b + a

    @workflow
    def my_wf(a: int, b: str) -> (int, str):
        x, y = t1(a=a)
        d = t2(a=y, b=b)
        return x, d

    x = my_wf(a=5, b="hello ")
    assert x == (7, "hello world")

    @workflow
    def my_wf2(a: int, b: str) -> (int, str):
        tup = t1(a=a)
        d = t2(a=tup.c, b=b)
        return tup.t1_int_output, d

    x = my_wf2(a=5, b="hello ")
    assert x == (7, "hello world")
    assert context_manager.FlyteContextManager.size() == 1


def test_wf1_with_overrides():
    @task
    def t1(a: int) -> typing.NamedTuple("OutputsBC", t1_int_output=int, c=str):
        return a + 2, "world"

    @task
    def t2(a: str, b: str) -> str:
        return b + a

    @workflow
    def my_wf(a: int, b: str) -> (int, str):
        x, y = t1(a=a).with_overrides(name="x")
        d = t2(a=y, b=b).with_overrides()
        return x, d

    x = my_wf(a=5, b="hello ")
    assert x == (7, "hello world")
    assert context_manager.FlyteContextManager.size() == 1


def test_wf1_with_list_of_inputs():
    @task
    def t1(a: int) -> typing.NamedTuple("OutputsBC", t1_int_output=int, c=str):
        return a + 2, "world"

    @task
    def t2(a: typing.List[str]) -> str:
        return " ".join(a)

    @workflow
    def my_wf(a: int, b: str) -> (int, str):
        xx, yy = t1(a=a)
        d = t2(a=[b, yy])
        return xx, d

    x = my_wf(a=5, b="hello")
    assert x == (7, "hello world")

    @workflow
    def my_wf2(a: int, b: str) -> int:
        x, y = t1(a=a)
        t2(a=[b, y])
        return x

    x = my_wf2(a=5, b="hello")
    assert x == 7
    assert context_manager.FlyteContextManager.size() == 1


def test_wf_output_mismatch():
    with pytest.raises(AssertionError):

        @workflow
        def my_wf(a: int, b: str) -> (int, str):
            return a

        my_wf()

    with pytest.raises(AssertionError):

        @workflow
        def my_wf2(a: int, b: str) -> int:
            return a, b  # type: ignore

        my_wf2()

    with pytest.raises(AssertionError):

        @workflow
        def my_wf3(a: int, b: str) -> int:
            return (a,)  # type: ignore

        my_wf3()

    assert context_manager.FlyteContextManager.size() == 1


def test_promise_return():
    """
    Testing that when a workflow is local executed but a local wf execution context already exists, Promise objects
    are returned wrapping Flyte literals instead of the unpacked dict.
    """

    @task
    def t1(a: int) -> typing.NamedTuple("OutputsBC", t1_int_output=int, c=str):
        a = a + 2
        return a, "world-" + str(a)

    @workflow
    def mimic_sub_wf(a: int) -> (str, str):
        x, y = t1(a=a)
        u, v = t1(a=x)
        return y, v

    ctx = context_manager.FlyteContextManager.current_context()

    with context_manager.FlyteContextManager.with_context(
        ctx.with_execution_state(
            ctx.new_execution_state().with_params(mode=ExecutionState.Mode.LOCAL_WORKFLOW_EXECUTION)
        )
    ) as ctx:
        a, b = mimic_sub_wf(a=3)

    assert isinstance(a, promise.Promise)
    assert isinstance(b, promise.Promise)
    assert a.val.scalar.value.string_value == "world-5"
    assert b.val.scalar.value.string_value == "world-7"
    assert context_manager.FlyteContextManager.size() == 1


def test_wf1_with_sql():
    sql = SQLTask(
        "my-query",
        query_template="SELECT * FROM hive.city.fact_airport_sessions WHERE ds = '{{ .Inputs.ds }}' LIMIT 10",
        inputs=kwtypes(ds=datetime.datetime),
        outputs=kwtypes(results=FlyteSchema),
        metadata=TaskMetadata(retries=2),
    )

    @task
    def t1() -> datetime.datetime:
        return datetime.datetime.now()

    @workflow
    def my_wf() -> FlyteSchema:
        dt = t1()
        return sql(ds=dt)

    with task_mock(sql) as mock:
        mock.return_value = pandas.DataFrame(data={"x": [1, 2], "y": ["3", "4"]})
        assert (my_wf().open().all() == pandas.DataFrame(data={"x": [1, 2], "y": ["3", "4"]})).all().all()
    assert context_manager.FlyteContextManager.size() == 1


def test_wf1_with_sql_with_patch():
    sql = SQLTask(
        "my-query",
        query_template="SELECT * FROM hive.city.fact_airport_sessions WHERE ds = '{{ .Inputs.ds }}' LIMIT 10",
        inputs=kwtypes(ds=datetime.datetime),
        outputs=kwtypes(results=FlyteSchema),
        metadata=TaskMetadata(retries=2),
    )

    @task
    def t1() -> datetime.datetime:
        return datetime.datetime.now()

    @workflow
    def my_wf() -> FlyteSchema:
        dt = t1()
        return sql(ds=dt)

    @patch(sql)
    def test_user_demo_test(mock_sql):
        mock_sql.return_value = pandas.DataFrame(data={"x": [1, 2], "y": ["3", "4"]})
        assert (my_wf().open().all() == pandas.DataFrame(data={"x": [1, 2], "y": ["3", "4"]})).all().all()

    # Have to call because tests inside tests don't run
    test_user_demo_test()
    assert context_manager.FlyteContextManager.size() == 1


def test_flyte_file_in_dataclass():
    @dataclass
    class InnerFileStruct(DataClassJsonMixin):
        a: FlyteFile
        b: FlyteFile

    @dataclass
    class FileStruct(DataClassJsonMixin):
        a: FlyteFile
        b: InnerFileStruct

    @task
    def t1(path: str) -> FileStruct:
        file = FlyteFile(path)
        fs = FileStruct(a=file, b=InnerFileStruct(a=file, b=FlyteFile(path)))
        return fs

    @dynamic
    def dyn(fs: FileStruct):
        t2(fs=fs)
        t3(fs=fs)

    @task
    def t2(fs: FileStruct) -> os.PathLike:
        assert fs.a.remote_source == "s3://somewhere"
        assert fs.b.a.remote_source == "s3://somewhere"
        assert fs.b.b.remote_source == "s3://somewhere"
        assert flyte_tmp_dir in fs.a.path
        assert flyte_tmp_dir in fs.b.a.path
        assert flyte_tmp_dir in fs.b.b.path

        return fs.a.path

    @task
    def t3(fs: FileStruct) -> FlyteFile:
        return fs.a

    @workflow
    def wf(path: str) -> (os.PathLike, FlyteFile):
        n1 = t1(path=path)
        dyn(fs=n1)
        return t2(fs=n1), t3(fs=n1)

    assert flyte_tmp_dir in wf(path="s3://somewhere")[0].path
    assert flyte_tmp_dir in wf(path="s3://somewhere")[1].path
    assert "s3://somewhere" == wf(path="s3://somewhere")[1].remote_source


def test_flyte_directory_in_dataclass():
    @dataclass
    class InnerFileStruct(DataClassJsonMixin):
        a: FlyteDirectory
        b: TensorboardLogs

    @dataclass
    class FileStruct(DataClassJsonMixin):
        a: FlyteDirectory
        b: InnerFileStruct

    @task
    def t1(path: str) -> FileStruct:
        dir = FlyteDirectory(path)
        fs = FileStruct(a=dir, b=InnerFileStruct(a=dir, b=TensorboardLogs(path)))
        return fs

    @task
    def t2(fs: FileStruct) -> os.PathLike:
        return fs.a.path

    @workflow
    def wf(path: str) -> os.PathLike:
        n1 = t1(path=path)
        return t2(fs=n1)

    assert flyte_tmp_dir in wf(path="s3://somewhere").path


def test_structured_dataset_in_dataclass():
    df = pd.DataFrame({"Name": ["Tom", "Joseph"], "Age": [20, 22]})

    @dataclass
    class InnerDatasetStruct(DataClassJsonMixin):
        a: StructuredDataset

    @dataclass
    class DatasetStruct(DataClassJsonMixin):
        a: StructuredDataset
        b: InnerDatasetStruct

    @task
    def t1(path: str) -> DatasetStruct:
        sd = StructuredDataset(dataframe=df, uri=path)
        return DatasetStruct(a=sd, b=InnerDatasetStruct(a=sd))

    @workflow
    def wf(path: str) -> DatasetStruct:
        return t1(path=path)

    with tempfile.TemporaryDirectory() as tmp_dir:
        fname = os.path.join(tmp_dir, "df_file")
        res = wf(path=fname)
        assert "parquet" == res.a.file_format
        assert "parquet" == res.b.a.file_format
        assert_frame_equal(df, res.a.open(pd.DataFrame).all())
        assert_frame_equal(df, res.b.a.open(pd.DataFrame).all())


def test_wf1_with_map():
    @task
    def t1(a: int) -> int:
        a = a + 2
        return a

    @task
    def t2(x: typing.List[int]) -> int:
        return functools.reduce(lambda a, b: a + b, x)

    @workflow
    def my_wf(a: typing.List[int]) -> int:
        x = map_task(t1, metadata=TaskMetadata(retries=1))(a=a)
        return t2(x=x)

    x = my_wf(a=[5, 6])
    assert x == 15
    assert context_manager.FlyteContextManager.size() == 1


def test_wf1_compile_time_constant_vars():
    @task
    def t1(a: int) -> typing.NamedTuple("OutputsBC", t1_int_output=int, c=str):
        return a + 2, "world"

    @task
    def t2(a: str, b: str) -> str:
        return b + a

    @workflow
    def my_wf(a: int, b: str) -> (int, str):
        x, y = t1(a=a)
        d = t2(a="This is my way", b=b)
        return x, d

    x = my_wf(a=5, b="hello ")
    assert x == (7, "hello This is my way")
    assert context_manager.FlyteContextManager.size() == 1


def test_wf1_with_constant_return():
    @task
    def t1(a: int) -> typing.NamedTuple("OutputsBC", t1_int_output=int, c=str):
        return a + 2, "world"

    @task
    def t2(a: str, b: str) -> str:
        return b + a

    @workflow
    def my_wf(a: int, b: str) -> (int, str):
        x, y = t1(a=a)
        t2(a="This is my way", b=b)
        return x, "A constant output"

    x = my_wf(a=5, b="hello ")
    assert x == (7, "A constant output")

    @workflow
    def my_wf2(a: int, b: str) -> int:
        t1(a=a)
        t2(a="This is my way", b=b)
        return 10

    assert my_wf2(a=5, b="hello ") == 10
    assert context_manager.FlyteContextManager.size() == 1


def test_wf1_with_dynamic():
    @task
    def t1(a: int) -> str:
        a = a + 2
        return "world-" + str(a)

    @task
    def t2(a: str, b: str) -> str:
        return b + a

    @dynamic
    def my_subwf(a: int) -> typing.List[str]:
        s = []
        for i in range(a):
            s.append(t1(a=i))
        return s

    @workflow
    def my_wf(a: int, b: str) -> (str, typing.List[str]):
        x = t2(a=b, b=b)
        v = my_subwf(a=a)
        return x, v

    v = 5
    x = my_wf(a=v, b="hello ")
    assert x == ("hello hello ", ["world-" + str(i) for i in range(2, v + 2)])

    with context_manager.FlyteContextManager.with_context(
        context_manager.FlyteContextManager.current_context().with_serialization_settings(
            flytekit.configuration.SerializationSettings(
                project="test_proj",
                domain="test_domain",
                version="abc",
                image_config=ImageConfig(Image(name="name", fqn="image", tag="name")),
                env={},
            )
        )
    ) as ctx:
        new_exc_state = ctx.execution_state.with_params(mode=ExecutionState.Mode.TASK_EXECUTION)
        with context_manager.FlyteContextManager.with_context(ctx.with_execution_state(new_exc_state)) as ctx:
            dynamic_job_spec = my_subwf.compile_into_workflow(ctx, my_subwf._task_function, a=5)
            assert len(dynamic_job_spec._nodes) == 5
            assert len(dynamic_job_spec.tasks) == 1

    assert context_manager.FlyteContextManager.size() == 1


def test_wf1_with_fast_dynamic():
    @task
    def t1(a: int) -> str:
        a = a + 2
        return "fast-" + str(a)

    @dynamic
    def my_subwf(a: int) -> typing.List[str]:
        s = []
        for i in range(a):
            s.append(t1(a=i))
        return s

    @workflow
    def my_wf(a: int) -> typing.List[str]:
        v = my_subwf(a=a)
        return v

    with context_manager.FlyteContextManager.with_context(
        context_manager.FlyteContextManager.current_context().with_serialization_settings(
            flytekit.configuration.SerializationSettings(
                project="test_proj",
                domain="test_domain",
                version="abc",
                image_config=ImageConfig(Image(name="name", fqn="image", tag="name")),
                env={},
                fast_serialization_settings=FastSerializationSettings(
                    enabled=True,
                    destination_dir="/User/flyte/workflows",
                    distribution_location="s3://my-s3-bucket/fast/123",
                ),
            )
        )
    ) as ctx:
        with context_manager.FlyteContextManager.with_context(
            ctx.with_execution_state(
                ctx.execution_state.with_params(
                    mode=ExecutionState.Mode.TASK_EXECUTION,
                )
            )
        ) as ctx:
            input_literal_map = TypeEngine.dict_to_literal_map(ctx, {"a": 5})

            dynamic_job_spec = my_subwf.dispatch_execute(ctx, input_literal_map)
            assert len(dynamic_job_spec._nodes) == 5
            assert len(dynamic_job_spec.tasks) == 1
            args = " ".join(dynamic_job_spec.tasks[0].container.args)
            assert args.startswith(
                "pyflyte-fast-execute --additional-distribution s3://my-s3-bucket/fast/123 "
                "--dest-dir /User/flyte/workflows"
            )

    assert context_manager.FlyteContextManager.size() == 1


def test_list_output():
    @task
    def t1(a: int) -> str:
        a = a + 2
        return "world-" + str(a)

    @workflow
    def lister() -> typing.List[str]:
        s = []
        # FYI: For users who happen to look at this, keep in mind this is only run once at compile time.
        for i in range(10):
            s.append(t1(a=i))
        return s

    assert len(lister.interface.outputs) == 1
    binding_data = lister.output_bindings[0].binding  # the property should be named binding_data
    assert binding_data.collection is not None
    assert len(binding_data.collection.bindings) == 10


def test_comparison_refs():
    def dummy_node(node_id) -> Node:
        n = Node(
            node_id,
            metadata=None,
            bindings=[],
            upstream_nodes=[],
            flyte_entity=SQLTask(name="x", query_template="x", inputs={}),
        )

        n._id = node_id
        return n

    px = Promise("x", NodeOutput(var="x", node=dummy_node("n1")))
    py = Promise("y", NodeOutput(var="y", node=dummy_node("n2")))

    def print_expr(expr):
        print(f"{expr} is type {type(expr)}")

    print_expr(px == py)
    print_expr(px < py)
    print_expr((px == py) & (px < py))
    print_expr(((px == py) & (px < py)) | (px > py))
    print_expr(px < 5)
    print_expr(px >= 5)
    print_expr(px != 5)


def test_comparison_lits():
    px = Promise("x", TypeEngine.to_literal(None, 5, int, None))
    py = Promise("y", TypeEngine.to_literal(None, 8, int, None))

    def eval_expr(expr, expected: bool):
        print(f"{expr} evals to {expr.eval()}")
        assert expected == expr.eval()

    eval_expr(px == py, False)
    eval_expr(px < py, True)
    eval_expr((px == py) & (px < py), False)
    eval_expr(((px == py) & (px < py)) | (px > py), False)
    eval_expr(px < 5, False)
    eval_expr(px >= 5, True)
    eval_expr(py >= 5, True)
    eval_expr(py != 5, True)
    eval_expr(px != 5, False)


def test_wf1_branches():
    @task
    def t1(a: int) -> typing.NamedTuple("OutputsBC", t1_int_output=int, c=str):
        return a + 2, "world"

    @task
    def t2(a: str) -> str:
        return a

    @workflow
    def my_wf(a: int, b: str) -> (int, str):
        x, y = t1(a=a)
        d = (
            conditional("test1")
            .if_(x == 4)
            .then(t2(a=b))
            .elif_(x >= 5)
            .then(t2(a=y))
            .else_()
            .fail("Unable to choose branch")
        )
        f = conditional("test2").if_(d == "hello ").then(t2(a="It is hello")).else_().then(t2(a="Not Hello!"))
        return x, f

    x = my_wf(a=5, b="hello ")
    assert x == (7, "Not Hello!")

    x = my_wf(a=2, b="hello ")
    assert x == (4, "It is hello")
    assert context_manager.FlyteContextManager.size() == 1


def test_wf1_branches_ne():
    @task
    def t1(a: int) -> int:
        return a + 1

    @task
    def t2(a: str) -> str:
        return a

    @workflow
    def my_wf(a: int, b: str) -> str:
        new_a = t1(a=a)
        return conditional("test1").if_(new_a != 5).then(t2(a=b)).else_().fail("Unable to choose branch")

    with pytest.raises(ValueError):
        my_wf(a=4, b="hello")

    x = my_wf(a=5, b="hello")
    assert x == "hello"
    assert context_manager.FlyteContextManager.size() == 1


def test_wf1_branches_no_else_malformed_but_no_error():
    @task
    def t1(a: int) -> typing.NamedTuple("OutputsBC", t1_int_output=int, c=str):
        return a + 2, "world"

    @task
    def t2(a: str) -> str:
        return a

    with pytest.raises(TypeError):

        @workflow
        def my_wf(a: int, b: str) -> (int, str):
            x, y = t1(a=a)
            d = conditional("test1").if_(x == 4).then(t2(a=b)).elif_(x >= 5).then(t2(a=y))
            conditional("test2").if_(x == 4).then(t2(a=b)).elif_(x >= 5).then(t2(a=y)).else_().fail("blah")
            return x, d

        my_wf()

    assert context_manager.FlyteContextManager.size() == 1


def test_wf1_branches_failing():
    @task
    def t1(a: int) -> typing.NamedTuple("OutputsBC", t1_int_output=int, c=str):
        return a + 2, "world"

    @task
    def t2(a: str) -> str:
        return a

    @workflow
    def my_wf(a: int, b: str) -> (int, str):
        x, y = t1(a=a)
        d = (
            conditional("test1")
            .if_(x == 4)
            .then(t2(a=b))
            .elif_(x >= 5)
            .then(t2(a=y))
            .else_()
            .fail("All Branches failed")
        )
        return x, d

    with pytest.raises(ValueError):
        my_wf(a=1, b="hello ")
    assert context_manager.FlyteContextManager.size() == 1


def test_cant_use_normal_tuples_as_input():
    with pytest.raises(RestrictedTypeError):

        @task
        def t1(a: tuple) -> str:
            return a[0]


def test_cant_use_normal_tuples_as_output():
    with pytest.raises(RestrictedTypeError):

        @task
        def t1(a: str) -> tuple:
            return (a, 3)


def test_wf1_df():
    @task
    def t1(a: int) -> pandas.DataFrame:
        return pandas.DataFrame(data={"col1": [a, 2], "col2": [a, 4]})

    @task
    def t2(df: pandas.DataFrame) -> pandas.DataFrame:
        return df.append(pandas.DataFrame(data={"col1": [5, 10], "col2": [5, 10]}))

    @workflow
    def my_wf(a: int) -> pandas.DataFrame:
        df = t1(a=a)
        return t2(df=df)

    x = my_wf(a=20)
    assert isinstance(x, pandas.DataFrame)
    result_df = x.reset_index(drop=True) == pandas.DataFrame(
        data={"col1": [20, 2, 5, 10], "col2": [20, 4, 5, 10]}
    ).reset_index(drop=True)
    assert result_df.all().all()


def test_lp_serialize():
    @task
    def t1(a: int) -> typing.NamedTuple("OutputsBC", t1_int_output=int, c=str):
        a = a + 2
        return a, "world-" + str(a)

    @task
    def t2(a: str, b: str) -> str:
        return b + a

    @workflow
    def my_subwf(a: int) -> typing.Tuple[str, str]:
        x, y = t1(a=a)
        u, v = t1(a=x)
        return y, v

    lp = launch_plan.LaunchPlan.create("serialize_test1", my_subwf)
    lp_with_defaults = launch_plan.LaunchPlan.create("serialize_test2", my_subwf, default_inputs={"a": 3})

    serialization_settings = flytekit.configuration.SerializationSettings(
        project="proj",
        domain="dom",
        version="123",
        image_config=ImageConfig(Image(name="name", fqn="asdf/fdsa", tag="123")),
        env={},
    )
    lp_model = get_serializable(OrderedDict(), serialization_settings, lp)
    assert len(lp_model.spec.default_inputs.parameters) == 1
    assert lp_model.spec.default_inputs.parameters["a"].required
    assert len(lp_model.spec.fixed_inputs.literals) == 0

    lp_model = get_serializable(OrderedDict(), serialization_settings, lp_with_defaults)
    assert len(lp_model.spec.default_inputs.parameters) == 1
    assert not lp_model.spec.default_inputs.parameters["a"].required
    assert lp_model.spec.default_inputs.parameters["a"].default == _literal_models.Literal(
        scalar=_literal_models.Scalar(primitive=_literal_models.Primitive(integer=3))
    )
    assert len(lp_model.spec.fixed_inputs.literals) == 0

    # Adding a check to make sure oneof is respected. Tricky with booleans... if a default is specified, the
    # required field needs to be None, not False.
    parameter_a = lp_model.spec.default_inputs.parameters["a"]
    parameter_a = Parameter.from_flyte_idl(parameter_a.to_flyte_idl())
    assert parameter_a.default is not None


def test_wf_tuple_fails():
    with pytest.raises(RestrictedTypeError):

        @task
        def t1(a: tuple) -> (int, str):
            return a[0] + 2, str(a) + "-HELLO"


def test_wf_typed_schema():
    schema1 = FlyteSchema[kwtypes(x=int, y=str)]

    @task
    def t1() -> schema1:
        s = schema1()
        s.open().write(pandas.DataFrame(data={"x": [1, 2], "y": ["3", "4"]}))
        return s

    @task
    def t2(s: FlyteSchema[kwtypes(x=int, y=str)]) -> FlyteSchema[kwtypes(x=int)]:
        df = s.open().all()
        return df[s.column_names()[:-1]]

    @workflow
    def wf() -> FlyteSchema[kwtypes(x=int)]:
        return t2(s=t1())

    w = t1()
    assert w is not None
    df = w.open(override_mode=SchemaOpenMode.READ).all()
    result_df = df.reset_index(drop=True) == pandas.DataFrame(data={"x": [1, 2], "y": ["3", "4"]}).reset_index(
        drop=True
    )
    assert result_df.all().all()

    df = t2(s=w.as_readonly())
    df = df.open(override_mode=SchemaOpenMode.READ).all()
    result_df = df.reset_index(drop=True) == pandas.DataFrame(data={"x": [1, 2]}).reset_index(drop=True)
    assert result_df.all().all()

    x = wf()
    df = x.open().all()
    result_df = df.reset_index(drop=True) == pandas.DataFrame(data={"x": [1, 2]}).reset_index(drop=True)
    assert result_df.all().all()


def test_wf_schema_to_df():
    schema1 = FlyteSchema[kwtypes(x=int, y=str)]

    @task
    def t1() -> schema1:
        s = schema1()
        s.open().write(pandas.DataFrame(data={"x": [1, 2], "y": ["3", "4"]}))
        return s

    @task
    def t2(df: pandas.DataFrame) -> int:
        return len(df.columns.values)

    @workflow
    def wf() -> int:
        return t2(df=t1())

    x = wf()
    assert x == 2


def test_dict_wf_with_constants():
    @task
    def t1(a: int) -> typing.NamedTuple("OutputsBC", t1_int_output=int, c=str):
        return a + 2, "world"

    @task
    def t2(a: typing.Dict[str, str]) -> str:
        return " ".join([v for k, v in a.items()])

    @workflow
    def my_wf(a: int, b: str) -> (int, str):
        x, y = t1(a=a)
        d = t2(a={"key1": b, "key2": y})
        return x, d

    x = my_wf(a=5, b="hello")
    assert x == (7, "hello world")

    spec = get_serializable(OrderedDict(), serialization_settings, my_wf)
    assert spec.template.nodes[1].upstream_node_ids == ["n0"]


def test_dict_wf_with_conversion():
    @task
    def t1(a: int) -> typing.Dict[str, str]:
        return {"a": str(a)}

    @task
    def t2(a: dict) -> str:
        print(f"HAHAH {a}")
        return " ".join([v for k, v in a.items()])

    @workflow
    def my_wf(a: int) -> str:
        return t2(a=t1(a=a))

    with pytest.raises(TypeError):
        my_wf(a=5)


def test_wf_with_empty_dict():
    @task
    def t1() -> typing.Dict:
        return {}

    @task
    def t2(d: typing.Dict):
        assert d == {}

    @workflow
    def wf():
        d = t1()
        t2(d=d)

    wf()


def test_wf_with_catching_no_return():
    @task
    def t1() -> typing.Dict:
        return {}

    @task
    def t2(d: typing.Dict):
        assert d == {}

    @task
    def t3(s: str):
        pass

    with pytest.raises(AssertionError):

        @workflow
        def wf():
            d = t1()
            # The following statement is wrong, this should not be allowed to pass to another task
            x = t2(d=d)
            # Passing x is wrong in this case
            t3(s=x)

        wf()


def test_wf_custom_types_missing_dataclass_json():
    with pytest.raises(AssertionError):

        @dataclass
        class MyCustomType(object):
            pass

        @task
        def t1(a: int) -> MyCustomType:
            return MyCustomType()


def test_wf_custom_types():
    @dataclass
    class MyCustomType(DataClassJsonMixin):
        x: int
        y: str

    @task
    def t1(a: int) -> MyCustomType:
        return MyCustomType(x=a, y="t1")

    @task
    def t2(a: MyCustomType, b: str) -> (MyCustomType, int):
        return MyCustomType(x=a.x, y=f"{a.y} {b}"), 5

    @workflow
    def my_wf(a: int, b: str) -> (MyCustomType, int):
        return t2(a=t1(a=a), b=b)

    c, v = my_wf(a=10, b="hello")
    assert v == 5
    assert c.x == 10
    assert c.y == "t1 hello"


def test_arbit_class():
    class Foo(object):
        def __init__(self, number: int):
            self.number = number

    @task
    def t1(a: int) -> Foo:
        return Foo(number=a)

    @task
    def t2(a: Foo) -> typing.List[Foo]:
        return [a, a]

    @task
    def t3(a: typing.List[Foo]) -> typing.Dict[str, Foo]:
        return {"hello": a[0]}

    def wf(a: int) -> typing.Dict[str, Foo]:
        o1 = t1(a=a)
        o2 = t2(a=o1)
        return t3(a=o2)

    assert wf(1)["hello"].number == 1


def test_dataclass_more():
    @dataclass
    class Datum(DataClassJsonMixin):
        x: int
        y: str
        z: typing.Dict[int, str]

    @task
    def stringify(x: int) -> Datum:
        return Datum(x=x, y=str(x), z={x: str(x)})

    @task
    def add(x: Datum, y: Datum) -> Datum:
        x.z.update(y.z)
        return Datum(x=x.x + y.x, y=x.y + y.y, z=x.z)

    @workflow
    def wf(x: int, y: int) -> Datum:
        return add(x=stringify(x=x), y=stringify(x=y))

    wf(x=10, y=20)


def test_enum_in_dataclass():
    class Color(Enum):
        RED = "red"
        GREEN = "green"
        BLUE = "blue"

    @dataclass
    class Datum(DataClassJsonMixin):
        x: int
        y: Color

    @task
    def t1(x: int) -> Datum:
        return Datum(x=x, y=Color.RED)

    @workflow
    def wf(x: int) -> Datum:
        return t1(x=x)

    assert wf(x=10) == Datum(10, Color.RED)


def test_flyte_schema_dataclass():
    TestSchema = FlyteSchema[kwtypes(some_str=str)]

    @dataclass
    class InnerResult(DataClassJsonMixin):
        number: int
        schema: TestSchema

    @dataclass
    class Result(DataClassJsonMixin):
        result: InnerResult
        schema: TestSchema

    schema = TestSchema()

    @task
    def t1(x: int) -> Result:
        return Result(result=InnerResult(number=x, schema=schema), schema=schema)

    @workflow
    def wf(x: int) -> Result:
        return t1(x=x)

    assert wf(x=10) == Result(result=InnerResult(number=10, schema=schema), schema=schema)


def test_environment():
    @task(environment={"FOO": "foofoo", "BAZ": "baz"})
    def t1(a: int) -> str:
        a = a + 2
        return "now it's " + str(a)

    @workflow
    def my_wf(a: int) -> str:
        x = t1(a=a)
        return x

    serialization_settings = flytekit.configuration.SerializationSettings(
        project="test_proj",
        domain="test_domain",
        version="abc",
        image_config=ImageConfig(Image(name="name", fqn="image", tag="name")),
        env={"FOO": "foo", "BAR": "bar"},
    )
    with context_manager.FlyteContextManager.with_context(
        context_manager.FlyteContextManager.current_context().with_new_compilation_state()
    ):
        task_spec = get_serializable(OrderedDict(), serialization_settings, t1)
        assert task_spec.template.container.env == {"FOO": "foofoo", "BAR": "bar", "BAZ": "baz"}


def test_resources():
    @task(
        requests=Resources(cpu="1", ephemeral_storage="500Mi"),
        limits=Resources(cpu="2", mem="400M", ephemeral_storage="501Mi"),
    )
    def t1(a: int) -> str:
        a = a + 2
        return "now it's " + str(a)

    @task(requests=Resources(cpu="3"))
    def t2(a: int) -> str:
        a = a + 200
        return "now it's " + str(a)

    @workflow
    def my_wf(a: int) -> str:
        x = t1(a=a)
        return x

    serialization_settings = flytekit.configuration.SerializationSettings(
        project="test_proj",
        domain="test_domain",
        version="abc",
        image_config=ImageConfig(Image(name="name", fqn="image", tag="name")),
        env={},
    )
    with context_manager.FlyteContextManager.with_context(
        context_manager.FlyteContextManager.current_context().with_new_compilation_state()
    ):
        task_spec = get_serializable(OrderedDict(), serialization_settings, t1)
        assert task_spec.template.container.resources.requests == [
            _resource_models.ResourceEntry(_resource_models.ResourceName.EPHEMERAL_STORAGE, "500Mi"),
            _resource_models.ResourceEntry(_resource_models.ResourceName.CPU, "1"),
        ]
        assert task_spec.template.container.resources.limits == [
            _resource_models.ResourceEntry(_resource_models.ResourceName.EPHEMERAL_STORAGE, "501Mi"),
            _resource_models.ResourceEntry(_resource_models.ResourceName.CPU, "2"),
            _resource_models.ResourceEntry(_resource_models.ResourceName.MEMORY, "400M"),
        ]

        task_spec2 = get_serializable(OrderedDict(), serialization_settings, t2)
        assert task_spec2.template.container.resources.requests == [
            _resource_models.ResourceEntry(_resource_models.ResourceName.CPU, "3")
        ]
        assert task_spec2.template.container.resources.limits == []


def test_wf_explicitly_returning_empty_task():
    @task
    def t1():
        ...

    @workflow
    def my_subwf():
        return t1()  # This forces the wf local_execute to handle VoidPromises

    assert my_subwf() is None


def test_nested_dict():
    @task(cache=True, cache_version="1.0.0")
    def squared(value: int) -> typing.Dict[str, int]:
        return {"value:": value**2}

    @workflow
    def compute_square_wf(input_integer: int) -> typing.Dict[str, int]:
        compute_square_result = squared(value=input_integer)
        return compute_square_result

    compute_square_wf(input_integer=5)


def test_nested_dict2():
    @task(cache=True, cache_version="1.0.0")
    def squared(value: int) -> typing.List[typing.Dict[str, int]]:
        return [
            {"squared_value": value**2},
        ]

    @workflow
    def compute_square_wf(input_integer: int) -> typing.List[typing.Dict[str, int]]:
        compute_square_result = squared(value=input_integer)
        return compute_square_result


def test_secrets():
    @task(secret_requests=[Secret("my_group", "my_key")])
    def foo() -> str:
        return flytekit.current_context().secrets.get("my_group", "")

    with pytest.raises(ValueError):
        foo()

    @task(secret_requests=[Secret("group", group_version="v1", key="key")])
    def foo2() -> str:
        return flytekit.current_context().secrets.get("group", "key")

    os.environ[flytekit.current_context().secrets.get_secrets_env_var("group", "key")] = "super-secret-value2"
    assert foo2() == "super-secret-value2"

    with pytest.raises(AssertionError):

        @task(secret_requests=["test"])
        def foo() -> str:
            pass


def test_nested_dynamic():
    @task
    def t1(a: int) -> str:
        a = a + 2
        return "world-" + str(a)

    @task
    def t2(a: str, b: str) -> str:
        return b + a

    @workflow
    def my_wf(a: int, b: str) -> typing.Tuple[str, typing.List[str]]:
        @dynamic
        def my_subwf(a: int) -> typing.List[str]:
            s = []
            for i in range(a):
                s.append(t1(a=i))
            return s

        x = t2(a=b, b=b)
        v = my_subwf(a=a)
        return x, v

    v = 5
    x = my_wf(a=v, b="hello ")
    assert x == ("hello hello ", ["world-" + str(i) for i in range(2, v + 2)])

    settings = flytekit.configuration.SerializationSettings(
        project="test_proj",
        domain="test_domain",
        version="abc",
        image_config=ImageConfig(Image(name="name", fqn="image", tag="name")),
        env={},
    )

    nested_my_subwf = my_wf.get_all_tasks()[0]

    ctx = context_manager.FlyteContextManager.current_context().with_serialization_settings(settings)
    with context_manager.FlyteContextManager.with_context(ctx) as ctx:
        es = ctx.new_execution_state().with_params(mode=ExecutionState.Mode.TASK_EXECUTION)
        with context_manager.FlyteContextManager.with_context(ctx.with_execution_state(es)) as ctx:
            dynamic_job_spec = nested_my_subwf.compile_into_workflow(ctx, nested_my_subwf._task_function, a=5)
            assert len(dynamic_job_spec._nodes) == 5


def test_workflow_named_tuple():
    @task
    def t1() -> str:
        return "Hello"

    @workflow
    def wf() -> typing.NamedTuple("OP", [("a", str), ("b", str)]):  # type: ignore
        return t1(), t1()

    assert wf() == ("Hello", "Hello")


def test_conditional_asymmetric_return():
    @task
    def square(n: int) -> int:
        """
        Parameters:
            n (float): name of the parameter for the task will be derived from the name of the input variable
                   the type will be automatically deduced to be Types.Integer
        Return:
            float: The label for the output will be automatically assigned and type will be deduced from the annotation
        """
        return n * n

    @task
    def double(n: int) -> int:
        """
        Parameters:
            n (float): name of the parameter for the task will be derived from the name of the input variable
                   the type will be automatically deduced to be Types.Integer
        Return:
            float: The label for the output will be automatically assigned and type will be deduced from the annotation
        """
        return 2 * n

    @task
    def coin_toss(seed: int) -> bool:
        """
        Mimic some condition checking to see if something ran correctly
        """
        r = random.Random(seed)
        if r.random() < 0.5:
            return True
        return False

    @task
    def sum_diff(a: int, b: int) -> typing.Tuple[int, int]:
        """
        sum_diff returns the sum and difference between a and b.
        """
        return a + b, a - b

    @workflow
    def consume_outputs(my_input: int, seed: int = 5) -> int:
        is_heads = coin_toss(seed=seed)
        res = (
            conditional("double_or_square")
            .if_(is_heads.is_true())
            .then(square(n=my_input))
            .else_()
            .then(sum_diff(a=my_input, b=my_input))
        )

        # Regardless of the result, always double before returning
        # the variable `res` in this case will carry the value of either square or double of the variable `my_input`
        return double(n=res)

    assert consume_outputs(my_input=4, seed=7) == 32
    assert consume_outputs(my_input=4) == 16


def test_guess_dict():
    @task
    def t2(a: dict) -> str:
        return ", ".join([f"K: {k} V: {v}" for k, v in a.items()])

    task_spec = get_serializable(OrderedDict(), serialization_settings, t2)
    assert task_spec.template.interface.inputs["a"].type.simple == SimpleType.STRUCT

    pt = TypeEngine.guess_python_type(task_spec.template.interface.inputs["a"].type)
    assert pt is dict

    input_map = {"a": {"k1": "v1", "k2": "2"}}
    guessed_types = {"a": pt}
    ctx = context_manager.FlyteContext.current_context()
    lm = TypeEngine.dict_to_literal_map(ctx, d=input_map, type_hints=guessed_types)
    assert isinstance(lm.literals["a"].scalar.generic, Struct)

    output_lm = t2.dispatch_execute(ctx, lm)
    str_value = output_lm.literals["o0"].scalar.primitive.string_value
    assert str_value == "K: k2 V: 2, K: k1 V: v1" or str_value == "K: k1 V: v1, K: k2 V: 2"


def test_guess_dict2():
    @task
    def t2(a: typing.List[dict]) -> str:
        strs = []
        for input_dict in a:
            strs.append(", ".join([f"K: {k} V: {v}" for k, v in input_dict.items()]))
        return " ".join(strs)

    task_spec = get_serializable(OrderedDict(), serialization_settings, t2)
    assert task_spec.template.interface.inputs["a"].type.collection_type.simple == SimpleType.STRUCT
    pt_map = TypeEngine.guess_python_types(task_spec.template.interface.inputs)
    assert pt_map == {"a": typing.List[dict]}


def test_guess_dict3():
    @task
    def t2() -> dict:
        return {"k1": "v1", "k2": 3, 4: {"one": [1, "two", [3]]}}

    task_spec = get_serializable(OrderedDict(), serialization_settings, t2)

    pt_map = TypeEngine.guess_python_types(task_spec.template.interface.outputs)
    assert pt_map["o0"] is dict

    ctx = context_manager.FlyteContextManager.current_context()
    output_lm = t2.dispatch_execute(ctx, _literal_models.LiteralMap(literals={}))
    expected_struct = Struct()
    expected_struct.update({"k1": "v1", "k2": 3, "4": {"one": [1, "two", [3]]}})
    assert output_lm.literals["o0"].scalar.generic == expected_struct


def test_guess_dict4():
    @dataclass
    class Foo(DataClassJsonMixin):
        x: int
        y: str
        z: typing.Dict[str, str]

    @dataclass
    class Bar(DataClassJsonMixin):
        x: int
        y: dict
        z: Foo

    @task
    def t1() -> Foo:
        return Foo(x=1, y="foo", z={"hello": "world"})

    task_spec = get_serializable(OrderedDict(), serialization_settings, t1)
    pt_map = TypeEngine.guess_python_types(task_spec.template.interface.outputs)
    assert dataclasses.is_dataclass(pt_map["o0"])

    ctx = context_manager.FlyteContextManager.current_context()
    output_lm = t1.dispatch_execute(ctx, _literal_models.LiteralMap(literals={}))
    expected_struct = Struct()
    expected_struct.update({"x": 1, "y": "foo", "z": {"hello": "world"}})
    assert output_lm.literals["o0"].scalar.generic == expected_struct

    @task
    def t2() -> Bar:
        return Bar(x=1, y={"hello": "world"}, z=Foo(x=1, y="foo", z={"hello": "world"}))

    task_spec = get_serializable(OrderedDict(), serialization_settings, t2)
    pt_map = TypeEngine.guess_python_types(task_spec.template.interface.outputs)
    assert dataclasses.is_dataclass(pt_map["o0"])

    output_lm = t2.dispatch_execute(ctx, _literal_models.LiteralMap(literals={}))
    expected_struct.update({"x": 1, "y": {"hello": "world"}, "z": {"x": 1, "y": "foo", "z": {"hello": "world"}}})
    assert output_lm.literals["o0"].scalar.generic == expected_struct


def test_error_messages():
    @task
    def foo(a: int, b: str) -> typing.Tuple[int, str]:
        return 10, "hello"

    @task
    def foo2(a: int, b: str) -> typing.Tuple[int, str]:
        return "hello", 10  # type: ignore

    @task
    def foo3(a: typing.Dict) -> typing.Dict:
        return a

    # pytest-xdist uses `__channelexec__` as the top-level module
    running_xdist = os.environ.get("PYTEST_XDIST_WORKER") is not None
    prefix = "__channelexec__." if running_xdist else ""

    with pytest.raises(
        TypeError,
        match=(
            f"Failed to convert inputs of task '{prefix}tests.flytekit.unit.core.test_type_hints.foo':\n"
            "  Failed argument 'a': Expected value of type <class 'int'> but got 'hello' of type <class 'str'>"
        ),
    ):
        foo(a="hello", b=10)  # type: ignore

    with pytest.raises(
        TypeError,
        match=(
            f"Failed to convert outputs of task '{prefix}tests.flytekit.unit.core.test_type_hints.foo2' "
            "at position 0:\n"
            "  Expected value of type <class 'int'> but got 'hello' of type <class 'str'>"
        ),
    ):
        foo2(a=10, b="hello")

    with pytest.raises(TypeError, match="Not a collection type simple: STRUCT\n but got a list \\[{'hello': 2}\\]"):
        foo3(a=[{"hello": 2}])


def test_failure_node():
    @task
    def run(a: int, b: str) -> typing.Tuple[int, str]:
        return a + 1, b

    @task
    def fail(a: int, b: str) -> typing.Tuple[int, str]:
        raise ValueError("Fail!")

    @task
    def failure_handler(a: int, b: str, err: typing.Optional[FlyteError]) -> typing.Tuple[int, str]:
        print(f"Handling error: {err}")
        return a + 1, b

    @workflow(on_failure=failure_handler)
    def subwf(a: int, b: str) -> typing.Tuple[int, str]:
        x, y = run(a=a, b=b)
        return fail(a=x, b=y)

    @workflow(on_failure=failure_handler)
    def wf1(a: int, b: str) -> typing.Tuple[int, str]:
        x, y = run(a=a, b=b)
        return fail(a=x, b=y)

    @workflow(on_failure=failure_handler)
    def wf2(a: int, b: str) -> typing.Tuple[int, str]:
        x, y = run(a=a, b=b)
        return subwf(a=x, b=y)

    with pytest.raises(
<<<<<<< HEAD
        ValueError,
        match="Encountered error while executing workflow",
    ):
        v, s = wf1(a=10, b="hello")
        assert v == 11
        assert "hello" in s
        assert wf1.failure_node is not None
        assert wf1.failure_node.flyte_entity == failure_handler

    with pytest.raises(
        ValueError,
        match="Encountered error while executing workflow",
=======
        TypeError,
        match=f"Failed to convert inputs of task '{prefix}tests.flytekit.unit.core.test_type_hints.foo3':\n  "
        "Failed argument 'a': Expected a dict",
>>>>>>> dc32ab8d
    ):
        v, s = wf2(a=10, b="hello")
        assert v == 11
        assert "hello" in s
        assert wf2.failure_node is not None
        assert wf2.failure_node.flyte_entity == failure_handler


def test_union_type():
    ut = typing.Union[int, str, float, FlyteFile, FlyteSchema, typing.List[int], typing.Dict[str, int]]

    @task
    def t1(a: ut) -> ut:
        return a

    @workflow
    def wf(a: ut) -> ut:
        return t1(a=a)

    assert wf(a=2) == 2
    assert wf(a="2") == "2"
    assert wf(a=2.0) == 2.0
    file = tempfile.NamedTemporaryFile(delete=False)
    assert isinstance(wf(a=FlyteFile(file.name)), FlyteFile)
    flyteSchema = FlyteSchema()
    flyteSchema.open().write(pd.DataFrame({"Name": ["Tom", "Joseph"], "Age": [1, 22]}))
    assert isinstance(wf(a=flyteSchema), FlyteSchema)
    assert wf(a=[1, 2, 3]) == [1, 2, 3]
    assert wf(a={"a": 1}) == {"a": 1}

    @task
    def t2(a: typing.Union[float, dict]) -> typing.Union[float, dict]:
        return a

    @workflow
    def wf2(a: typing.Union[int, str]) -> typing.Union[int, str]:
        return t2(a=a)

    # pytest-xdist uses `__channelexec__` as the top-level module
    running_xdist = os.environ.get("PYTEST_XDIST_WORKER") is not None
    prefix = "__channelexec__." if running_xdist else ""

    with pytest.raises(
        TypeError,
        match=re.escape(
            "Error encountered while executing 'wf2':\n"
            f"  Failed to convert inputs of task '{prefix}tests.flytekit.unit.core.test_type_hints.t2':\n"
            '  Cannot convert from <FlyteLiteral scalar { union { value { scalar { primitive { string_value: "2" } } } '
            'type { simple: STRING structure { tag: "str" } } } }> to typing.Union[float, dict] (using tag str)'
        ),
    ):
        assert wf2(a="2") == "2"


def test_optional_type():
    @task
    def t1(a: typing.Optional[int]) -> typing.Optional[int]:
        return a

    @workflow
    def wf(a: typing.Optional[int]) -> typing.Optional[int]:
        return t1(a=a)

    assert wf(a=2) == 2
    assert wf(a=None) is None


def test_optional_type_implicit_wrapping():
    @task
    def t1(a: int) -> typing.Optional[int]:
        return a if a > 0 else None

    @workflow
    def wf(a: int) -> typing.Optional[int]:
        return t1(a=a)

    assert wf(a=2) == 2
    assert wf(a=-10) is None


def test_union_type_implicit_wrapping():
    @task
    def t1(a: int) -> typing.Union[int, str]:
        return a if a > 0 else str(a)

    @workflow
    def wf(a: int) -> typing.Union[int, str]:
        return t1(a=a)

    assert wf(a=2) == 2
    assert wf(a=-10) == "-10"


def test_union_type_ambiguity_checking():
    class MyInt:
        def __init__(self, x: int):
            self.val = x

        def __eq__(self, other):
            if not isinstance(other, MyInt):
                return False
            return other.val == self.val

    TypeEngine.register(
        SimpleTransformer(
            "MyInt",
            MyInt,
            LiteralType(simple=SimpleType.INTEGER),
            lambda x: _literal_models.Literal(
                scalar=_literal_models.Scalar(primitive=_literal_models.Primitive(integer=x.val))
            ),
            lambda x: MyInt(x.scalar.primitive.integer),
        )
    )

    @task
    def t1(a: typing.Union[int, MyInt]) -> int:
        if isinstance(a, MyInt):
            return a.val
        return a

    @workflow
    def wf(a: int) -> int:
        return t1(a=a)

    with pytest.raises(
        TypeError, match="Ambiguous choice of variant for union type. Both int and MyInt transformers match"
    ):
        assert wf(a=10) == 10

    del TypeEngine._REGISTRY[MyInt]


def test_union_type_ambiguity_resolution():
    class MyInt:
        def __init__(self, x: int):
            self.val = x

        def __eq__(self, other):
            if not isinstance(other, MyInt):
                return False
            return other.val == self.val

    TypeEngine.register(
        SimpleTransformer(
            "MyInt",
            MyInt,
            LiteralType(simple=SimpleType.INTEGER),
            lambda x: _literal_models.Literal(
                scalar=_literal_models.Scalar(primitive=_literal_models.Primitive(integer=x.val))
            ),
            lambda x: MyInt(x.scalar.primitive.integer),
        )
    )

    @task
    def t1(a: typing.Union[int, MyInt]) -> str:
        if isinstance(a, MyInt):
            return f"MyInt {str(a.val)}"
        return str(a)

    @task
    def t2(a: int) -> typing.Union[int, MyInt]:
        if a < 0:
            return MyInt(a)
        return a

    @workflow
    def wf(a: int) -> str:
        return t1(a=t2(a=a))

    assert wf(a=10) == "10"
    assert wf(a=-10) == "MyInt -10"

    del TypeEngine._REGISTRY[MyInt]


def test_task_annotate_primitive_type_is_allowed():
    @task
    def plus_two(
        a: int,
    ) -> Annotated[int, HashMethod(lambda x: str(x + 1))]:
        return a + 2

    assert plus_two(a=1) == 3

    ctx = context_manager.FlyteContextManager.current_context()
    output_lm = plus_two.dispatch_execute(
        ctx,
        _literal_models.LiteralMap(
            literals={
                "a": _literal_models.Literal(
                    scalar=_literal_models.Scalar(primitive=_literal_models.Primitive(integer=3))
                )
            }
        ),
    )
    assert output_lm.literals["o0"].scalar.primitive.integer == 5
    assert output_lm.literals["o0"].hash == "6"


def test_task_hash_return_pandas_dataframe():
    constant_value = "road-hash"

    def constant_function(df: pandas.DataFrame) -> str:
        return constant_value

    @task
    def t0() -> Annotated[pandas.DataFrame, HashMethod(constant_function)]:
        return pandas.DataFrame(data={"col1": [1, 2], "col2": [3, 4]})

    ctx = context_manager.FlyteContextManager.current_context()
    output_lm = t0.dispatch_execute(ctx, _literal_models.LiteralMap(literals={}))
    assert output_lm.literals["o0"].hash == constant_value

    # Confirm that the literal containing a hash does not have any effect on the scalar.
    df = TypeEngine.to_python_value(ctx, output_lm.literals["o0"], pandas.DataFrame)
    expected_df = pandas.DataFrame(data={"col1": [1, 2], "col2": [3, 4]})
    assert df.equals(expected_df)


def test_workflow_containing_multiple_annotated_tasks():
    def hash_function_t0(df: pandas.DataFrame) -> str:
        return "hash-0"

    @task
    def t0() -> Annotated[pandas.DataFrame, HashMethod(hash_function_t0)]:
        return pandas.DataFrame(data={"col1": [1, 2], "col2": [3, 4]})

    def hash_function_t1(df: pandas.DataFrame) -> str:
        return "hash-1"

    @task
    def t1() -> Annotated[pandas.DataFrame, HashMethod(hash_function_t1)]:
        return pandas.DataFrame(data={"col1": [10, 20], "col2": [30, 40]})

    @task
    def t2() -> pandas.DataFrame:
        return pandas.DataFrame(data={"col1": [100, 200], "col2": [300, 400]})

    # Auxiliary task used to sum up the dataframes. It demonstrates that the use of `Annotated` does not
    # have any impact in the definition and execution of cached or uncached downstream tasks
    @task
    def sum_dataframes(df0: pandas.DataFrame, df1: pandas.DataFrame, df2: pandas.DataFrame) -> pandas.DataFrame:
        return df0 + df1 + df2

    @workflow
    def wf() -> pandas.DataFrame:
        df0 = t0()
        df1 = t1()
        df2 = t2()
        return sum_dataframes(df0=df0, df1=df1, df2=df2)

    df = wf()

    expected_df = pandas.DataFrame(data={"col1": [1 + 10 + 100, 2 + 20 + 200], "col2": [3 + 30 + 300, 4 + 40 + 400]})
    assert expected_df.equals(df)


def test_list_containing_multiple_annotated_pandas_dataframes():
    def hash_pandas_dataframe(df: pandas.DataFrame) -> str:
        return str(pandas.util.hash_pandas_object(df))

    @task
    def produce_list_of_annotated_dataframes() -> (
        typing.List[Annotated[pandas.DataFrame, HashMethod(hash_pandas_dataframe)]]
    ):
        return [pandas.DataFrame({"column_1": [1, 2, 3]}), pandas.DataFrame({"column_1": [4, 5, 6]})]

    @task(cache=True, cache_version="v0")
    def sum_list_of_pandas_dataframes(lst: typing.List[pandas.DataFrame]) -> pandas.DataFrame:
        return sum(lst)

    @workflow
    def wf() -> pandas.DataFrame:
        lst = produce_list_of_annotated_dataframes()
        return sum_list_of_pandas_dataframes(lst=lst)

    df = wf()

    expected_df = pandas.DataFrame({"column_1": [5, 7, 9]})
    assert expected_df.equals(df)


def test_ref_as_key_name():
    class MyOutput(typing.NamedTuple):
        # to make sure flytekit itself doesn't use this string
        ref: str

    @task
    def produce_things() -> MyOutput:
        return MyOutput(ref="ref")

    @workflow
    def run_things() -> MyOutput:
        return produce_things()

    assert run_things().ref == "ref"


def test_promise_not_allowed_in_overrides():
    @task
    def t1(a: int) -> int:
        return a + 1

    @workflow
    def my_wf(a: int, cpu: str) -> int:
        return t1(a=a).with_overrides(requests=Resources(cpu=cpu))

    with pytest.raises(AssertionError):
        my_wf(a=1, cpu=1)


def test_promise_illegal_resources():
    @task
    def t1(a: int) -> int:
        return a + 1

    @workflow
    def my_wf(a: int) -> int:
        return t1(a=a).with_overrides(requests=Resources(cpu=1))  # type: ignore

    with pytest.raises(AssertionError):
        my_wf(a=1)


def test_promise_illegal_retries():
    @task
    def t1(a: int) -> int:
        return a + 1

    @workflow
    def my_wf(a: int, retries: int) -> int:
        return t1(a=a).with_overrides(retries=retries)

    with pytest.raises(AssertionError):
        my_wf(a=1, retries=1)<|MERGE_RESOLUTION|>--- conflicted
+++ resolved
@@ -1612,7 +1612,6 @@
         return subwf(a=x, b=y)
 
     with pytest.raises(
-<<<<<<< HEAD
         ValueError,
         match="Encountered error while executing workflow",
     ):
@@ -1625,11 +1624,6 @@
     with pytest.raises(
         ValueError,
         match="Encountered error while executing workflow",
-=======
-        TypeError,
-        match=f"Failed to convert inputs of task '{prefix}tests.flytekit.unit.core.test_type_hints.foo3':\n  "
-        "Failed argument 'a': Expected a dict",
->>>>>>> dc32ab8d
     ):
         v, s = wf2(a=10, b="hello")
         assert v == 11
