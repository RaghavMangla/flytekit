--- conflicted
+++ resolved
@@ -306,11 +306,7 @@
     ) -> pd.DataFrame:
         ...
 
-<<<<<<< HEAD
     wb = ImperativeWorkflow(name="core.feature_engineering.workflow.fe_wf")
-=======
-    wb = Workflow(name="core.feature_engineering.workflow.fe_wf")
->>>>>>> 2c9fab49
     wb.add_workflow_input("sqlite_archive", FlyteFile[typing.TypeVar("sqlite")])
     sql_task = SQLite3Task(
         name="dummy.sqlite.task",
