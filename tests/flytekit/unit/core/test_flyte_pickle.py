--- conflicted
+++ resolved
@@ -11,10 +11,7 @@
 from flytekit.core.task import task
 from flytekit.core.type_engine import FlytePickleTransformer
 from flytekit.tools.translator import get_serializable
-<<<<<<< HEAD
-=======
 from flytekit.types.pickle.pickle import BatchSize, FlytePickle, FlytePickleTransformer
->>>>>>> c8433ea2
 
 default_img = Image(name="default", fqn="test", tag="tag")
 serialization_settings = flytekit.configuration.SerializationSettings(
@@ -26,8 +23,6 @@
 )
 
 
-<<<<<<< HEAD
-=======
 def test_to_python_value_and_literal():
     ctx = context_manager.FlyteContext.current_context()
     tf = FlytePickleTransformer()
@@ -62,7 +57,6 @@
     assert bs.val == 5
 
 
->>>>>>> c8433ea2
 def test_nested():
     class Foo(object):
         def __init__(self, number: int):
