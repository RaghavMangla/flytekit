--- conflicted
+++ resolved
@@ -6,15 +6,11 @@
 
 import flytekit.annotated.task
 import flytekit.annotated.workflow
-<<<<<<< HEAD
-from flytekit.annotated import context_manager
+from flytekit.annotated import context_manager, promise
 from flytekit.annotated.condition import conditional
+from flytekit.annotated.context_manager import ExecutionState
 from flytekit.annotated.interface import extract_return_annotation, transform_variable_map
 from flytekit.annotated.promise import Promise
-=======
-from flytekit.annotated import context_manager, promise
-from flytekit.annotated.context_manager import FlyteContext, ExecutionState
->>>>>>> b895e9d4
 from flytekit.annotated.task import task, AbstractSQLTask, metadata, maptask, dynamic
 from flytekit.annotated.type_engine import BASE_TYPES
 from flytekit.annotated.workflow import workflow
@@ -360,6 +356,29 @@
         'out_1': ["world-" + str(i) for i in range(2, v + 2)],
     }
 
+    compiled_sub_wf = my_subwf.compile_into_workflow(a=5)
+    assert len(compiled_sub_wf._sdk_workflow.nodes) == 5
+
+
+def test_list_output():
+    @task
+    def t1(a: int) -> str:
+        a = a + 2
+        return "world-" + str(a)
+
+    @workflow
+    def lister() -> typing.List[str]:
+        s = []
+        # FYI: For users who happen to look at this, keep in mind this is only run once at compile time.
+        for i in range(10):
+            s.append(t1(a=i))
+        return s
+
+    assert len(lister._sdk_workflow.outputs) == 1
+    binding_data = lister._sdk_workflow.outputs[0].binding  # the property should be named binding_data
+    assert binding_data.collection is not None
+    assert len(binding_data.collection.bindings) ==  10
+
 
 def test_comparison_refs():
     def dummy_node(id) -> SdkNode:
@@ -423,43 +442,37 @@
         'out_1': "world",
     }
 
-    compiled_sub_wf = my_subwf.compile_into_workflow(a=5)
-    assert len(compiled_sub_wf._sdk_workflow.nodes) == 5
-
-<<<<<<< HEAD
+
 def test_wf1_branches_no_else():
-    @task
-    def t1(a: int) -> typing.NamedTuple("OutputsBC", t1_int_output=int, c=str):
-        return a + 2, "world"
-
-    @task
-    def t2(a: str) -> str:
-        return a
-
-    @workflow
-    def my_wf(a: int, b: str) -> (int, str):
-        x, y = t1(a=a)
-        print(x)
-        d = conditional()\
-            .if_(x == 4).then(t2(a=b)) \
-            .elif_(x >= 5).then(t2(a=y))
-        return x, d
-
-    @workflow
-    def my_wf2(a: int, b: str) -> (int, str):
-        x, y = t1(a=a)
-        print(x)
-        d = conditional()\
-            .if_(x == 4).then(t2(a=b)) \
-            .elif_(x >= 5).then(t2(a=y)) \
-            .else_().then(t2(a="Ok I give up!"))
-        return x, d
-
-    x = my_wf2(a=1, b="hello ")
-    assert x == {
-        'out_0': 3,
-        'out_1': "Ok I give up!",
-    }
+    with pytest.raises(AssertionError):
+        def foo():
+            @task
+            def t1(a: int) -> typing.NamedTuple("OutputsBC", t1_int_output=int, c=str):
+                return a + 2, "world"
+
+            @task
+            def t2(a: str) -> str:
+                return a
+
+            @workflow
+            def my_wf(a: int, b: str) -> (int, str):
+                x, y = t1(a=a)
+                print(x)
+                d = conditional()\
+                    .if_(x == 4).then(t2(a=b)) \
+                    .elif_(x >= 5).then(t2(a=y))
+                return x, d
+
+            @workflow
+            def my_wf2(a: int, b: str) -> (int, str):
+                x, y = t1(a=a)
+                print(x)
+                d = conditional()\
+                    .if_(x == 4).then(t2(a=b)) \
+                    .elif_(x >= 5).then(t2(a=y)) \
+                    .else_().then(t2(a="Ok I give up!"))
+                return x, d
+        foo()
 
 
 def test_wf1_branches_failing():
@@ -483,18 +496,9 @@
     with pytest.raises(AssertionError):
         x = my_wf(a=1, b="hello ")
 
+
 # TODO Add an example that shows how tuple fails and it should fail cleanly. As tuple types are not supported!
-=======
->>>>>>> b895e9d4
-
-def test_list_output():
-    @task
-    def t1(a: int) -> str:
-        a = a + 2
-        return "world-" + str(a)
-
-<<<<<<< HEAD
-# def test_normal_path():
+    # def test_normal_path():
 #     # Write some random numbers to a file
 #     def t1():
 #         ...
@@ -508,23 +512,6 @@
 #
 #
 #
-=======
-    @workflow
-    def lister() -> typing.List[str]:
-        s = []
-        # FYI: For users who happen to look at this, keep in mind this is only run once at compile time.
-        for i in range(10):
-            s.append(t1(a=i))
-        return s
-
-    assert len(lister._sdk_workflow.outputs) == 1
-    binding_data = lister._sdk_workflow.outputs[0].binding  # the property should be named binding_data
-    assert binding_data.collection is not None
-    assert len(binding_data.collection.bindings) ==  10
-
-
-# TODO Add an example that shows how tuple fails and it should fail cleanly. As tuple types are not supported!
->>>>>>> b895e9d4
 
 
 # @flyte_test
