--- conflicted
+++ resolved
@@ -2,28 +2,6 @@
 
 import os as _os
 
-<<<<<<< HEAD
-from flytekit.configuration import \
-    TemporaryConfiguration as _TemporaryConfiguration
-from flytekit.configuration import common as _common
-from flytekit.configuration import \
-    set_flyte_config_file as _set_flyte_config_file
-
-
-def test_configuration_file():
-    with _TemporaryConfiguration(
-        _os.path.join(
-            _os.path.dirname(_os.path.realpath(__file__)), "configs/good.config"
-        )
-    ):
-        assert (
-            _common.CONFIGURATION_SINGLETON.get_string("sdk", "workflow_packages")
-            == "this.module,that.module"
-        )
-    assert (
-        _common.CONFIGURATION_SINGLETON.get_string("sdk", "workflow_packages") is None
-    )
-=======
 from flytekit.configuration import TemporaryConfiguration as _TemporaryConfiguration
 from flytekit.configuration import common as _common
 from flytekit.configuration import set_flyte_config_file as _set_flyte_config_file
@@ -33,58 +11,17 @@
     with _TemporaryConfiguration(_os.path.join(_os.path.dirname(_os.path.realpath(__file__)), "configs/good.config")):
         assert _common.CONFIGURATION_SINGLETON.get_string("sdk", "workflow_packages") == "this.module,that.module"
     assert _common.CONFIGURATION_SINGLETON.get_string("sdk", "workflow_packages") is None
->>>>>>> 83c10cca
 
 
 def test_internal_overrides():
     with _TemporaryConfiguration(
-<<<<<<< HEAD
-        _os.path.join(
-            _os.path.dirname(_os.path.realpath(__file__)), "configs/good.config"
-        ),
-        {"foo": "bar"},
-=======
         _os.path.join(_os.path.dirname(_os.path.realpath(__file__)), "configs/good.config"), {"foo": "bar"},
->>>>>>> 83c10cca
     ):
         assert _os.environ.get("FLYTE_INTERNAL_FOO") == "bar"
     assert _os.environ.get("FLYTE_INTERNAL_FOO") is None
 
 
 def test_no_configuration_file():
-<<<<<<< HEAD
-    _set_flyte_config_file(
-        _os.path.join(
-            _os.path.dirname(_os.path.realpath(__file__)), "configs/good.config"
-        )
-    )
-    with _TemporaryConfiguration(None):
-        assert (
-            _common.CONFIGURATION_SINGLETON.get_string("sdk", "workflow_packages")
-            is None
-        )
-    assert (
-        _common.CONFIGURATION_SINGLETON.get_string("sdk", "workflow_packages")
-        == "this.module,that.module"
-    )
-
-
-def test_nonexist_configuration_file():
-    _set_flyte_config_file(
-        _os.path.join(
-            _os.path.dirname(_os.path.realpath(__file__)), "configs/good.config"
-        )
-    )
-    with _TemporaryConfiguration("/foo/bar"):
-        assert (
-            _common.CONFIGURATION_SINGLETON.get_string("sdk", "workflow_packages")
-            is None
-        )
-    assert (
-        _common.CONFIGURATION_SINGLETON.get_string("sdk", "workflow_packages")
-        == "this.module,that.module"
-    )
-=======
     _set_flyte_config_file(_os.path.join(_os.path.dirname(_os.path.realpath(__file__)), "configs/good.config"))
     with _TemporaryConfiguration(None):
         assert _common.CONFIGURATION_SINGLETON.get_string("sdk", "workflow_packages") is None
@@ -95,5 +32,4 @@
     _set_flyte_config_file(_os.path.join(_os.path.dirname(_os.path.realpath(__file__)), "configs/good.config"))
     with _TemporaryConfiguration("/foo/bar"):
         assert _common.CONFIGURATION_SINGLETON.get_string("sdk", "workflow_packages") is None
-    assert _common.CONFIGURATION_SINGLETON.get_string("sdk", "workflow_packages") == "this.module,that.module"
->>>>>>> 83c10cca
+    assert _common.CONFIGURATION_SINGLETON.get_string("sdk", "workflow_packages") == "this.module,that.module"