--- conflicted
+++ resolved
@@ -8,37 +8,12 @@
 
 
 def test_file_loader_bad():
-<<<<<<< HEAD
-    set_flyte_config_file(
-        os.path.join(os.path.dirname(os.path.realpath(__file__)), "configs/bad.config")
-    )
-=======
     set_flyte_config_file(os.path.join(os.path.dirname(os.path.realpath(__file__)), "configs/bad.config"))
->>>>>>> 83c10cca
     with pytest.raises(Exception):
         common.CONFIGURATION_SINGLETON.get_string("a", "b")
 
 
 def test_file_loader_good():
-<<<<<<< HEAD
-    set_flyte_config_file(
-        os.path.join(os.path.dirname(os.path.realpath(__file__)), "configs/good.config")
-    )
-    assert (
-        common.CONFIGURATION_SINGLETON.get_string("sdk", "workflow_packages")
-        == "this.module,that.module"
-    )
-    assert (
-        common.CONFIGURATION_SINGLETON.get_string("auth", "assumable_iam_role")
-        == "some_role"
-    )
-
-
-def test_env_var_precedence_string():
-    set_flyte_config_file(
-        os.path.join(os.path.dirname(os.path.realpath(__file__)), "configs/good.config")
-    )
-=======
     set_flyte_config_file(os.path.join(os.path.dirname(os.path.realpath(__file__)), "configs/good.config"))
     assert common.CONFIGURATION_SINGLETON.get_string("sdk", "workflow_packages") == "this.module,that.module"
     assert common.CONFIGURATION_SINGLETON.get_string("auth", "assumable_iam_role") == "some_role"
@@ -46,7 +21,6 @@
 
 def test_env_var_precedence_string():
     set_flyte_config_file(os.path.join(os.path.dirname(os.path.realpath(__file__)), "configs/good.config"))
->>>>>>> 83c10cca
 
     assert common.FlyteIntegerConfigurationEntry("madeup", "int_value").get() == 3
     assert common.FlyteStringConfigurationEntry("madeup", "string_value").get() == "abc"
@@ -56,14 +30,7 @@
         os.environ["FLYTE_MADEUP_INT_VALUE"] = "10"
         os.environ["FLYTE_MADEUP_STRING_VALUE"] = "overridden"
         assert common.FlyteIntegerConfigurationEntry("madeup", "int_value").get() == 10
-<<<<<<< HEAD
-        assert (
-            common.FlyteStringConfigurationEntry("madeup", "string_value").get()
-            == "overridden"
-        )
-=======
         assert common.FlyteStringConfigurationEntry("madeup", "string_value").get() == "overridden"
->>>>>>> 83c10cca
     finally:
         os.environ.clear()
         os.environ.update(old_environ)