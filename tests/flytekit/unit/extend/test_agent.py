--- conflicted
+++ resolved
@@ -205,19 +205,6 @@
     assert agent_metadata.name == "Sync Dummy Agent"
     assert agent_metadata.supported_task_types == ["sync_dummy"]
 
-<<<<<<< HEAD
-
-@pytest.mark.asyncio
-async def test_sync_dummy_agent():
-    AgentRegistry.register(SyncDummyAgent())
-    ctx = MagicMock(spec=grpc.ServicerContext)
-    agent = AgentRegistry.get_agent("sync_dummy")
-    res = await agent.async_create(ctx, "/tmp", sync_dummy_template, task_inputs)
-    assert res.resource.state == SUCCEEDED
-    assert res.resource.outputs == LiteralMap({}).to_flyte_idl()
-
-=======
->>>>>>> 3b89dc8c
 
 @pytest.mark.asyncio
 async def run_agent_server():
