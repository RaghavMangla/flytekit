--- conflicted
+++ resolved
@@ -8,19 +8,14 @@
 import flytekit
 from flytekit import ContainerTask, SQLTask, dynamic, maptask, metadata, task
 from flytekit import typing as flytekit_typing
-from flytekit import workflow
 from flytekit.annotated import context_manager, launch_plan, promise
 from flytekit.annotated.condition import conditional
 from flytekit.annotated.context_manager import ExecutionState
 from flytekit.annotated.promise import Promise
 from flytekit.annotated.task import kwtypes
 from flytekit.annotated.testing import task_mock
-<<<<<<< HEAD
-from flytekit.annotated.type_engine import RestrictedTypeError, TypeEngine
-=======
 from flytekit.annotated.type_engine import FlyteSchema, RestrictedTypeError, SchemaOpenMode, TypeEngine
 from flytekit.annotated.workflow import workflow
->>>>>>> 9ac223ec
 from flytekit.common.nodes import SdkNode
 from flytekit.common.promise import NodeOutput
 from flytekit.interfaces.data.data_proxy import FileAccessProvider
@@ -631,6 +626,7 @@
 #         return 3
 #
 
+
 def test_wf1_df():
     @task
     def t1(a: int) -> pandas.DataFrame:
