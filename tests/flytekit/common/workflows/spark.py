--- conflicted
+++ resolved
@@ -49,10 +49,4 @@
 class SparkTasksWorkflow(object):
     triggered_date = Input(Types.Datetime)
     sparkTask = hello_spark(partitions=50)
-<<<<<<< HEAD
-    print_always = print_every_time(
-        value_to_print=sparkTask.outputs.out, date_triggered=triggered_date
-    )
-=======
-    print_always = print_every_time(value_to_print=sparkTask.outputs.out, date_triggered=triggered_date)
->>>>>>> 83c10cca
+    print_always = print_every_time(value_to_print=sparkTask.outputs.out, date_triggered=triggered_date)