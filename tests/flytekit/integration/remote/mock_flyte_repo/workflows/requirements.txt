--- conflicted
+++ resolved
@@ -14,7 +14,7 @@
     # via cryptography
 chardet==4.0.0
     # via binaryornot
-charset-normalizer==2.0.9
+charset-normalizer==2.0.10
     # via requests
 checksumdir==1.2.0
     # via flytekit
@@ -26,49 +26,35 @@
     # via flytekit
 cookiecutter==1.7.3
     # via flytekit
-croniter==1.1.0
+croniter==1.2.0
     # via flytekit
-<<<<<<< HEAD
-cryptography==36.0.0
-=======
 cryptography==36.0.1
->>>>>>> b5bf0892
     # via secretstorage
 cycler==0.11.0
     # via matplotlib
 dataclasses-json==0.5.6
     # via flytekit
-decorator==5.1.0
+decorator==5.1.1
     # via retry
 deprecated==1.2.13
     # via flytekit
-diskcache==5.3.0
+diskcache==5.4.0
     # via flytekit
 docker-image-py==0.1.12
     # via flytekit
 docstring-parser==0.13
     # via flytekit
-<<<<<<< HEAD
-flyteidl==0.21.12
-=======
-flyteidl==0.21.17
->>>>>>> b5bf0892
+flyteidl==0.21.24
     # via flytekit
-flytekit==0.25.0
+flytekit==0.26.0
     # via -r tests/flytekit/integration/remote/mock_flyte_repo/workflows/requirements.in
-<<<<<<< HEAD
-fonttools==4.28.3
-    # via matplotlib
-grpcio==1.42.0
-=======
 fonttools==4.28.5
     # via matplotlib
 grpcio==1.43.0
->>>>>>> b5bf0892
     # via flytekit
 idna==3.3
     # via requests
-importlib-metadata==4.10.0
+importlib-metadata==4.10.1
     # via keyring
 jeepney==0.7.1
     # via
@@ -82,7 +68,7 @@
     # via cookiecutter
 joblib==1.1.0
     # via -r tests/flytekit/integration/remote/mock_flyte_repo/workflows/requirements.in
-keyring==23.4.0
+keyring==23.5.0
     # via flytekit
 kiwisolver==1.3.2
     # via matplotlib
@@ -97,40 +83,29 @@
     # via dataclasses-json
 marshmallow-jsonschema==0.13.0
     # via flytekit
-<<<<<<< HEAD
-matplotlib==3.5.0
-=======
 matplotlib==3.5.1
->>>>>>> b5bf0892
     # via -r tests/flytekit/integration/remote/mock_flyte_repo/workflows/requirements.in
 mypy-extensions==0.4.3
     # via typing-inspect
 natsort==8.0.2
     # via flytekit
-numpy==1.21.5
+numpy==1.22.1
     # via
     #   matplotlib
     #   opencv-python
     #   pandas
     #   pyarrow
-opencv-python==4.5.4.60
+opencv-python==4.5.5.62
     # via -r tests/flytekit/integration/remote/mock_flyte_repo/workflows/requirements.in
 packaging==21.3
-<<<<<<< HEAD
-    # via
-    #   matplotlib
-    #   setuptools-scm
-pandas==1.3.4
-=======
     # via matplotlib
 pandas==1.3.5
->>>>>>> b5bf0892
     # via flytekit
-pillow==8.4.0
+pillow==9.0.0
     # via matplotlib
 poyo==0.5.0
     # via cookiecutter
-protobuf==3.19.1
+protobuf==3.19.3
     # via
     #   flyteidl
     #   flytekit
@@ -157,25 +132,23 @@
     # via cookiecutter
 pytimeparse==1.1.8
     # via flytekit
-pytz==2018.4
+pytz==2021.3
     # via
     #   flytekit
     #   pandas
-regex==2021.11.10
+regex==2022.1.18
     # via docker-image-py
-requests==2.26.0
+requests==2.27.1
     # via
     #   cookiecutter
     #   flytekit
     #   responses
-responses==0.16.0
+responses==0.17.0
     # via flytekit
 retry==0.9.2
     # via flytekit
 secretstorage==3.3.1
     # via keyring
-setuptools-scm==6.3.2
-    # via matplotlib
 six==1.16.0
     # via
     #   cookiecutter
@@ -189,16 +162,11 @@
     # via flytekit
 text-unidecode==1.3
     # via python-slugify
-<<<<<<< HEAD
-tomli==1.2.2
-    # via setuptools-scm
-=======
->>>>>>> b5bf0892
 typing-extensions==4.0.1
     # via typing-inspect
 typing-inspect==0.7.1
     # via dataclasses-json
-urllib3==1.26.7
+urllib3==1.26.8
     # via
     #   flytekit
     #   requests
@@ -211,8 +179,5 @@
     # via
     #   deprecated
     #   flytekit
-zipp==3.6.0
-    # via importlib-metadata
-
-# The following packages are considered to be unsafe in a requirements file:
-# setuptools+zipp==3.7.0
+    # via importlib-metadata