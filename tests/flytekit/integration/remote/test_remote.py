--- conflicted
+++ resolved
@@ -235,11 +235,7 @@
 
 def test_execute_python_workflow_and_launch_plan(register):
     """Test execution of a @workflow-decorated python function and launchplan that are already registered."""
-<<<<<<< HEAD
     from .workflows.basic.basic_workflow import my_basic_wf
-=======
-    from workflows.basic.basic_workflow import my_wf
->>>>>>> ae9c6f8d
 
     remote = FlyteRemote(Config.auto(config_file=CONFIG), PROJECT, DOMAIN)
     execution = remote.execute(
@@ -250,15 +246,7 @@
 
     launch_plan = LaunchPlan.get_or_create(workflow=my_basic_wf, name=my_basic_wf.name)
     execution = remote.execute(
-<<<<<<< HEAD
         launch_plan, name="basic.basic_workflow.my_basic_wf", inputs={"a": 14, "b": "foobar"}, version=VERSION, wait=True
-=======
-        launch_plan,
-        name="basic.basic_workflow.my_wf",
-        inputs={"a": 14, "b": "foobar"},
-        version=VERSION,
-        wait=True,
->>>>>>> ae9c6f8d
     )
     assert execution.outputs["o0"] == 16
     assert execution.outputs["o1"] == "foobarworld"
@@ -297,11 +285,7 @@
 
 def test_execute_python_workflow_dict_of_string_to_string(register):
     """Test execution of a @workflow-decorated python function and launchplan that are already registered."""
-<<<<<<< HEAD
     from .workflows.basic.dict_str_wf import my_dict_str_wf
-=======
-    from workflows.basic.dict_str_wf import my_wf
->>>>>>> ae9c6f8d
 
     remote = FlyteRemote(Config.auto(config_file=CONFIG), PROJECT, DOMAIN)
     d: typing.Dict[str, str] = {"k1": "v1", "k2": "v2"}
@@ -327,11 +311,7 @@
 
 def test_execute_python_workflow_list_of_floats(register):
     """Test execution of a @workflow-decorated python function and launchplan that are already registered."""
-<<<<<<< HEAD
     from .workflows.basic.list_float_wf import my_list_float_wf
-=======
-    from workflows.basic.list_float_wf import my_wf
->>>>>>> ae9c6f8d
 
     remote = FlyteRemote(Config.auto(config_file=CONFIG), PROJECT, DOMAIN)
 
@@ -606,7 +586,6 @@
             assert s3_md5_bytes == md5_bytes
 
 
-<<<<<<< HEAD
 @mock.patch("flytekit.tools.interactive.ipython_check")
 def test_workflow_remote_func(mock_ipython_check):
     """Test the logic of the remote execution of workflows and tasks."""
@@ -684,7 +663,8 @@
     future = workflow_with_maptask.remote(data=d, y=3)
     out = future.get()
     assert out["o0"] == [4, 5, 6]
-=======
+
+
 def test_register_wf_fast(register):
     from workflows.basic.subworkflows import parent_wf
 
@@ -704,5 +684,4 @@
     # check subworkflow task execution inputs and outputs
     subworkflow_node_executions = execution.node_executions["n1"].subworkflow_node_executions
     subworkflow_node_executions["n1-0-n0"].inputs == {"a": 103}
-    subworkflow_node_executions["n1-0-n1"].outputs == {"t1_int_output": 107, "c": "world"}
->>>>>>> ae9c6f8d
+    subworkflow_node_executions["n1-0-n1"].outputs == {"t1_int_output": 107, "c": "world"}