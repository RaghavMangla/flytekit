-r requirements.in

coverage[toml]
hypothesis
joblib
mock
pytest
pytest-asyncio
pytest-cov
pytest-timeout
mypy
pre-commit
codespell
google-cloud-bigquery
google-cloud-bigquery-storage
IPython
keyrings.alt

# Only install tensorflow if not running on an arm Mac.
tensorflow==2.8.1; python_version<'3.11' and (platform_machine!='arm64' or platform_system!='Darwin')
# Tensorflow release candidate supports python 3.11
tensorflow==2.13.0; python_version>='3.11' and (platform_machine!='arm64' or platform_system!='Darwin')

# Newer versions of torch bring in nvidia dependencies that are not present in windows, so
# we put this constraint while we do not have per-environment requirements files
torch<=1.12.1; python_version<'3.11'
# pytorch 2 supports python 3.11
torch<=2.0.0; python_version>='3.11' or platform_system!='Windows'

<<<<<<< HEAD
=======
pillow
scikit-learn
>>>>>>> 81e56c00
types-protobuf
types-croniter
types-mock
autoflake
<<<<<<< HEAD

pandas
numpy
scikit-learn
=======
types-requests
>>>>>>> 81e56c00
prometheus-client<|MERGE_RESOLUTION|>--- conflicted
+++ resolved
@@ -27,21 +27,14 @@
 # pytorch 2 supports python 3.11
 torch<=2.0.0; python_version>='3.11' or platform_system!='Windows'
 
-<<<<<<< HEAD
-=======
-pillow
-scikit-learn
->>>>>>> 81e56c00
 types-protobuf
 types-croniter
 types-mock
 autoflake
-<<<<<<< HEAD
 
+pillow
 pandas
 numpy
 scikit-learn
-=======
 types-requests
->>>>>>> 81e56c00
 prometheus-client