--- conflicted
+++ resolved
@@ -12,10 +12,6 @@
 google-cloud-bigquery
 google-cloud-bigquery-storage
 IPython
-<<<<<<< HEAD
-torch
-tensorflow
-=======
 keyrings.alt
 
 # Only install tensorflow if not running on an arm Mac.
@@ -26,5 +22,4 @@
 scikit-learn
 types-protobuf
 types-croniter
-types-mock
->>>>>>> 98e74c27
+types-mock