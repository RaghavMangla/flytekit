--- conflicted
+++ resolved
@@ -1,7 +1,6 @@
 name: Build
 
 # Schedule runs to run twice a day
-
 
 on:
   push:
@@ -9,7 +8,7 @@
       - master
   pull_request:
   schedule:
-      - cron: '0 13 * * *' # This schedule runs at 1pm UTC every day
+    - cron: "0 13 * * *" # This schedule runs at 1pm UTC every day
 
 env:
   FLYTE_SDK_LOGGING_LEVEL: 10 # debug
@@ -116,15 +115,9 @@
     strategy:
       fail-fast: false
       matrix:
-<<<<<<< HEAD
         os: [ubuntu-latest]
-        python-version: ["3.11"]
+        python-version: ${{fromJson(needs.detect-python-versions.outputs.python-versions)}}
         pandas: ["pandas<2.0.0", "pandas>=2.0.0"]
-=======
-        os: [ ubuntu-latest ]
-        python-version: ${{fromJson(needs.detect-python-versions.outputs.python-versions)}}
-        pandas: [ "pandas<2.0.0", "pandas>=2.0.0" ]
->>>>>>> 4208da21
     steps:
       - uses: insightsengineering/disk-space-reclaimer@v1
       - uses: actions/checkout@v4
