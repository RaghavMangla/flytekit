--- conflicted
+++ resolved
@@ -161,11 +161,7 @@
           registry: ghcr.io
           username: "${{ secrets.FLYTE_BOT_USERNAME }}"
           password: "${{ secrets.FLYTE_BOT_PAT }}"
-<<<<<<< HEAD
-      - name: Prepare Fylte Agent Image Names
-=======
       - name: Prepare Flyte Agent Image Names
->>>>>>> 3370a96f
         id: flyteagent-names
         uses: docker/metadata-action@v3
         with:
