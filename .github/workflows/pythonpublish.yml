name: Publish Python Package

on:
  release:
    types: [published]

jobs:
  deploy:
    runs-on: ubuntu-latest
    steps:
      - uses: actions/checkout@v2
        with:
          fetch-depth: "0"
      - name: Set up Python
        uses: actions/setup-python@v1
        with:
          python-version: "3.x"
      - name: Install dependencies
        run: |
          python -m pip install --upgrade pip
          pip install setuptools wheel twine
      - name: Autobump version
        id: bump
        run: |
          # from refs/tags/v1.2.3 get 1.2.3
          VERSION=$(echo $GITHUB_REF | sed 's#.*/v##')
          echo "::set-output name=version::$VERSION"
          VERSION=$VERSION make update_version
        shell: bash
      - name: Build and publish
        env:
          TWINE_USERNAME: ${{ secrets.PYPI_USERNAME }}
          TWINE_PASSWORD: ${{ secrets.PYPI_PASSWORD }}
        run: |
          python setup.py sdist bdist_wheel
          twine upload dist/*
      - name: Autobump plugin version
        run: |
          # from refs/tags/v1.2.3 get 1.2.3
          VERSION=$(echo $GITHUB_REF | sed 's#.*/v##')
          VERSION=$VERSION make -C plugins update_all_versions
        shell: bash
      - name: Build all Plugins and publish
        env:
          TWINE_USERNAME: ${{ secrets.PYPI_USERNAME }}
          TWINE_PASSWORD: ${{ secrets.PYPI_PASSWORD }}
        run: |
          make -C plugins build_all_plugins
          make -C plugins publish_all_plugins
      - name: Sleep until pypi is available
        id: pypiwait
        run: |
          # from refs/tags/v1.2.3 get 1.2.3 and make sure it's not an empty string
          VERSION=$(echo $GITHUB_REF | sed 's#.*/v##')
          if [ -z "$VERSION" ]
          then
            echo "No tagged version found, exiting"
            exit 1
          fi
          LINK="https://pypi.org/project/flytekit/${VERSION}"
          for i in {1..60}; do
            if curl -L -I -s -f ${LINK} >/dev/null; then
              echo "Found pypi"
              exit 0
            else
              echo "Did not find - Retrying in 10 seconds..."
              sleep 10
            fi
          done
          exit 1
        shell: bash
    outputs:
      version: ${{ steps.bump.outputs.version }}

  build-and-push-docker-images:
    runs-on: ubuntu-latest
    needs: deploy
    strategy:
      matrix:
        python-version: ["3.8", "3.9", "3.10", "3.11"]
    steps:
      - uses: actions/checkout@v2
        with:
          fetch-depth: "0"
      - name: Set up QEMU
        uses: docker/setup-qemu-action@v1
      - name: Set up Docker Buildx
        id: buildx
        uses: docker/setup-buildx-action@v1
      - name: Login to GitHub Container Registry
        if: ${{ github.event_name == 'release' }}
        uses: docker/login-action@v1
        with:
          registry: ghcr.io
          username: "${{ secrets.FLYTE_BOT_USERNAME }}"
          password: "${{ secrets.FLYTE_BOT_PAT }}"
      - name: Prepare Flytekit Image Names
        id: flytekit-names
        uses: docker/metadata-action@v3
        with:
          images: |
            ghcr.io/${{ github.repository_owner }}/flytekit
          tags: |
            py${{ matrix.python-version }}-latest
            py${{ matrix.python-version }}-${{ github.sha }}
            py${{ matrix.python-version }}-${{ needs.deploy.outputs.version }}
      - name: Build & Push Flytekit Python${{ matrix.python-version }} Docker Image to Github Registry
        uses: docker/build-push-action@v2
        with:
          context: .
          platforms: linux/arm64, linux/amd64
          push: ${{ github.event_name == 'release' }}
          tags: ${{ steps.flytekit-names.outputs.tags }}
          build-args: |
            VERSION=${{ needs.deploy.outputs.version }}
            DOCKER_IMAGE=ghcr.io/${{ github.repository_owner }}/flytekit:py${{ matrix.python-version }}-${{ needs.deploy.outputs.version }}
            PYTHON_VERSION=${{ matrix.python-version }}
          file: Dockerfile
          cache-from: type=gha
          cache-to: type=gha,mode=max
      - name: Prepare SQLAlchemy Image Names
        id: sqlalchemy-names
        uses: docker/metadata-action@v3
        with:
          images: |
            ghcr.io/${{ github.repository_owner }}/flytekit
          tags: |
            py${{ matrix.python-version }}-sqlalchemy-latest
            py${{ matrix.python-version }}-sqlalchemy-${{ github.sha }}
            py${{ matrix.python-version }}-sqlalchemy-${{ needs.deploy.outputs.version }}
      - name: Push SQLAlchemy Image to GitHub Registry
        uses: docker/build-push-action@v2
        with:
          context: "./plugins/flytekit-sqlalchemy/"
          platforms: linux/arm64, linux/amd64
          push: ${{ github.event_name == 'release' }}
          tags: ${{ steps.sqlalchemy-names.outputs.tags }}
          build-args: |
            VERSION=${{ needs.deploy.outputs.version }}
            PYTHON_VERSION=${{ matrix.python-version }}
          file: ./plugins/flytekit-sqlalchemy/Dockerfile
          cache-from: type=gha
          cache-to: type=gha,mode=max
<<<<<<< HEAD
  build-and-push-external-plugin-service-images:
=======

  build-and-push-spark-images:
>>>>>>> f2cfef0e
    runs-on: ubuntu-latest
    needs: deploy
    steps:
      - uses: actions/checkout@v2
        with:
          fetch-depth: "0"
      - name: Set up QEMU
        uses: docker/setup-qemu-action@v1
      - name: Set up Docker Buildx
        id: buildx
        uses: docker/setup-buildx-action@v1
      - name: Login to GitHub Container Registry
        if: ${{ github.event_name == 'release' }}
        uses: docker/login-action@v1
        with:
          registry: ghcr.io
          username: "${{ secrets.FLYTE_BOT_USERNAME }}"
          password: "${{ secrets.FLYTE_BOT_PAT }}"
<<<<<<< HEAD
      - name: Prepare External Plugin Service Image Names
        id: external-plugin-service-names
=======
      - name: Prepare Spark Image Names
        id: spark-names
>>>>>>> f2cfef0e
        uses: docker/metadata-action@v3
        with:
          images: |
            ghcr.io/${{ github.repository_owner }}/flytekit
          tags: |
<<<<<<< HEAD
            external-plugin-service-latest
            external-plugin-service-${{ github.sha }}
            external-plugin-service-${{ needs.deploy.outputs.version }}
      - name: Push External Plugin Service Image to GitHub Registry
        uses: docker/build-push-action@v2
        with:
          context: "."
          platforms: linux/arm64, linux/amd64
          push: ${{ github.event_name == 'release' }}
          tags: ${{ steps.external-plugin-service-names.outputs.tags }}
          build-args: |
            VERSION=${{ needs.deploy.outputs.version }}
          file: ./Dockerfile
=======
            spark-latest
            spark-${{ github.sha }}
            spark-${{ needs.deploy.outputs.version }}
      - name: Push Spark Image to GitHub Registry
        uses: docker/build-push-action@v2
        with:
          context: "./plugins/flytekit-spark/"
          platforms: linux/arm64, linux/amd64
          push: ${{ github.event_name == 'release' }}
          tags: ${{ steps.spark-names.outputs.tags }}
          build-args: |
            VERSION=${{ needs.deploy.outputs.version }}
          file: ./plugins/flytekit-spark/Dockerfile
>>>>>>> f2cfef0e
          cache-from: type=gha
          cache-to: type=gha,mode=max<|MERGE_RESOLUTION|>--- conflicted
+++ resolved
@@ -141,12 +141,8 @@
           file: ./plugins/flytekit-sqlalchemy/Dockerfile
           cache-from: type=gha
           cache-to: type=gha,mode=max
-<<<<<<< HEAD
+
   build-and-push-external-plugin-service-images:
-=======
-
-  build-and-push-spark-images:
->>>>>>> f2cfef0e
     runs-on: ubuntu-latest
     needs: deploy
     steps:
@@ -165,19 +161,13 @@
           registry: ghcr.io
           username: "${{ secrets.FLYTE_BOT_USERNAME }}"
           password: "${{ secrets.FLYTE_BOT_PAT }}"
-<<<<<<< HEAD
       - name: Prepare External Plugin Service Image Names
         id: external-plugin-service-names
-=======
-      - name: Prepare Spark Image Names
-        id: spark-names
->>>>>>> f2cfef0e
-        uses: docker/metadata-action@v3
-        with:
-          images: |
-            ghcr.io/${{ github.repository_owner }}/flytekit
-          tags: |
-<<<<<<< HEAD
+        uses: docker/metadata-action@v3
+        with:
+          images: |
+            ghcr.io/${{ github.repository_owner }}/flytekit
+          tags: |
             external-plugin-service-latest
             external-plugin-service-${{ github.sha }}
             external-plugin-service-${{ needs.deploy.outputs.version }}
@@ -191,7 +181,35 @@
           build-args: |
             VERSION=${{ needs.deploy.outputs.version }}
           file: ./Dockerfile
-=======
+          cache-from: type=gha
+          cache-to: type=gha,mode=max
+
+  build-and-push-spark-images:
+    runs-on: ubuntu-latest
+    needs: deploy
+    steps:
+      - uses: actions/checkout@v2
+        with:
+          fetch-depth: "0"
+      - name: Set up QEMU
+        uses: docker/setup-qemu-action@v1
+      - name: Set up Docker Buildx
+        id: buildx
+        uses: docker/setup-buildx-action@v1
+      - name: Login to GitHub Container Registry
+        if: ${{ github.event_name == 'release' }}
+        uses: docker/login-action@v1
+        with:
+          registry: ghcr.io
+          username: "${{ secrets.FLYTE_BOT_USERNAME }}"
+          password: "${{ secrets.FLYTE_BOT_PAT }}"
+      - name: Prepare Spark Image Names
+        id: spark-names
+        uses: docker/metadata-action@v3
+        with:
+          images: |
+            ghcr.io/${{ github.repository_owner }}/flytekit
+          tags: |
             spark-latest
             spark-${{ github.sha }}
             spark-${{ needs.deploy.outputs.version }}
@@ -205,6 +223,5 @@
           build-args: |
             VERSION=${{ needs.deploy.outputs.version }}
           file: ./plugins/flytekit-spark/Dockerfile
->>>>>>> f2cfef0e
           cache-from: type=gha
           cache-to: type=gha,mode=max