#
# This file is autogenerated by pip-compile
# To update, run:
#
#    make requirements.txt
#
-e file:.#egg=flytekit    # via -r requirements.in
<<<<<<< HEAD
absl-py==0.10.0           # via tensorboard, tensorflow
ansiwrap==0.8.4           # via papermill
appdirs==1.4.4            # via black
appnope==0.1.0            # via ipykernel, ipython
astunparse==1.6.3         # via tensorflow
=======
ansiwrap==0.8.4           # via papermill
appdirs==1.4.4            # via black
appnope==0.1.0            # via ipykernel, ipython
>>>>>>> af73ffaa
async-generator==1.10     # via nbclient
attrs==20.2.0             # via black, jsonschema
backcall==0.2.0           # via ipython
black==19.10b0            # via flytekit, papermill
<<<<<<< HEAD
boto3==1.15.14            # via flytekit
botocore==1.18.14         # via boto3, s3transfer
cachetools==4.1.1         # via google-auth
certifi==2020.6.20        # via requests
chardet==3.0.4            # via requests
click==7.1.2              # via black, flytekit, hmsclient, papermill
croniter==0.3.34          # via flytekit
=======
boto3==1.16.1             # via flytekit
botocore==1.19.1          # via boto3, s3transfer
certifi==2020.6.20        # via requests
chardet==3.0.4            # via requests
click==7.1.2              # via black, flytekit, hmsclient, papermill
croniter==0.3.35          # via flytekit
>>>>>>> af73ffaa
decorator==4.4.2          # via ipython, retry
deprecated==1.2.10        # via flytekit
entrypoints==0.3          # via papermill
flyteidl==0.18.9          # via flytekit
<<<<<<< HEAD
future==0.18.2            # via torch
gast==0.3.3               # via tensorflow
google-auth-oauthlib==0.4.1  # via tensorboard
google-auth==1.22.1       # via google-auth-oauthlib, tensorboard
google-pasta==0.2.0       # via tensorflow
grpcio==1.32.0            # via flytekit, tensorboard, tensorflow
h5py==2.10.0              # via tensorflow
=======
grpcio==1.33.1            # via flytekit
>>>>>>> af73ffaa
hmsclient==0.1.1          # via flytekit
idna==2.10                # via requests
ipykernel==5.3.4          # via flytekit
ipython-genutils==0.2.0   # via nbformat, traitlets
ipython==7.18.1           # via ipykernel
jedi==0.17.2              # via ipython
jmespath==0.10.0          # via boto3, botocore
jsonschema==3.2.0         # via nbformat
jupyter-client==6.1.7     # via ipykernel, nbclient
jupyter-core==4.6.3       # via jupyter-client, nbformat
k8s-proto==0.0.3          # via flytekit
<<<<<<< HEAD
keras-preprocessing==1.1.2  # via tensorflow
keyring==21.4.0           # via flytekit
markdown==3.3             # via tensorboard
natsort==7.0.1            # via croniter
nbclient==0.5.0           # via papermill
nbformat==5.0.7           # via nbclient, papermill
nest-asyncio==1.4.1       # via nbclient
numpy==1.18.5             # via flytekit, h5py, keras-preprocessing, opt-einsum, pandas, pyarrow, tensorboard, tensorflow, torch
oauthlib==3.1.0           # via requests-oauthlib
opt-einsum==3.3.0         # via tensorflow
=======
keyring==21.4.0           # via flytekit
natsort==7.0.1            # via croniter
nbclient==0.5.1           # via papermill
nbformat==5.0.8           # via nbclient, papermill
nest-asyncio==1.4.1       # via nbclient
numpy==1.19.2             # via flytekit, pandas, pyarrow
>>>>>>> af73ffaa
pandas==1.1.3             # via flytekit
papermill==2.2.0          # via flytekit
parso==0.7.1              # via jedi
pathspec==0.8.0           # via black
pexpect==4.8.0            # via ipython
pickleshare==0.7.5        # via ipython
<<<<<<< HEAD
prompt-toolkit==3.0.7     # via ipython
protobuf==3.13.0          # via flyteidl, flytekit, k8s-proto, tensorboard, tensorflow
=======
prompt-toolkit==3.0.8     # via ipython
protobuf==3.13.0          # via flyteidl, flytekit, k8s-proto
>>>>>>> af73ffaa
ptyprocess==0.6.0         # via pexpect
py4j==0.10.7              # via pyspark
py==1.9.0                 # via retry
pyarrow==0.17.1           # via flytekit
<<<<<<< HEAD
pyasn1-modules==0.2.8     # via google-auth
pyasn1==0.4.8             # via pyasn1-modules, rsa
=======
>>>>>>> af73ffaa
pygments==2.7.1           # via ipython
pyrsistent==0.17.3        # via jsonschema
pyspark==2.4.7            # via flytekit
python-dateutil==2.8.1    # via botocore, croniter, flytekit, jupyter-client, pandas
pytimeparse==1.1.8        # via flytekit
pytz==2018.4              # via flytekit, pandas
pyyaml==5.3.1             # via papermill
pyzmq==19.0.2             # via jupyter-client
<<<<<<< HEAD
regex==2020.9.27          # via black
requests-oauthlib==1.3.0  # via google-auth-oauthlib
requests==2.24.0          # via flytekit, papermill, requests-oauthlib, responses, tensorboard
responses==0.12.0         # via flytekit
retry==0.9.2              # via flytekit
rsa==4.6                  # via google-auth
s3transfer==0.3.3         # via boto3
six==1.15.0               # via absl-py, astunparse, flytekit, google-auth, google-pasta, grpcio, h5py, jsonschema, keras-preprocessing, protobuf, python-dateutil, responses, tenacity, tensorboard, tensorflow, thrift
sortedcontainers==2.2.2   # via flytekit
statsd==3.3.0             # via flytekit
tenacity==6.2.0           # via papermill
tensorboard-plugin-wit==1.7.0  # via tensorboard
tensorboard==2.3.0        # via tensorflow
tensorflow-estimator==2.3.0  # via tensorflow
tensorflow==2.3.1         # via flytekit
termcolor==1.1.0          # via tensorflow
textwrap3==0.9.2          # via ansiwrap
thrift==0.13.0            # via hmsclient
toml==0.10.1              # via black
torch==1.6.0              # via flytekit
tornado==6.0.4            # via ipykernel, jupyter-client
tqdm==4.50.1              # via papermill
traitlets==5.0.4          # via ipykernel, ipython, jupyter-client, jupyter-core, nbclient, nbformat
typed-ast==1.4.1          # via black
urllib3==1.25.10          # via botocore, flytekit, requests, responses
wcwidth==0.2.5            # via prompt-toolkit
werkzeug==1.0.1           # via tensorboard
wheel==0.35.1             # via astunparse, tensorboard, tensorflow
wrapt==1.12.1             # via deprecated, flytekit, tensorflow
=======
regex==2020.10.15         # via black
requests==2.24.0          # via flytekit, papermill, responses
responses==0.12.0         # via flytekit
retry==0.9.2              # via flytekit
s3transfer==0.3.3         # via boto3
six==1.15.0               # via flytekit, grpcio, jsonschema, protobuf, python-dateutil, responses, tenacity, thrift
sortedcontainers==2.2.2   # via flytekit
statsd==3.3.0             # via flytekit
tenacity==6.2.0           # via papermill
textwrap3==0.9.2          # via ansiwrap
thrift==0.13.0            # via hmsclient
toml==0.10.1              # via black
tornado==6.0.4            # via ipykernel, jupyter-client
tqdm==4.50.2              # via papermill
traitlets==5.0.5          # via ipykernel, ipython, jupyter-client, jupyter-core, nbclient, nbformat
typed-ast==1.4.1          # via black
urllib3==1.25.11          # via botocore, flytekit, requests, responses
wcwidth==0.2.5            # via prompt-toolkit
wrapt==1.12.1             # via deprecated, flytekit
>>>>>>> af73ffaa

# The following packages are considered to be unsafe in a requirements file:
# setuptools<|MERGE_RESOLUTION|>--- conflicted
+++ resolved
@@ -5,52 +5,24 @@
 #    make requirements.txt
 #
 -e file:.#egg=flytekit    # via -r requirements.in
-<<<<<<< HEAD
-absl-py==0.10.0           # via tensorboard, tensorflow
 ansiwrap==0.8.4           # via papermill
 appdirs==1.4.4            # via black
 appnope==0.1.0            # via ipykernel, ipython
-astunparse==1.6.3         # via tensorflow
-=======
-ansiwrap==0.8.4           # via papermill
-appdirs==1.4.4            # via black
-appnope==0.1.0            # via ipykernel, ipython
->>>>>>> af73ffaa
 async-generator==1.10     # via nbclient
 attrs==20.2.0             # via black, jsonschema
 backcall==0.2.0           # via ipython
 black==19.10b0            # via flytekit, papermill
-<<<<<<< HEAD
-boto3==1.15.14            # via flytekit
-botocore==1.18.14         # via boto3, s3transfer
-cachetools==4.1.1         # via google-auth
-certifi==2020.6.20        # via requests
-chardet==3.0.4            # via requests
-click==7.1.2              # via black, flytekit, hmsclient, papermill
-croniter==0.3.34          # via flytekit
-=======
 boto3==1.16.1             # via flytekit
 botocore==1.19.1          # via boto3, s3transfer
 certifi==2020.6.20        # via requests
 chardet==3.0.4            # via requests
 click==7.1.2              # via black, flytekit, hmsclient, papermill
 croniter==0.3.35          # via flytekit
->>>>>>> af73ffaa
 decorator==4.4.2          # via ipython, retry
 deprecated==1.2.10        # via flytekit
 entrypoints==0.3          # via papermill
 flyteidl==0.18.9          # via flytekit
-<<<<<<< HEAD
-future==0.18.2            # via torch
-gast==0.3.3               # via tensorflow
-google-auth-oauthlib==0.4.1  # via tensorboard
-google-auth==1.22.1       # via google-auth-oauthlib, tensorboard
-google-pasta==0.2.0       # via tensorflow
-grpcio==1.32.0            # via flytekit, tensorboard, tensorflow
-h5py==2.10.0              # via tensorflow
-=======
 grpcio==1.33.1            # via flytekit
->>>>>>> af73ffaa
 hmsclient==0.1.1          # via flytekit
 idna==2.10                # via requests
 ipykernel==5.3.4          # via flytekit
@@ -62,47 +34,24 @@
 jupyter-client==6.1.7     # via ipykernel, nbclient
 jupyter-core==4.6.3       # via jupyter-client, nbformat
 k8s-proto==0.0.3          # via flytekit
-<<<<<<< HEAD
-keras-preprocessing==1.1.2  # via tensorflow
-keyring==21.4.0           # via flytekit
-markdown==3.3             # via tensorboard
-natsort==7.0.1            # via croniter
-nbclient==0.5.0           # via papermill
-nbformat==5.0.7           # via nbclient, papermill
-nest-asyncio==1.4.1       # via nbclient
-numpy==1.18.5             # via flytekit, h5py, keras-preprocessing, opt-einsum, pandas, pyarrow, tensorboard, tensorflow, torch
-oauthlib==3.1.0           # via requests-oauthlib
-opt-einsum==3.3.0         # via tensorflow
-=======
 keyring==21.4.0           # via flytekit
 natsort==7.0.1            # via croniter
 nbclient==0.5.1           # via papermill
 nbformat==5.0.8           # via nbclient, papermill
 nest-asyncio==1.4.1       # via nbclient
 numpy==1.19.2             # via flytekit, pandas, pyarrow
->>>>>>> af73ffaa
 pandas==1.1.3             # via flytekit
 papermill==2.2.0          # via flytekit
 parso==0.7.1              # via jedi
 pathspec==0.8.0           # via black
 pexpect==4.8.0            # via ipython
 pickleshare==0.7.5        # via ipython
-<<<<<<< HEAD
-prompt-toolkit==3.0.7     # via ipython
-protobuf==3.13.0          # via flyteidl, flytekit, k8s-proto, tensorboard, tensorflow
-=======
 prompt-toolkit==3.0.8     # via ipython
 protobuf==3.13.0          # via flyteidl, flytekit, k8s-proto
->>>>>>> af73ffaa
 ptyprocess==0.6.0         # via pexpect
 py4j==0.10.7              # via pyspark
 py==1.9.0                 # via retry
 pyarrow==0.17.1           # via flytekit
-<<<<<<< HEAD
-pyasn1-modules==0.2.8     # via google-auth
-pyasn1==0.4.8             # via pyasn1-modules, rsa
-=======
->>>>>>> af73ffaa
 pygments==2.7.1           # via ipython
 pyrsistent==0.17.3        # via jsonschema
 pyspark==2.4.7            # via flytekit
@@ -111,37 +60,6 @@
 pytz==2018.4              # via flytekit, pandas
 pyyaml==5.3.1             # via papermill
 pyzmq==19.0.2             # via jupyter-client
-<<<<<<< HEAD
-regex==2020.9.27          # via black
-requests-oauthlib==1.3.0  # via google-auth-oauthlib
-requests==2.24.0          # via flytekit, papermill, requests-oauthlib, responses, tensorboard
-responses==0.12.0         # via flytekit
-retry==0.9.2              # via flytekit
-rsa==4.6                  # via google-auth
-s3transfer==0.3.3         # via boto3
-six==1.15.0               # via absl-py, astunparse, flytekit, google-auth, google-pasta, grpcio, h5py, jsonschema, keras-preprocessing, protobuf, python-dateutil, responses, tenacity, tensorboard, tensorflow, thrift
-sortedcontainers==2.2.2   # via flytekit
-statsd==3.3.0             # via flytekit
-tenacity==6.2.0           # via papermill
-tensorboard-plugin-wit==1.7.0  # via tensorboard
-tensorboard==2.3.0        # via tensorflow
-tensorflow-estimator==2.3.0  # via tensorflow
-tensorflow==2.3.1         # via flytekit
-termcolor==1.1.0          # via tensorflow
-textwrap3==0.9.2          # via ansiwrap
-thrift==0.13.0            # via hmsclient
-toml==0.10.1              # via black
-torch==1.6.0              # via flytekit
-tornado==6.0.4            # via ipykernel, jupyter-client
-tqdm==4.50.1              # via papermill
-traitlets==5.0.4          # via ipykernel, ipython, jupyter-client, jupyter-core, nbclient, nbformat
-typed-ast==1.4.1          # via black
-urllib3==1.25.10          # via botocore, flytekit, requests, responses
-wcwidth==0.2.5            # via prompt-toolkit
-werkzeug==1.0.1           # via tensorboard
-wheel==0.35.1             # via astunparse, tensorboard, tensorflow
-wrapt==1.12.1             # via deprecated, flytekit, tensorflow
-=======
 regex==2020.10.15         # via black
 requests==2.24.0          # via flytekit, papermill, responses
 responses==0.12.0         # via flytekit
@@ -161,7 +79,6 @@
 urllib3==1.25.11          # via botocore, flytekit, requests, responses
 wcwidth==0.2.5            # via prompt-toolkit
 wrapt==1.12.1             # via deprecated, flytekit
->>>>>>> af73ffaa
 
 # The following packages are considered to be unsafe in a requirements file:
 # setuptools