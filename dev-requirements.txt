#
# This file is autogenerated by pip-compile with python 3.9
# To update, run:
#
#    make dev-requirements.txt
#
-e file:.#egg=flytekit
    # via
    #   -c requirements.txt
    #   pytest-flyte
<<<<<<< HEAD
absl-py==1.3.0
    # via
    #   tensorboard
    #   tensorflow
=======
>>>>>>> 7cf5b689
appnope==0.1.3
    # via ipython
arrow==1.2.3
    # via
    #   -c requirements.txt
    #   jinja2-time
astunparse==1.6.3
    # via tensorflow
attrs==20.3.0
    # via
    #   -c requirements.txt
    #   jsonschema
    #   pytest
    #   pytest-docker
backcall==0.2.0
    # via ipython
bcrypt==4.0.1
    # via paramiko
binaryornot==0.4.4
    # via
    #   -c requirements.txt
    #   cookiecutter
cachetools==5.2.0
    # via google-auth
certifi==2022.9.24
    # via
    #   -c requirements.txt
    #   requests
cffi==1.15.1
    # via
    #   -c requirements.txt
    #   cryptography
    #   pynacl
cfgv==3.3.1
    # via pre-commit
chardet==5.0.0
    # via
    #   -c requirements.txt
    #   binaryornot
charset-normalizer==2.1.1
    # via
    #   -c requirements.txt
    #   requests
click==8.1.3
    # via
    #   -c requirements.txt
    #   cookiecutter
    #   flytekit
cloudpickle==2.2.0
    # via
    #   -c requirements.txt
    #   flytekit
codespell==2.2.2
    # via -r dev-requirements.in
cookiecutter==2.1.1
    # via
    #   -c requirements.txt
    #   flytekit
coverage[toml]==6.5.0
    # via
    #   -r dev-requirements.in
    #   pytest-cov
croniter==1.3.7
    # via
    #   -c requirements.txt
    #   flytekit
cryptography==38.0.3
    # via
    #   -c requirements.txt
    #   paramiko
    #   pyopenssl
dataclasses-json==0.5.7
    # via
    #   -c requirements.txt
    #   flytekit
decorator==5.1.1
    # via
    #   -c requirements.txt
    #   ipython
    #   retry
deprecated==1.2.13
    # via
    #   -c requirements.txt
    #   flytekit
diskcache==5.4.0
    # via
    #   -c requirements.txt
    #   flytekit
distlib==0.3.6
    # via virtualenv
distro==1.8.0
    # via docker-compose
docker[ssh]==6.0.1
    # via
    #   -c requirements.txt
    #   docker-compose
    #   flytekit
docker-compose==1.29.2
    # via pytest-flyte
docker-image-py==0.1.12
    # via
    #   -c requirements.txt
    #   flytekit
dockerpty==0.4.1
    # via docker-compose
docopt==0.6.2
    # via docker-compose
docstring-parser==0.15
    # via
    #   -c requirements.txt
    #   flytekit
exceptiongroup==1.0.4
    # via pytest
filelock==3.8.0
    # via virtualenv
flyteidl==1.2.5
    # via
    #   -c requirements.txt
    #   flytekit
gast==0.5.3
    # via tensorflow
google-api-core[grpc]==2.10.2
    # via
    #   google-cloud-bigquery
    #   google-cloud-bigquery-storage
    #   google-cloud-core
google-auth==2.14.1
    # via
    #   google-api-core
    #   google-auth-oauthlib
    #   google-cloud-core
google-cloud-bigquery==3.4.0
    # via -r dev-requirements.in
google-cloud-bigquery-storage==2.16.2
    # via
    #   -r dev-requirements.in
    #   google-cloud-bigquery
google-cloud-core==2.3.2
    # via google-cloud-bigquery
google-crc32c==1.5.0
    # via google-resumable-media
google-pasta==0.2.0
    # via tensorflow
google-resumable-media==2.4.0
    # via google-cloud-bigquery
googleapis-common-protos==1.57.0
    # via
    #   -c requirements.txt
    #   flyteidl
    #   google-api-core
    #   grpcio-status
grpcio==1.48.2
    # via
    #   -c requirements.txt
    #   flytekit
    #   google-api-core
    #   google-cloud-bigquery
    #   grpcio-status
grpcio-status==1.48.2
    # via
    #   -c requirements.txt
    #   -r dev-requirements.in
    #   flytekit
    #   google-api-core
identify==2.5.9
    # via pre-commit
idna==3.4
    # via
    #   -c requirements.txt
    #   requests
importlib-metadata==5.0.0
    # via
    #   -c requirements.txt
    #   flytekit
    #   keyring
    #   markdown
iniconfig==1.1.1
    # via pytest
ipython==7.34.0
    # via -r dev-requirements.in
jaraco-classes==3.2.3
    # via
    #   -c requirements.txt
    #   keyring
jedi==0.18.1
    # via ipython
jinja2==3.1.2
    # via
    #   -c requirements.txt
    #   cookiecutter
    #   jinja2-time
    #   pytest-flyte
jinja2-time==0.2.0
    # via
    #   -c requirements.txt
    #   cookiecutter
joblib==1.2.0
    # via
    #   -c requirements.txt
    #   -r dev-requirements.in
    #   flytekit
    #   scikit-learn
jsonschema==3.2.0
    # via
    #   -c requirements.txt
    #   docker-compose
keyring==23.11.0
    # via
    #   -c requirements.txt
    #   flytekit
libclang==14.0.6
    # via tensorflow
markdown==3.4.1
    # via tensorboard
markupsafe==2.1.1
    # via
    #   -c requirements.txt
    #   jinja2
<<<<<<< HEAD
    #   werkzeug
marshmallow==3.18.0
=======
marshmallow==3.19.0
>>>>>>> 7cf5b689
    # via
    #   -c requirements.txt
    #   dataclasses-json
    #   marshmallow-enum
    #   marshmallow-jsonschema
marshmallow-enum==1.5.1
    # via
    #   -c requirements.txt
    #   dataclasses-json
marshmallow-jsonschema==0.13.0
    # via
    #   -c requirements.txt
    #   flytekit
matplotlib-inline==0.1.6
    # via ipython
mock==4.0.3
    # via -r dev-requirements.in
more-itertools==9.0.0
    # via
    #   -c requirements.txt
    #   jaraco-classes
mypy==0.991
    # via -r dev-requirements.in
mypy-extensions==0.4.3
    # via
    #   -c requirements.txt
    #   mypy
    #   typing-inspect
natsort==8.2.0
    # via
    #   -c requirements.txt
    #   flytekit
nodeenv==1.7.0
    # via pre-commit
numpy==1.21.6
    # via
    #   -c requirements.txt
    #   h5py
    #   keras-preprocessing
    #   opt-einsum
    #   pandas
    #   pyarrow
<<<<<<< HEAD
    #   tensorboard
    #   tensorflow
oauthlib==3.2.2
    # via requests-oauthlib
opt-einsum==3.3.0
    # via tensorflow
=======
    #   scikit-learn
    #   scipy
>>>>>>> 7cf5b689
packaging==21.3
    # via
    #   -c requirements.txt
    #   docker
    #   google-cloud-bigquery
    #   marshmallow
    #   pytest
pandas==1.3.5
    # via
    #   -c requirements.txt
    #   flytekit
paramiko==2.12.0
    # via docker
parso==0.8.3
    # via jedi
pexpect==4.8.0
    # via ipython
pickleshare==0.7.5
    # via ipython
platformdirs==2.5.4
    # via virtualenv
pluggy==1.0.0
    # via pytest
pre-commit==2.20.0
    # via -r dev-requirements.in
prompt-toolkit==3.0.32
    # via ipython
proto-plus==1.22.1
    # via
    #   google-cloud-bigquery
    #   google-cloud-bigquery-storage
protobuf==3.20.3
    # via
    #   -c requirements.txt
    #   flyteidl
    #   flytekit
    #   google-api-core
    #   google-cloud-bigquery
    #   google-cloud-bigquery-storage
    #   googleapis-common-protos
    #   grpcio-status
    #   proto-plus
    #   protoc-gen-swagger
    #   tensorboard
    #   tensorflow
protoc-gen-swagger==0.1.0
    # via
    #   -c requirements.txt
    #   flyteidl
ptyprocess==0.7.0
    # via pexpect
py==1.11.0
    # via
    #   -c requirements.txt
    #   retry
pyarrow==10.0.0
    # via
    #   -c requirements.txt
    #   flytekit
    #   google-cloud-bigquery
pyasn1==0.4.8
    # via
    #   pyasn1-modules
    #   rsa
pyasn1-modules==0.2.8
    # via google-auth
pycparser==2.21
    # via
    #   -c requirements.txt
    #   cffi
pygments==2.13.0
    # via ipython
pynacl==1.5.0
    # via paramiko
pyopenssl==22.1.0
    # via
    #   -c requirements.txt
    #   flytekit
pyparsing==3.0.9
    # via
    #   -c requirements.txt
    #   packaging
pyrsistent==0.19.2
    # via
    #   -c requirements.txt
    #   jsonschema
pytest==7.2.0
    # via
    #   -r dev-requirements.in
    #   pytest-cov
    #   pytest-docker
    #   pytest-flyte
pytest-cov==4.0.0
    # via -r dev-requirements.in
pytest-docker==1.0.1
    # via pytest-flyte
pytest-flyte @ git+https://github.com/flyteorg/pytest-flyte@main
    # via -r dev-requirements.in
python-dateutil==2.8.2
    # via
    #   -c requirements.txt
    #   arrow
    #   croniter
    #   flytekit
    #   google-cloud-bigquery
    #   pandas
python-dotenv==0.21.0
    # via docker-compose
python-json-logger==2.0.4
    # via
    #   -c requirements.txt
    #   flytekit
python-slugify==7.0.0
    # via
    #   -c requirements.txt
    #   cookiecutter
pytimeparse==1.1.8
    # via
    #   -c requirements.txt
    #   flytekit
pytz==2022.6
    # via
    #   -c requirements.txt
    #   flytekit
    #   pandas
pyyaml==5.4.1
    # via
    #   -c requirements.txt
    #   cookiecutter
    #   docker-compose
    #   flytekit
    #   pre-commit
regex==2022.10.31
    # via
    #   -c requirements.txt
    #   docker-image-py
requests==2.28.1
    # via
    #   -c requirements.txt
    #   cookiecutter
    #   docker
    #   docker-compose
    #   flytekit
    #   google-api-core
    #   google-cloud-bigquery
    #   requests-oauthlib
    #   responses
    #   tensorboard
requests-oauthlib==1.3.1
    # via google-auth-oauthlib
responses==0.22.0
    # via
    #   -c requirements.txt
    #   flytekit
retry==0.9.2
    # via
    #   -c requirements.txt
    #   flytekit
rsa==4.9
    # via google-auth
<<<<<<< HEAD
=======
scikit-learn==1.0.2
    # via -r dev-requirements.in
scipy==1.7.3
    # via scikit-learn
singledispatchmethod==1.0
    # via
    #   -c requirements.txt
    #   flytekit
>>>>>>> 7cf5b689
six==1.16.0
    # via
    #   -c requirements.txt
    #   astunparse
    #   dockerpty
    #   google-auth
    #   google-pasta
    #   grpcio
    #   jsonschema
    #   keras-preprocessing
    #   paramiko
    #   python-dateutil
    #   tensorflow
    #   websocket-client
sortedcontainers==2.4.0
    # via
    #   -c requirements.txt
    #   flytekit
statsd==3.3.0
    # via
    #   -c requirements.txt
    #   flytekit
tensorboard==2.8.0
    # via tensorflow
tensorboard-data-server==0.6.1
    # via tensorboard
tensorboard-plugin-wit==1.8.1
    # via tensorboard
tensorflow==2.8.1
    # via -r dev-requirements.in
tensorflow-estimator==2.8.0
    # via tensorflow
tensorflow-io-gcs-filesystem==0.27.0
    # via tensorflow
termcolor==2.0.1
    # via tensorflow
text-unidecode==1.3
    # via
    #   -c requirements.txt
    #   python-slugify
texttable==1.6.4
    # via docker-compose
threadpoolctl==3.1.0
    # via scikit-learn
toml==0.10.2
    # via
    #   -c requirements.txt
    #   pre-commit
    #   responses
tomli==2.0.1
    # via
    #   coverage
    #   mypy
    #   pytest
torch==1.12.1
    # via -r dev-requirements.in
traitlets==5.5.0
    # via
    #   ipython
    #   matplotlib-inline
<<<<<<< HEAD
types-toml==0.10.8
=======
typed-ast==1.5.4
    # via mypy
types-toml==0.10.8.1
>>>>>>> 7cf5b689
    # via
    #   -c requirements.txt
    #   responses
typing-extensions==4.4.0
    # via
    #   -c requirements.txt
    #   flytekit
    #   mypy
    #   tensorflow
    #   torch
    #   typing-inspect
typing-inspect==0.8.0
    # via
    #   -c requirements.txt
    #   dataclasses-json
urllib3==1.26.12
    # via
    #   -c requirements.txt
    #   docker
    #   flytekit
    #   requests
    #   responses
virtualenv==20.16.7
    # via pre-commit
wcwidth==0.2.5
    # via prompt-toolkit
websocket-client==0.59.0
    # via
    #   -c requirements.txt
    #   docker
    #   docker-compose
wheel==0.38.4
    # via
    #   -c requirements.txt
    #   astunparse
    #   flytekit
    #   tensorboard
wrapt==1.14.1
    # via
    #   -c requirements.txt
    #   deprecated
    #   flytekit
zipp==3.10.0
    # via
    #   -c requirements.txt
    #   importlib-metadata

# The following packages are considered to be unsafe in a requirements file:
# setuptools<|MERGE_RESOLUTION|>--- conflicted
+++ resolved
@@ -8,19 +8,18 @@
     # via
     #   -c requirements.txt
     #   pytest-flyte
-<<<<<<< HEAD
 absl-py==1.3.0
     # via
     #   tensorboard
     #   tensorflow
-=======
->>>>>>> 7cf5b689
 appnope==0.1.3
     # via ipython
 arrow==1.2.3
     # via
     #   -c requirements.txt
     #   jinja2-time
+asttokens==2.1.0
+    # via stack-data
 astunparse==1.6.3
     # via tensorflow
 attrs==20.3.0
@@ -77,11 +76,11 @@
     # via
     #   -r dev-requirements.in
     #   pytest-cov
-croniter==1.3.7
-    # via
-    #   -c requirements.txt
-    #   flytekit
-cryptography==38.0.3
+croniter==1.3.8
+    # via
+    #   -c requirements.txt
+    #   flytekit
+cryptography==38.0.4
     # via
     #   -c requirements.txt
     #   paramiko
@@ -128,13 +127,17 @@
     #   flytekit
 exceptiongroup==1.0.4
     # via pytest
+executing==1.2.0
+    # via stack-data
 filelock==3.8.0
     # via virtualenv
+flatbuffers==22.11.23
+    # via tensorflow
 flyteidl==1.2.5
     # via
     #   -c requirements.txt
     #   flytekit
-gast==0.5.3
+gast==0.4.0
     # via tensorflow
 google-api-core[grpc]==2.10.2
     # via
@@ -146,6 +149,9 @@
     #   google-api-core
     #   google-auth-oauthlib
     #   google-cloud-core
+    #   tensorboard
+google-auth-oauthlib==0.4.6
+    # via tensorboard
 google-cloud-bigquery==3.4.0
     # via -r dev-requirements.in
 google-cloud-bigquery-storage==2.16.2
@@ -169,23 +175,28 @@
 grpcio==1.48.2
     # via
     #   -c requirements.txt
+    #   -r dev-requirements.in
     #   flytekit
     #   google-api-core
     #   google-cloud-bigquery
     #   grpcio-status
+    #   tensorboard
+    #   tensorflow
 grpcio-status==1.48.2
     # via
     #   -c requirements.txt
     #   -r dev-requirements.in
     #   flytekit
     #   google-api-core
+h5py==3.7.0
+    # via tensorflow
 identify==2.5.9
     # via pre-commit
 idna==3.4
     # via
     #   -c requirements.txt
     #   requests
-importlib-metadata==5.0.0
+importlib-metadata==5.1.0
     # via
     #   -c requirements.txt
     #   flytekit
@@ -193,13 +204,13 @@
     #   markdown
 iniconfig==1.1.1
     # via pytest
-ipython==7.34.0
+ipython==8.6.0
     # via -r dev-requirements.in
 jaraco-classes==3.2.3
     # via
     #   -c requirements.txt
     #   keyring
-jedi==0.18.1
+jedi==0.18.2
     # via ipython
 jinja2==3.1.2
     # via
@@ -221,6 +232,8 @@
     # via
     #   -c requirements.txt
     #   docker-compose
+keras==2.11.0
+    # via tensorflow
 keyring==23.11.0
     # via
     #   -c requirements.txt
@@ -233,12 +246,8 @@
     # via
     #   -c requirements.txt
     #   jinja2
-<<<<<<< HEAD
     #   werkzeug
-marshmallow==3.18.0
-=======
 marshmallow==3.19.0
->>>>>>> 7cf5b689
     # via
     #   -c requirements.txt
     #   dataclasses-json
@@ -277,21 +286,17 @@
     # via
     #   -c requirements.txt
     #   h5py
-    #   keras-preprocessing
     #   opt-einsum
     #   pandas
     #   pyarrow
-<<<<<<< HEAD
+    #   scikit-learn
+    #   scipy
     #   tensorboard
     #   tensorflow
 oauthlib==3.2.2
     # via requests-oauthlib
 opt-einsum==3.3.0
     # via tensorflow
-=======
-    #   scikit-learn
-    #   scipy
->>>>>>> 7cf5b689
 packaging==21.3
     # via
     #   -c requirements.txt
@@ -299,6 +304,7 @@
     #   google-cloud-bigquery
     #   marshmallow
     #   pytest
+    #   tensorflow
 pandas==1.3.5
     # via
     #   -c requirements.txt
@@ -317,13 +323,13 @@
     # via pytest
 pre-commit==2.20.0
     # via -r dev-requirements.in
-prompt-toolkit==3.0.32
+prompt-toolkit==3.0.33
     # via ipython
 proto-plus==1.22.1
     # via
     #   google-cloud-bigquery
     #   google-cloud-bigquery-storage
-protobuf==3.20.3
+protobuf==3.19.6
     # via
     #   -c requirements.txt
     #   flyteidl
@@ -343,11 +349,13 @@
     #   flyteidl
 ptyprocess==0.7.0
     # via pexpect
+pure-eval==0.2.2
+    # via stack-data
 py==1.11.0
     # via
     #   -c requirements.txt
     #   retry
-pyarrow==10.0.0
+pyarrow==10.0.1
     # via
     #   -c requirements.txt
     #   flytekit
@@ -452,27 +460,20 @@
     #   flytekit
 rsa==4.9
     # via google-auth
-<<<<<<< HEAD
-=======
-scikit-learn==1.0.2
-    # via -r dev-requirements.in
-scipy==1.7.3
+scikit-learn==1.1.3
+    # via -r dev-requirements.in
+scipy==1.9.3
     # via scikit-learn
-singledispatchmethod==1.0
-    # via
-    #   -c requirements.txt
-    #   flytekit
->>>>>>> 7cf5b689
 six==1.16.0
     # via
     #   -c requirements.txt
+    #   asttokens
     #   astunparse
     #   dockerpty
     #   google-auth
     #   google-pasta
     #   grpcio
     #   jsonschema
-    #   keras-preprocessing
     #   paramiko
     #   python-dateutil
     #   tensorflow
@@ -481,29 +482,31 @@
     # via
     #   -c requirements.txt
     #   flytekit
+stack-data==0.6.2
+    # via ipython
 statsd==3.3.0
     # via
     #   -c requirements.txt
     #   flytekit
-tensorboard==2.8.0
+tensorboard==2.11.0
     # via tensorflow
 tensorboard-data-server==0.6.1
     # via tensorboard
 tensorboard-plugin-wit==1.8.1
     # via tensorboard
-tensorflow==2.8.1
-    # via -r dev-requirements.in
-tensorflow-estimator==2.8.0
-    # via tensorflow
-tensorflow-io-gcs-filesystem==0.27.0
-    # via tensorflow
-termcolor==2.0.1
+tensorflow==2.11.0
+    # via -r dev-requirements.in
+tensorflow-estimator==2.11.0
+    # via tensorflow
+tensorflow-io-gcs-filesystem==0.28.0
+    # via tensorflow
+termcolor==2.1.1
     # via tensorflow
 text-unidecode==1.3
     # via
     #   -c requirements.txt
     #   python-slugify
-texttable==1.6.4
+texttable==1.6.7
     # via docker-compose
 threadpoolctl==3.1.0
     # via scikit-learn
@@ -523,13 +526,7 @@
     # via
     #   ipython
     #   matplotlib-inline
-<<<<<<< HEAD
-types-toml==0.10.8
-=======
-typed-ast==1.5.4
-    # via mypy
 types-toml==0.10.8.1
->>>>>>> 7cf5b689
     # via
     #   -c requirements.txt
     #   responses
@@ -545,14 +542,14 @@
     # via
     #   -c requirements.txt
     #   dataclasses-json
-urllib3==1.26.12
+urllib3==1.26.13
     # via
     #   -c requirements.txt
     #   docker
     #   flytekit
     #   requests
     #   responses
-virtualenv==20.16.7
+virtualenv==20.17.0
     # via pre-commit
 wcwidth==0.2.5
     # via prompt-toolkit
@@ -561,6 +558,8 @@
     #   -c requirements.txt
     #   docker
     #   docker-compose
+werkzeug==2.2.2
+    # via tensorboard
 wheel==0.38.4
     # via
     #   -c requirements.txt
@@ -572,7 +571,8 @@
     #   -c requirements.txt
     #   deprecated
     #   flytekit
-zipp==3.10.0
+    #   tensorflow
+zipp==3.11.0
     # via
     #   -c requirements.txt
     #   importlib-metadata
