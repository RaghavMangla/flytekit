#
# This file is autogenerated by pip-compile with python 3.8
# To update, run:
#
#    make dev-requirements.txt
#
-e file:.#egg=flytekit
    # via
    #   -c requirements.txt
    #   pytest-flyte
attrs==20.3.0
    # via
    #   -c requirements.txt
    #   jsonschema
    #   pytest
    #   pytest-docker
    #   scantree
backports.entry-points-selectable==1.1.0
    # via virtualenv
bcrypt==3.2.0
    # via
    #   -c requirements.txt
    #   paramiko
certifi==2021.5.30
    # via
    #   -c requirements.txt
    #   requests
cffi==1.14.6
    # via
    #   -c requirements.txt
    #   bcrypt
    #   cryptography
    #   pynacl
cfgv==3.3.0
    # via pre-commit
charset-normalizer==2.0.4
    # via
    #   -c requirements.txt
    #   requests
click==7.1.2
    # via
    #   -c requirements.txt
    #   flytekit
coverage[toml]==5.5
    # via -r dev-requirements.in
croniter==1.0.15
    # via
    #   -c requirements.txt
    #   flytekit
cryptography==3.4.7
    # via
    #   -c requirements.txt
    #   paramiko
    #   secretstorage
dataclasses-json==0.5.4
    # via
    #   -c requirements.txt
    #   flytekit
decorator==5.0.9
    # via
    #   -c requirements.txt
    #   retry
deprecated==1.2.12
    # via
    #   -c requirements.txt
    #   flytekit
dirhash==0.2.1
    # via
    #   -c requirements.txt
    #   flytekit
<<<<<<< HEAD
distlib==0.3.2
    # via virtualenv
=======
diskcache==5.2.1
    # via
    #   -c requirements.txt
    #   flytekit
>>>>>>> 7a89a740
distro==1.6.0
    # via docker-compose
docker[ssh]==5.0.0
    # via docker-compose
docker-compose==1.29.2
    # via
    #   pytest-docker
    #   pytest-flyte
docker-image-py==0.1.12
    # via
    #   -c requirements.txt
    #   flytekit
dockerpty==0.4.1
    # via docker-compose
docopt==0.6.2
    # via docker-compose
docstring-parser==0.10
    # via
    #   -c requirements.txt
    #   flytekit
<<<<<<< HEAD
filelock==3.0.12
    # via virtualenv
=======
flake8==3.9.2
    # via
    #   -r dev-requirements.in
    #   flake8-black
    #   flake8-isort
flake8-black==0.2.3
    # via -r dev-requirements.in
flake8-isort==4.0.0
    # via -r dev-requirements.in
>>>>>>> 7a89a740
flyteidl==0.19.25
    # via
    #   -c requirements.txt
    #   flytekit
grpcio==1.39.0
    # via
    #   -c requirements.txt
    #   flytekit
identify==2.2.13
    # via pre-commit
idna==3.2
    # via
    #   -c requirements.txt
    #   requests
importlib-metadata==4.6.4
    # via
    #   -c requirements.txt
    #   keyring
iniconfig==1.1.1
    # via pytest
jeepney==0.7.1
    # via
<<<<<<< HEAD
    #   -c requirements.txt
    #   keyring
    #   secretstorage
jinja2==3.0.1
=======
    #   -r dev-requirements.in
    #   flake8-isort
jeepney==0.7.1
>>>>>>> 7a89a740
    # via
    #   -c requirements.txt
    #   keyring
    #   secretstorage
jinja2==3.0.1
    # via
    #   -c requirements.txt
    #   pytest-flyte
jsonschema==3.2.0
    # via
    #   -c requirements.txt
    #   docker-compose
keyring==23.1.0
    # via
    #   -c requirements.txt
    #   flytekit
markupsafe==2.0.1
    # via
    #   -c requirements.txt
    #   jinja2
marshmallow==3.13.0
    # via
    #   -c requirements.txt
    #   dataclasses-json
    #   marshmallow-enum
    #   marshmallow-jsonschema
marshmallow-enum==1.5.1
    # via
    #   -c requirements.txt
    #   dataclasses-json
marshmallow-jsonschema==0.12.0
    # via
    #   -c requirements.txt
    #   flytekit
mock==4.0.3
    # via -r dev-requirements.in
mypy==0.910
    # via -r dev-requirements.in
mypy-extensions==0.4.3
    # via
    #   -c requirements.txt
    #   mypy
    #   typing-inspect
natsort==7.1.1
    # via
    #   -c requirements.txt
    #   flytekit
<<<<<<< HEAD
nodeenv==1.6.0
    # via pre-commit
=======
>>>>>>> 7a89a740
numpy==1.21.2
    # via
    #   -c requirements.txt
    #   pandas
    #   pyarrow
packaging==21.0
    # via
    #   -c requirements.txt
    #   pytest
pandas==1.3.2
    # via
    #   -c requirements.txt
    #   flytekit
paramiko==2.7.2
    # via
    #   -c requirements.txt
    #   docker
pathspec==0.9.0
    # via
    #   -c requirements.txt
    #   scantree
platformdirs==2.2.0
    # via virtualenv
pluggy==0.13.1
    # via pytest
pre-commit==2.14.0
    # via -r dev-requirements.in
protobuf==3.17.3
    # via
    #   -c requirements.txt
    #   flyteidl
    #   flytekit
py==1.10.0
    # via
    #   -c requirements.txt
    #   pytest
    #   retry
pyarrow==3.0.0
    # via
    #   -c requirements.txt
    #   flytekit
pycparser==2.20
    # via
    #   -c requirements.txt
    #   cffi
pynacl==1.4.0
    # via
    #   -c requirements.txt
    #   paramiko
pyparsing==2.4.7
    # via
    #   -c requirements.txt
    #   packaging
pyrsistent==0.18.0
    # via
    #   -c requirements.txt
    #   jsonschema
pytest==6.2.4
    # via
    #   -r dev-requirements.in
    #   pytest-docker
    #   pytest-flyte
pytest-docker==0.10.3
    # via pytest-flyte
git+git://github.com/flyteorg/pytest-flyte@main#egg=pytest-flyte
    # via -r dev-requirements.in
python-dateutil==2.8.1
    # via
    #   -c requirements.txt
    #   croniter
    #   flytekit
    #   pandas
python-dotenv==0.19.0
    # via docker-compose
python-json-logger==2.0.2
    # via
    #   -c requirements.txt
    #   flytekit
pytimeparse==1.1.8
    # via
    #   -c requirements.txt
    #   flytekit
pytz==2018.4
    # via
    #   -c requirements.txt
    #   flytekit
    #   pandas
pyyaml==5.4.1
    # via
    #   -c requirements.txt
    #   docker-compose
    #   pre-commit
regex==2021.8.21
    # via
    #   -c requirements.txt
    #   docker-image-py
requests==2.26.0
    # via
    #   -c requirements.txt
    #   docker
    #   docker-compose
    #   flytekit
    #   responses
responses==0.13.4
    # via
    #   -c requirements.txt
    #   flytekit
retry==0.9.2
    # via
    #   -c requirements.txt
    #   flytekit
scantree==0.0.1
    # via
    #   -c requirements.txt
    #   dirhash
secretstorage==3.3.1
    # via
    #   -c requirements.txt
    #   keyring
six==1.16.0
    # via
    #   -c requirements.txt
    #   bcrypt
    #   dockerpty
    #   flytekit
    #   grpcio
    #   jsonschema
    #   protobuf
    #   pynacl
    #   python-dateutil
    #   responses
    #   scantree
    #   virtualenv
    #   websocket-client
sortedcontainers==2.4.0
    # via
    #   -c requirements.txt
    #   flytekit
statsd==3.3.0
    # via
    #   -c requirements.txt
    #   flytekit
stringcase==1.2.0
    # via
    #   -c requirements.txt
    #   dataclasses-json
texttable==1.6.4
    # via docker-compose
toml==0.10.2
    # via
    #   coverage
    #   mypy
    #   pre-commit
    #   pytest
typing-extensions==3.10.0.0
    # via
    #   -c requirements.txt
    #   mypy
    #   typing-inspect
typing-inspect==0.7.1
    # via
    #   -c requirements.txt
    #   dataclasses-json
urllib3==1.26.6
    # via
    #   -c requirements.txt
    #   flytekit
    #   requests
    #   responses
virtualenv==20.7.2
    # via pre-commit
websocket-client==0.59.0
    # via
    #   docker
    #   docker-compose
wheel==0.37.0
    # via
    #   -c requirements.txt
    #   flytekit
wrapt==1.12.1
    # via
    #   -c requirements.txt
    #   deprecated
    #   flytekit
zipp==3.5.0
    # via
    #   -c requirements.txt
    #   importlib-metadata

# The following packages are considered to be unsafe in a requirements file:
# setuptools<|MERGE_RESOLUTION|>--- conflicted
+++ resolved
@@ -68,15 +68,12 @@
     # via
     #   -c requirements.txt
     #   flytekit
-<<<<<<< HEAD
 distlib==0.3.2
     # via virtualenv
-=======
 diskcache==5.2.1
     # via
     #   -c requirements.txt
     #   flytekit
->>>>>>> 7a89a740
 distro==1.6.0
     # via docker-compose
 docker[ssh]==5.0.0
@@ -97,20 +94,8 @@
     # via
     #   -c requirements.txt
     #   flytekit
-<<<<<<< HEAD
 filelock==3.0.12
     # via virtualenv
-=======
-flake8==3.9.2
-    # via
-    #   -r dev-requirements.in
-    #   flake8-black
-    #   flake8-isort
-flake8-black==0.2.3
-    # via -r dev-requirements.in
-flake8-isort==4.0.0
-    # via -r dev-requirements.in
->>>>>>> 7a89a740
 flyteidl==0.19.25
     # via
     #   -c requirements.txt
@@ -133,16 +118,10 @@
     # via pytest
 jeepney==0.7.1
     # via
-<<<<<<< HEAD
     #   -c requirements.txt
     #   keyring
     #   secretstorage
 jinja2==3.0.1
-=======
-    #   -r dev-requirements.in
-    #   flake8-isort
-jeepney==0.7.1
->>>>>>> 7a89a740
     # via
     #   -c requirements.txt
     #   keyring
@@ -190,11 +169,8 @@
     # via
     #   -c requirements.txt
     #   flytekit
-<<<<<<< HEAD
 nodeenv==1.6.0
     # via pre-commit
-=======
->>>>>>> 7a89a740
 numpy==1.21.2
     # via
     #   -c requirements.txt
