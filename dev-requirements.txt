--- conflicted
+++ resolved
@@ -102,11 +102,7 @@
     # via -r dev-requirements.in
 flake8-isort==4.0.0
     # via -r dev-requirements.in
-<<<<<<< HEAD
-flyteidl==0.19.18
-=======
 flyteidl==0.19.19
->>>>>>> 19ae956e
     # via
     #   -c requirements.txt
     #   flytekit
@@ -326,11 +322,7 @@
     #   flake8-black
     #   mypy
     #   pytest
-<<<<<<< HEAD
-tomli==1.2.0
-=======
 tomli==1.2.1
->>>>>>> 19ae956e
     # via
     #   -c requirements.txt
     #   black
