--- conflicted
+++ resolved
@@ -238,16 +238,9 @@
     def execute(self, **kwargs) -> Any:
         ctx = FlyteContextManager.current_context()
         if ctx.execution_state and ctx.execution_state.mode == ExecutionState.Mode.TASK_EXECUTION:
-<<<<<<< HEAD
-            return self._execute_map_task(**kwargs)
-=======
             return exception_scopes.user_entry_point(self.python_function_task.execute)(**kwargs)
->>>>>>> 81abd66a
 
         return self._raw_execute(**kwargs)
-
-    def _execute_map_task(self, _: FlyteContext, **kwargs) -> Any:
-        return exception_scopes.user_entry_point(self.python_function_task.execute)(**kwargs)
 
     @staticmethod
     def _compute_array_job_index() -> int:
