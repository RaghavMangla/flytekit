--- conflicted
+++ resolved
@@ -385,7 +385,6 @@
         pass
 
 
-<<<<<<< HEAD
 class ModelInferenceTemplate:
     def __init__(
         self,
@@ -458,7 +457,8 @@
     @property
     def base_url(self):
         return f"http://localhost:{self._port}"
-=======
+
+
 def has_return_statement(func: typing.Callable) -> bool:
     source_lines = inspect.getsourcelines(func)[0]
     for line in source_lines:
@@ -466,5 +466,4 @@
             return True
         if "yield" in line.strip():
             return True
-    return False
->>>>>>> 785b41c6
+    return False