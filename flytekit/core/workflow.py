--- conflicted
+++ resolved
@@ -21,17 +21,11 @@
     FlyteEntities,
 )
 from flytekit.core.docstring import Docstring
-<<<<<<< HEAD
-from flytekit.core.interface import Interface, transform_function_to_interface, transform_interface_to_typed_interface
-from flytekit.core.launch_plan import LaunchPlan
-=======
 from flytekit.core.interface import (
     Interface,
     transform_function_to_interface,
-    transform_inputs_to_parameters,
     transform_interface_to_typed_interface,
 )
->>>>>>> 3b89dc8c
 from flytekit.core.node import Node
 from flytekit.core.promise import (
     NodeOutput,
