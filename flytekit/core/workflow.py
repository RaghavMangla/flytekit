from __future__ import annotations

from dataclasses import dataclass
from enum import Enum
from functools import update_wrapper
from typing import Any, Callable, Dict, List, Optional, Tuple, Type, Union, cast

from flytekit.core import constants as _common_constants
from flytekit.core.base_task import PythonTask
from flytekit.core.class_based_resolver import ClassStorageTaskResolver
from flytekit.core.condition import ConditionalSection
from flytekit.core.context_manager import CompilationState, FlyteContext, FlyteContextManager, FlyteEntities
from flytekit.core.docstring import Docstring
from flytekit.core.interface import (
    Interface,
    transform_function_to_interface,
    transform_inputs_to_parameters,
    transform_interface_to_typed_interface,
)
from flytekit.core.launch_plan import LaunchPlan
from flytekit.core.node import Node
from flytekit.core.promise import (
    NodeOutput,
    Promise,
    VoidPromise,
    binding_from_python_std,
    create_task_output,
    extract_obj_name,
    flyte_entity_call_handler,
    translate_inputs_to_literals,
)
from flytekit.core.python_auto_container import PythonAutoContainerTask
from flytekit.core.reference_entity import ReferenceEntity, WorkflowReference
from flytekit.core.tracker import extract_task_module
from flytekit.core.type_engine import TypeEngine
from flytekit.exceptions import scopes as exception_scopes
from flytekit.exceptions.user import FlyteValidationException, FlyteValueException
from flytekit.loggers import logger
from flytekit.models import interface as _interface_models
from flytekit.models import literals as _literal_models
from flytekit.models.core import workflow as _workflow_model
from flytekit.models.documentation import Description, Documentation

GLOBAL_START_NODE = Node(
    id=_common_constants.GLOBAL_INPUT_NODE_ID,
    metadata=None,
    bindings=[],
    upstream_nodes=[],
    flyte_entity=None,
)


class WorkflowFailurePolicy(Enum):
    """
    Defines the behavior for a workflow execution in the case of an observed node execution failure. By default, a
    workflow execution will immediately enter a failed state if a component node fails.
    """

    #: Causes the entire workflow execution to fail once a component node fails.
    FAIL_IMMEDIATELY = _workflow_model.WorkflowMetadata.OnFailurePolicy.FAIL_IMMEDIATELY

    #: Will proceed to run any remaining runnable nodes once a component node fails.
    FAIL_AFTER_EXECUTABLE_NODES_COMPLETE = (
        _workflow_model.WorkflowMetadata.OnFailurePolicy.FAIL_AFTER_EXECUTABLE_NODES_COMPLETE
    )


@dataclass
class WorkflowMetadata(object):
    on_failure: WorkflowFailurePolicy

    def __post_init__(self):
        if (
            self.on_failure != WorkflowFailurePolicy.FAIL_IMMEDIATELY
            and self.on_failure != WorkflowFailurePolicy.FAIL_AFTER_EXECUTABLE_NODES_COMPLETE
        ):
            raise FlyteValidationException(f"Failure policy {self.on_failure} not acceptable")

    def to_flyte_model(self):
        if self.on_failure == WorkflowFailurePolicy.FAIL_IMMEDIATELY:
            on_failure = 0
        else:
            on_failure = 1
        return _workflow_model.WorkflowMetadata(on_failure=on_failure)


@dataclass
class WorkflowMetadataDefaults(object):
    """
    This class is similarly named to the one above. Please see the IDL for more information but essentially, this
    WorkflowMetadataDefaults class represents the defaults that are handed down to a workflow's tasks, whereas
    WorkflowMetadata represents metadata about the workflow itself.
    """

    interruptible: bool

    def __post_init__(self):
        # TODO: Get mypy working so we don't have to worry about these checks
        if self.interruptible is not True and self.interruptible is not False:
            raise FlyteValidationException(f"Interruptible must be boolean, {self.interruptible} invalid")

    def to_flyte_model(self):
        return _workflow_model.WorkflowMetadataDefaults(interruptible=self.interruptible)


def construct_input_promises(inputs: List[str]):
    return {
        input_name: Promise(var=input_name, val=NodeOutput(node=GLOBAL_START_NODE, var=input_name))
        for input_name in inputs
    }


def get_promise(binding_data: _literal_models.BindingData, outputs_cache: Dict[Node, Dict[str, Promise]]) -> Promise:
    """
    This is a helper function that will turn a binding into a Promise object, using a lookup map. Please see
    get_promise_map for the rest of the details.
    """
    if binding_data.promise is not None:
        if not isinstance(binding_data.promise, NodeOutput):
            raise FlyteValidationException(
                f"Binding data Promises have to be of the NodeOutput type {type(binding_data.promise)} found"
            )
        # b.var is the name of the input to the task
        # binding_data.promise.var is the name of the upstream node's output we want
        return outputs_cache[binding_data.promise.node][binding_data.promise.var]
    elif binding_data.scalar is not None:
        return Promise(var="placeholder", val=_literal_models.Literal(scalar=binding_data.scalar))
    elif binding_data.collection is not None:
        literals = []
        for bd in binding_data.collection.bindings:
            p = get_promise(bd, outputs_cache)
            literals.append(p.val)
        return Promise(
            var="placeholder",
            val=_literal_models.Literal(collection=_literal_models.LiteralCollection(literals=literals)),
        )
    elif binding_data.map is not None:
        literals = {}  # type: ignore
        for k, bd in binding_data.map.bindings.items():
            p = get_promise(bd, outputs_cache)
            literals[k] = p.val
        return Promise(
            var="placeholder", val=_literal_models.Literal(map=_literal_models.LiteralMap(literals=literals))
        )

    raise FlyteValidationException("Binding type unrecognized.")


def get_promise_map(
    bindings: List[_literal_models.Binding], outputs_cache: Dict[Node, Dict[str, Promise]]
) -> Dict[str, Promise]:
    """
    Local execution of imperatively defined workflows is done node by node. This function will fill in the node's
    entity's input arguments, which are specified using the bindings list, and a map of nodes to its outputs.
    Basically this takes the place of propeller in resolving bindings, pulling in outputs from previously completed
    nodes and filling in the necessary inputs.
    """
    entity_kwargs = {}
    for b in bindings:
        entity_kwargs[b.var] = get_promise(b.binding, outputs_cache)

    return entity_kwargs


class WorkflowBase(object):
    def __init__(
        self,
        name: str,
        workflow_metadata: WorkflowMetadata,
        workflow_metadata_defaults: WorkflowMetadataDefaults,
        python_interface: Interface,
        docs: Optional[Documentation] = None,
        **kwargs,
    ):
        self._name = name
        self._workflow_metadata = workflow_metadata
        self._workflow_metadata_defaults = workflow_metadata_defaults
        self._python_interface = python_interface
        self._interface = transform_interface_to_typed_interface(python_interface)
        self._inputs: Dict[str, Promise] = {}
        self._unbound_inputs: set = set()
        self._nodes: List[Node] = []
        self._output_bindings: List[_literal_models.Binding] = []
        self._docs = docs

        if self._python_interface.docstring:
            if self.docs is None:
                self._docs = Documentation(
                    short_description=self._python_interface.docstring.short_description,
                    long_description=Description(value=self._python_interface.docstring.long_description),
                )
            else:
                if self._python_interface.docstring.short_description:
                    cast(
                        Documentation, self._docs
                    ).short_description = self._python_interface.docstring.short_description
                if self._python_interface.docstring.long_description:
                    self._docs = Description(value=self._python_interface.docstring.long_description)

        FlyteEntities.entities.append(self)
        super().__init__(**kwargs)

    @property
    def name(self) -> str:
        return self._name

    @property
    def docs(self):
        return self._docs

    @property
    def short_name(self) -> str:
        return extract_obj_name(self._name)

    @property
    def workflow_metadata(self) -> WorkflowMetadata:
        return self._workflow_metadata

    @property
    def workflow_metadata_defaults(self) -> WorkflowMetadataDefaults:
        return self._workflow_metadata_defaults

    @property
    def python_interface(self) -> Interface:
        return self._python_interface

    @property
    def interface(self) -> _interface_models.TypedInterface:
        return self._interface

    @property
    def output_bindings(self) -> List[_literal_models.Binding]:
        self.compile()
        return self._output_bindings

    @property
    def nodes(self) -> List[Node]:
        self.compile()
        return self._nodes

    def __repr__(self):
        return (
            f"WorkflowBase - {self._name} && "
            f"Inputs ({len(self._python_interface.inputs)}): {self._python_interface.inputs} && "
            f"Outputs ({len(self._python_interface.outputs)}): {self._python_interface.outputs} && "
            f"Output bindings: {self._output_bindings} && "
        )

    def construct_node_metadata(self) -> _workflow_model.NodeMetadata:
        return _workflow_model.NodeMetadata(
            name=extract_obj_name(self.name),
            interruptible=self.workflow_metadata_defaults.interruptible,
        )

    def __call__(self, *args, **kwargs) -> Union[Tuple[Promise], Promise, VoidPromise, Tuple, None]:
        """
        Workflow needs to fill in default arguments before invoking the call handler.
        """
        # Get default arguments and override with kwargs passed in
        input_kwargs = self.python_interface.default_inputs_as_kwargs
        input_kwargs.update(kwargs)
        self.compile()
        return flyte_entity_call_handler(self, *args, **input_kwargs)

    def execute(self, **kwargs):
        raise Exception("Should not be called")

    def compile(self, **kwargs):
        pass

    def local_execute(self, ctx: FlyteContext, **kwargs) -> Union[Tuple[Promise], Promise, VoidPromise, None]:
        # This is done to support the invariant that Workflow local executions always work with Promise objects
        # holding Flyte literal values. Even in a wf, a user can call a sub-workflow with a Python native value.
        for k, v in kwargs.items():
            if not isinstance(v, Promise):
                t = self.python_interface.inputs[k]
                kwargs[k] = Promise(var=k, val=TypeEngine.to_literal(ctx, v, t, self.interface.inputs[k].type))

        # The output of this will always be a combination of Python native values and Promises containing Flyte
        # Literals.
        self.compile()
        function_outputs = self.execute(**kwargs)

        # First handle the empty return case.
        # A workflow function may return a task that doesn't return anything
        #   def wf():
        #       return t1()
        # or it may not return at all
        #   def wf():
        #       t1()
        # In the former case we get the task's VoidPromise, in the latter we get None
        if isinstance(function_outputs, VoidPromise) or function_outputs is None:
            if len(self.python_interface.outputs) != 0:
                raise FlyteValueException(
                    function_outputs,
                    f"Interface has {len(self.python_interface.outputs)} outputs.",
                )
            return VoidPromise(self.name)

        # Because we should've already returned in the above check, we just raise an error here.
        if len(self.python_interface.outputs) == 0:
            raise FlyteValueException(function_outputs, "Interface output should've been VoidPromise or None.")

        expected_output_names = list(self.python_interface.outputs.keys())
        if len(expected_output_names) == 1:
            # Here we have to handle the fact that the wf could've been declared with a typing.NamedTuple of
            # length one. That convention is used for naming outputs - and single-length-NamedTuples are
            # particularly troublesome but elegant handling of them is not a high priority
            # Again, we're using the output_tuple_name as a proxy.
            if self.python_interface.output_tuple_name and isinstance(function_outputs, tuple):
                wf_outputs_as_map = {expected_output_names[0]: function_outputs[0]}
            else:
                wf_outputs_as_map = {expected_output_names[0]: function_outputs}
        else:
            wf_outputs_as_map = {expected_output_names[i]: function_outputs[i] for i, _ in enumerate(function_outputs)}

        # Basically we need to repackage the promises coming from the tasks into Promises that match the workflow's
        # interface. We do that by extracting out the literals, and creating new Promises
        wf_outputs_as_literal_dict = translate_inputs_to_literals(
            ctx,
            wf_outputs_as_map,
            flyte_interface_types=self.interface.outputs,
            native_types=self.python_interface.outputs,
        )
        # Recreate new promises that use the workflow's output names.
        new_promises = [Promise(var, wf_outputs_as_literal_dict[var]) for var in expected_output_names]

        return create_task_output(new_promises, self.python_interface)


class ImperativeWorkflow(WorkflowBase):
    """
    An imperative workflow is a programmatic analogue to the typical ``@workflow`` function-based workflow and is
    better suited to programmatic applications.

    Assuming you have some tasks like so

    .. literalinclude:: ../../../tests/flytekit/unit/core/test_imperative.py
       :start-after: # docs_tasks_start
       :end-before: # docs_tasks_end
       :language: python
       :dedent: 4

    You could create a workflow imperatively like so

    .. literalinclude:: ../../../tests/flytekit/unit/core/test_imperative.py
       :start-after: # docs_start
       :end-before: # docs_end
       :language: python
       :dedent: 4

    This workflow would be identical on the back-end to

    .. literalinclude:: ../../../tests/flytekit/unit/core/test_imperative.py
       :start-after: # docs_equivalent_start
       :end-before: # docs_equivalent_end
       :language: python
       :dedent: 4

    Note that the only reason we need the ``NamedTuple`` is so we can name the output the same thing as in the
    imperative example. The imperative paradigm makes the naming of workflow outputs easier, but this isn't a big
    deal in function-workflows because names tend to not be necessary.
    """

    def __init__(
        self,
        name: str,
        failure_policy: Optional[WorkflowFailurePolicy] = None,
        interruptible: bool = False,
    ):
        metadata = WorkflowMetadata(on_failure=failure_policy or WorkflowFailurePolicy.FAIL_IMMEDIATELY)
        workflow_metadata_defaults = WorkflowMetadataDefaults(interruptible)
        self._compilation_state = CompilationState(prefix="")
        self._inputs = {}
        # This unbound inputs construct is just here to help workflow authors detect issues a bit earlier. It just
        # keeps track of workflow inputs that you've declared with add_workflow_input but haven't yet consumed. This
        # is an error that Admin would return at compile time anyways, but this allows flytekit to raise
        # the error earlier.
        self._unbound_inputs = set()
        super().__init__(
            name=name,
            workflow_metadata=metadata,
            workflow_metadata_defaults=workflow_metadata_defaults,
            python_interface=Interface(),
        )

    @property
    def compilation_state(self) -> CompilationState:
        """
        Compilation is done a bit at a time, one task or other entity call at a time. This is why this workflow
        class has to keep track of its own compilation state.
        """
        return self._compilation_state

    @property
    def nodes(self) -> List[Node]:
        return self._compilation_state.nodes

    @property
    def inputs(self) -> Dict[str, Promise]:
        """
        This holds the input promises to the workflow. The nodes in these Promise objects should always point to
        the global start node.
        """
        return self._inputs

    def __repr__(self):
        return super().__repr__() + f"Nodes ({len(self.compilation_state.nodes)}): {self.compilation_state.nodes}"

    def execute(self, **kwargs):
        """
        Called by local_execute. This function is how local execution for imperative workflows runs. Because when an
        entity is added using the add_entity function, all inputs to that entity should've been already declared, we
        can just iterate through the nodes in order and we shouldn't run into any dependency issues. That is, we force
        the user to declare entities already in a topological sort. To keep track of outputs, we create a map to
        start things off, filled in only with the workflow inputs (if any). As things are run, their outputs are stored
        in this map.
        After all nodes are run, we fill in workflow level outputs the same way as any other previous node.
        """
        if not self.ready():
            raise FlyteValidationException(f"Workflow not ready, wf is currently {self}")

        # Create a map that holds the outputs of each node.
        intermediate_node_outputs: Dict[Node, Dict[str, Promise]] = {GLOBAL_START_NODE: {}}

        # Start things off with the outputs of the global input node, i.e. the inputs to the workflow.
        # local_execute should've already ensured that all the values in kwargs are Promise objects
        for k, v in kwargs.items():
            intermediate_node_outputs[GLOBAL_START_NODE][k] = v

        # Next iterate through the nodes in order.
        for node in self.compilation_state.nodes:
            if node not in intermediate_node_outputs.keys():
                intermediate_node_outputs[node] = {}

            # Retrieve the entity from the node, and call it by looking up the promises the node's bindings require,
            # and then fill them in using the node output tracker map we have.
            entity = node.flyte_entity
            entity_kwargs = get_promise_map(node.bindings, intermediate_node_outputs)

            # Handle the calling and outputs of each node's entity
            results = entity(**entity_kwargs)
            expected_output_names = list(entity.python_interface.outputs.keys())

            if isinstance(results, VoidPromise) or results is None:
                continue  # pragma: no cover # Move along, nothing to assign

            # Because we should've already returned in the above check, we just raise an Exception here.
            if len(entity.python_interface.outputs) == 0:
                raise FlyteValueException(results, "Interface output should've been VoidPromise or None.")

            # if there's only one output,
            if len(expected_output_names) == 1:
                if entity.python_interface.output_tuple_name and isinstance(results, tuple):
                    intermediate_node_outputs[node][expected_output_names[0]] = results[0]
                else:
                    intermediate_node_outputs[node][expected_output_names[0]] = results

            else:
                if len(results) != len(expected_output_names):
                    raise FlyteValueException(results, f"Different lengths {results} {expected_output_names}")
                for idx, r in enumerate(results):
                    intermediate_node_outputs[node][expected_output_names[idx]] = r

        # The rest of this function looks like the above but now we're doing it for the workflow as a whole rather
        # than just one node at a time.
        if len(self.python_interface.outputs) == 0:
            return VoidPromise(self.name)

        # The values that we return below from the output have to be pulled by fulfilling all of the
        # workflow's output bindings.
        # The return style here has to match what 1) what the workflow would've returned had it been declared
        # functionally, and 2) what a user would return in mock function. That is, if it's a tuple, then it
        # should be a tuple here, if it's a one element named tuple, then we do a one-element non-named tuple,
        # if it's a single element then we return a single element
        if len(self.output_bindings) == 1:
            # Again use presence of output_tuple_name to understand that we're dealing with a one-element
            # named tuple
            if self.python_interface.output_tuple_name:
                return (get_promise(self.output_bindings[0].binding, intermediate_node_outputs),)
            # Just a normal single element
            return get_promise(self.output_bindings[0].binding, intermediate_node_outputs)
        return tuple([get_promise(b.binding, intermediate_node_outputs) for b in self.output_bindings])

    def add_entity(self, entity: Union[PythonTask, LaunchPlan, WorkflowBase], **kwargs) -> Node:
        """
        Anytime you add an entity, all the inputs to the entity must be bound.
        """
        # circular import
        from flytekit.core.node_creation import create_node

        ctx = FlyteContext.current_context()
        if ctx.compilation_state is not None:
            raise Exception("Can't already be compiling")
        with FlyteContextManager.with_context(ctx.with_compilation_state(self.compilation_state)) as ctx:
            n = create_node(entity=entity, **kwargs)

            def get_input_values(input_value):
                if isinstance(input_value, list):
                    input_promises = []
                    for x in input_value:
                        input_promises.extend(get_input_values(x))
                    return input_promises
                if isinstance(input_value, dict):
                    input_promises = []
                    for _, v in input_value.items():
                        input_promises.extend(get_input_values(v))
                    return input_promises
                else:
                    return [input_value]

            # Every time an entity is added, mark it as used. The above function though will gather all the input
            # values but we're only interested in the ones that are Promises so let's filter for those.
            # There's probably a way to clean this up, maybe key off of the name instead of value?
            all_input_values = get_input_values(kwargs)
            for input_value in filter(lambda x: isinstance(x, Promise), all_input_values):
                if input_value in self._unbound_inputs:
                    self._unbound_inputs.remove(input_value)
            return n  # type: ignore

    def add_workflow_input(self, input_name: str, python_type: Type) -> Promise:
        """
        Adds an input to the workflow.
        """
        if input_name in self._inputs:
            raise FlyteValidationException(f"Input {input_name} has already been specified for wf {self.name}.")
        self._python_interface = self._python_interface.with_inputs(extra_inputs={input_name: python_type})
        self._interface = transform_interface_to_typed_interface(self._python_interface)
        self._inputs[input_name] = Promise(var=input_name, val=NodeOutput(node=GLOBAL_START_NODE, var=input_name))
        self._unbound_inputs.add(self._inputs[input_name])
        return self._inputs[input_name]

    def add_workflow_output(
        self, output_name: str, p: Union[Promise, List[Promise], Dict[str, Promise]], python_type: Optional[Type] = None
    ):
        """
        Add an output with the given name from the given node output.
        """
        if output_name in self._python_interface.outputs:
            raise FlyteValidationException(f"Output {output_name} already exists in workflow {self.name}")

        if python_type is None:
            if type(p) == list or type(p) == dict:
                raise FlyteValidationException(
                    f"If specifying a list or dict of Promises, you must specify the python_type type for {output_name}"
                    f" starting with the container type (e.g. List[int]"
                )
            promise = cast(Promise, p)
            python_type = promise.ref.node.flyte_entity.python_interface.outputs[promise.var]
            logger.debug(f"Inferring python type for wf output {output_name} from Promise provided {python_type}")

        flyte_type = TypeEngine.to_literal_type(python_type=python_type)

        ctx = FlyteContext.current_context()
        if ctx.compilation_state is not None:
            raise Exception("Can't already be compiling")
        with FlyteContextManager.with_context(ctx.with_compilation_state(self.compilation_state)) as ctx:
            b = binding_from_python_std(
                ctx, output_name, expected_literal_type=flyte_type, t_value=p, t_value_type=python_type
            )
            self._output_bindings.append(b)
            self._python_interface = self._python_interface.with_outputs(extra_outputs={output_name: python_type})
            self._interface = transform_interface_to_typed_interface(self._python_interface)

    def add_task(self, task: PythonTask, **kwargs) -> Node:
        return self.add_entity(task, **kwargs)

    def add_launch_plan(self, launch_plan: LaunchPlan, **kwargs) -> Node:
        return self.add_entity(launch_plan, **kwargs)

    def add_subwf(self, sub_wf: WorkflowBase, **kwargs) -> Node:
        return self.add_entity(sub_wf, **kwargs)

    def ready(self) -> bool:
        """
        This function returns whether or not the workflow is in a ready state, which means
          * Has at least one node
          * All workflow inputs are bound

        These conditions assume that all nodes and workflow i/o changes were done with the functions above, which
        do additional checking.
        """
        if len(self.compilation_state.nodes) == 0:
            return False

        if len(self._unbound_inputs) > 0:
            return False

        return True


class PythonFunctionWorkflow(WorkflowBase, ClassStorageTaskResolver):
    """
    Please read :std:ref:`flyte:divedeep-workflows` first for a high-level understanding of what workflows are in Flyte.
    This Python object represents a workflow  defined by a function and decorated with the
    :py:func:`@workflow <flytekit.workflow>` decorator. Please see notes on that object for additional information.
    """

    def __init__(
        self,
        workflow_function: Callable,
        metadata: WorkflowMetadata,
        default_metadata: WorkflowMetadataDefaults,
        docstring: Optional[Docstring] = None,
        docs: Optional[Documentation] = None,
    ):
        name, _, _, _ = extract_task_module(workflow_function)
        self._workflow_function = workflow_function
        native_interface = transform_function_to_interface(workflow_function, docstring=docstring)

        # TODO do we need this - can this not be in launchplan only?
        #    This can be in launch plan only, but is here only so that we don't have to re-evaluate. Or
        #    we can re-evaluate.
        self._input_parameters = None
        super().__init__(
            name=name,
            workflow_metadata=metadata,
            workflow_metadata_defaults=default_metadata,
            python_interface=native_interface,
            docs=docs,
        )
        self.compiled = False

    @property
    def function(self):
        return self._workflow_function

    def task_name(self, t: PythonAutoContainerTask) -> str:  # type: ignore
        return f"{self.name}.{t.__module__}.{t.name}"

    def compile(self, **kwargs):
        """
        Supply static Python native values in the kwargs if you want them to be used in the compilation. This mimics
        a 'closure' in the traditional sense of the word.
        """
        if self.compiled:
            return
        self.compiled = True
        ctx = FlyteContextManager.current_context()
        self._input_parameters = transform_inputs_to_parameters(ctx, self.python_interface)
        all_nodes = []
        prefix = ctx.compilation_state.prefix if ctx.compilation_state is not None else ""

        with FlyteContextManager.with_context(
            ctx.with_compilation_state(CompilationState(prefix=prefix, task_resolver=self))
        ) as comp_ctx:
            # Construct the default input promise bindings, but then override with the provided inputs, if any
            input_kwargs = construct_input_promises([k for k in self.interface.inputs.keys()])
            input_kwargs.update(kwargs)
            workflow_outputs = exception_scopes.user_entry_point(self._workflow_function)(**input_kwargs)
            all_nodes.extend(comp_ctx.compilation_state.nodes)

            # This little loop was added as part of the task resolver change. The task resolver interface itself is
            # more or less stateless (the future-proofing get_all_tasks function notwithstanding). However the
            # implementation of the TaskResolverMixin that this workflow class inherits from (ClassStorageTaskResolver)
            # does store state. This loop adds Tasks that are defined within the body of the workflow to the workflow
            # object itself.
            for n in comp_ctx.compilation_state.nodes:
                if isinstance(n.flyte_entity, PythonAutoContainerTask) and n.flyte_entity.task_resolver == self:
                    logger.debug(f"WF {self.name} saving task {n.flyte_entity.name}")
                    self.add(n.flyte_entity)

        # Iterate through the workflow outputs
        bindings = []
        output_names = list(self.interface.outputs.keys())
        # The reason the length 1 case is separate is because the one output might be a list. We don't want to
        # iterate through the list here, instead we should let the binding creation unwrap it and make a binding
        # collection/map out of it.
        if len(output_names) == 1:
            if isinstance(workflow_outputs, tuple):
                if len(workflow_outputs) != 1:
                    raise AssertionError(
                        f"The Workflow specification indicates only one return value, received {len(workflow_outputs)}"
                    )
                if self.python_interface.output_tuple_name is None:
                    raise AssertionError(
                        "Outputs specification for Workflow does not define a tuple, but return value is a tuple"
                    )
                workflow_outputs = workflow_outputs[0]
            t = self.python_interface.outputs[output_names[0]]
            b = binding_from_python_std(
                ctx,
                output_names[0],
                self.interface.outputs[output_names[0]].type,
                workflow_outputs,
                t,
            )
            bindings.append(b)
        elif len(output_names) > 1:
            if not isinstance(workflow_outputs, tuple):
                raise AssertionError("The Workflow specification indicates multiple return values, received only one")
            if len(output_names) != len(workflow_outputs):
                raise Exception(f"Length mismatch {len(output_names)} vs {len(workflow_outputs)}")
            for i, out in enumerate(output_names):
                if isinstance(workflow_outputs[i], ConditionalSection):
                    raise AssertionError("A Conditional block (if-else) should always end with an `else_()` clause")
                t = self.python_interface.outputs[out]
                b = binding_from_python_std(
                    ctx,
                    out,
                    self.interface.outputs[out].type,
                    workflow_outputs[i],
                    t,
                )
                bindings.append(b)

        # Save all the things necessary to create an SdkWorkflow, except for the missing project and domain
        self._nodes = all_nodes
        self._output_bindings = bindings
        if not output_names:
            return None
        if len(output_names) == 1:
            return bindings[0]
        return tuple(bindings)

    def execute(self, **kwargs):
        """
        This function is here only to try to streamline the pattern between workflows and tasks. Since tasks
        call execute from dispatch_execute which is in local_execute, workflows should also call an execute inside
        local_execute. This makes mocking cleaner.
        """
        return exception_scopes.user_entry_point(self._workflow_function)(**kwargs)


def workflow(
    _workflow_function=None,
    failure_policy: Optional[WorkflowFailurePolicy] = None,
    interruptible: bool = False,
<<<<<<< HEAD
) -> PythonFunctionWorkflow:
=======
    docs: Optional[Documentation] = None,
) -> WorkflowBase:
>>>>>>> 707fc03b
    """
    This decorator declares a function to be a Flyte workflow. Workflows are declarative entities that construct a DAG
    of tasks using the data flow between tasks.

    Unlike a task, the function body of a workflow is evaluated at serialization-time (aka compile-time). This is
    because while we can determine the entire structure of a task by looking at the function's signature, workflows need
    to run through the function itself because the body of the function is what expresses the workflow structure. It's
    also important to note that, local execution notwithstanding, it is not evaluated again when the workflow runs on
    Flyte.
    That is, workflows should not call non-Flyte entities since they are only run once (again, this is with respect to
    the platform, local runs notwithstanding).

    Example:

    .. literalinclude:: ../../../tests/flytekit/unit/core/test_workflows.py
       :pyobject: my_wf_example

    Again, users should keep in mind that even though the body of the function looks like regular Python, it is
    actually not. When flytekit scans the workflow function, the objects being passed around between the tasks are not
    your typical Python values. So even though you may have a task ``t1() -> int``, when ``a = t1()`` is called, ``a``
    will not be an integer so if you try to ``range(a)`` you'll get an error.

    Please see the :std:doc:`user guide <cookbook:auto/core/flyte_basics/basic_workflow>` for more usage examples.

    :param _workflow_function: This argument is implicitly passed and represents the decorated function.
    :param failure_policy: Use the options in flytekit.WorkflowFailurePolicy
    :param interruptible: Whether or not tasks launched from this workflow are by default interruptible
    :param docs: Description entity for the workflow
    """

    def wrapper(fn):
        workflow_metadata = WorkflowMetadata(on_failure=failure_policy or WorkflowFailurePolicy.FAIL_IMMEDIATELY)

        workflow_metadata_defaults = WorkflowMetadataDefaults(interruptible)

        workflow_instance = PythonFunctionWorkflow(
            fn,
            metadata=workflow_metadata,
            default_metadata=workflow_metadata_defaults,
            docstring=Docstring(callable_=fn),
            docs=docs,
        )
        update_wrapper(workflow_instance, fn)
        return workflow_instance

    if _workflow_function:
        return wrapper(_workflow_function)
    else:
        return wrapper  # type: ignore


class ReferenceWorkflow(ReferenceEntity, PythonFunctionWorkflow):  # type: ignore
    """
    A reference workflow is a pointer to a workflow that already exists on your Flyte installation. This
    object will not initiate a network call to Admin, which is why the user is asked to provide the expected interface.
    If at registration time the interface provided causes an issue with compilation, an error will be returned.
    """

    def __init__(
        self, project: str, domain: str, name: str, version: str, inputs: Dict[str, Type], outputs: Dict[str, Type]
    ):
        super().__init__(WorkflowReference(project, domain, name, version), inputs, outputs)


def reference_workflow(
    project: str,
    domain: str,
    name: str,
    version: str,
) -> Callable[[Callable[..., Any]], ReferenceWorkflow]:
    """
    A reference workflow is a pointer to a workflow that already exists on your Flyte installation. This
    object will not initiate a network call to Admin, which is why the user is asked to provide the expected interface.
    If at registration time the interface provided causes an issue with compilation, an error will be returned.

    Example:

    .. literalinclude:: ../../../tests/flytekit/unit/core/test_references.py
       :pyobject: ref_wf1
    """

    def wrapper(fn) -> ReferenceWorkflow:
        interface = transform_function_to_interface(fn)
        return ReferenceWorkflow(project, domain, name, version, interface.inputs, interface.outputs)

    return wrapper<|MERGE_RESOLUTION|>--- conflicted
+++ resolved
@@ -726,12 +726,8 @@
     _workflow_function=None,
     failure_policy: Optional[WorkflowFailurePolicy] = None,
     interruptible: bool = False,
-<<<<<<< HEAD
-) -> PythonFunctionWorkflow:
-=======
     docs: Optional[Documentation] = None,
 ) -> WorkflowBase:
->>>>>>> 707fc03b
     """
     This decorator declares a function to be a Flyte workflow. Workflows are declarative entities that construct a DAG
     of tasks using the data flow between tasks.
