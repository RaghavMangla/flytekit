--- conflicted
+++ resolved
@@ -180,8 +180,7 @@
         self._inputs = {}
         self._unbound_inputs = set()
         self._nodes = []
-<<<<<<< HEAD
-        self._output_bindings: Optional[List[_literal_models.Binding]] = []
+        self._output_bindings: List[_literal_models.Binding] = []
         self._docs = docs
 
         if self._python_interface.docstring:
@@ -196,9 +195,6 @@
                 if self._python_interface.docstring.long_description:
                     self._docs = Description(value=self._python_interface.docstring.long_description)
 
-=======
-        self._output_bindings: List[_literal_models.Binding] = []
->>>>>>> 3acbc48b
         FlyteEntities.entities.append(self)
         super().__init__(**kwargs)
 
