"""
Flytekit map tasks specify how to run a single task across a list of inputs. Map tasks themselves are constructed with
a reference task as well as run-time parameters that limit execution concurrency and failure tolerations.
"""
import functools
import hashlib
import logging
import os
import typing
from contextlib import contextmanager
from typing import Any, Dict, List, Optional, Set

from flytekit import ContainerTask
from flytekit.configuration import SerializationSettings
from flytekit.core import tracker
from flytekit.core.base_task import PythonTask, Task, TaskResolverMixin
from flytekit.core.constants import SdkTaskType
from flytekit.core.context_manager import ExecutionState, FlyteContext, FlyteContextManager
from flytekit.core.interface import transform_interface_to_list_interface
from flytekit.core.python_function_task import PythonFunctionTask
from flytekit.core.tracker import TrackedInstance
from flytekit.exceptions import scopes as exception_scopes
from flytekit.models.array_job import ArrayJob
from flytekit.models.interface import Variable
from flytekit.models.task import Container, K8sPod, Sql
from flytekit.tools.module_loader import load_object_from_module


class MapPythonTask(PythonTask):
    """
    A MapPythonTask defines a :py:class:`flytekit.PythonTask` which specifies how to run
    an inner :py:class:`flytekit.PythonFunctionTask` across a range of inputs in parallel.
    """

    def __init__(
        self,
<<<<<<< HEAD
        python_function_task: typing.Union[PythonFunctionTask, ContainerTask],
=======
        python_function_task: typing.Union[PythonFunctionTask, functools.partial],
>>>>>>> e3cee832
        concurrency: Optional[int] = None,
        min_success_ratio: Optional[float] = None,
        bound_inputs: Optional[Set[str]] = None,
        **kwargs,
    ):
        """
        Wrapper that creates a MapPythonTask

        :param python_function_task: This argument is implicitly passed and represents the repeatable function
        :param concurrency: If specified, this limits the number of mapped tasks than can run in parallel to the given
           batch size
        :param min_success_ratio: If specified, this determines the minimum fraction of total jobs which can complete
            successfully before terminating this task and marking it successful
        :param bound_inputs: List[str] specifies a list of variable names within the interface of python_function_task,
              that are already bound and should not be considered as list inputs, but scalar values. This is mostly
              useful at runtime and is passed in by MapTaskResolver. This field is not required when a `partial` method
              is specified. The bound_vars will be auto-deduced from the `partial.keywords`.
        """
        self._partial = None
        if isinstance(python_function_task, functools.partial):
            # TODO: We should be able to support partial tasks with lists as inputs
            for arg in python_function_task.keywords.values():
                if isinstance(arg, list):
                    raise ValueError("Map tasks do not support partial tasks with lists as inputs. ")
            self._partial = python_function_task
            actual_task = self._partial.func
        else:
            actual_task = python_function_task

        if not isinstance(actual_task, PythonFunctionTask):
            raise ValueError("Map tasks can only compose of Python Functon Tasks currently")

        if len(actual_task.python_interface.outputs.keys()) > 1:
            raise ValueError("Map tasks only accept python function tasks with 0 or 1 outputs")

<<<<<<< HEAD
        collection_interface = transform_interface_to_list_interface(python_function_task.python_interface)
        instance = next(self._ids)
        if isinstance(python_function_task, ContainerTask):
            name = f"raw_container_task.mapper_{python_function_task.name}_{instance}"
        else:
            _, mod, f, _ = tracker.extract_task_module(python_function_task.task_function)
            name = f"{mod}.mapper_{f}_{instance}"

        self._cmd_prefix = None
        self._run_task = python_function_task
        self._max_concurrency = concurrency
        self._min_success_ratio = min_success_ratio
        self._array_task_interface = python_function_task.python_interface
        if "metadata" not in kwargs and python_function_task.metadata:
            kwargs["metadata"] = python_function_task.metadata
        if "security_ctx" not in kwargs and python_function_task.security_context:
            kwargs["security_ctx"] = python_function_task.security_context
=======
        self._bound_inputs: typing.Set[str] = set(bound_inputs) if bound_inputs else set()
        if self._partial:
            self._bound_inputs = set(self._partial.keywords.keys())

        collection_interface = transform_interface_to_list_interface(actual_task.python_interface, self._bound_inputs)
        self._run_task: PythonFunctionTask = actual_task
        _, mod, f, _ = tracker.extract_task_module(actual_task.task_function)
        h = hashlib.md5(collection_interface.__str__().encode("utf-8")).hexdigest()
        name = f"{mod}.map_{f}_{h}"

        self._cmd_prefix: typing.Optional[typing.List[str]] = None
        self._max_concurrency: typing.Optional[int] = concurrency
        self._min_success_ratio: typing.Optional[float] = min_success_ratio
        self._array_task_interface = actual_task.python_interface
        if "metadata" not in kwargs and actual_task.metadata:
            kwargs["metadata"] = actual_task.metadata
        if "security_ctx" not in kwargs and actual_task.security_context:
            kwargs["security_ctx"] = actual_task.security_context
>>>>>>> e3cee832
        super().__init__(
            name=name,
            interface=collection_interface,
            task_type=SdkTaskType.CONTAINER_ARRAY_TASK,
            task_config=None,
            task_type_version=1,
            **kwargs,
        )

    @property
    def bound_inputs(self) -> Set[str]:
        return self._bound_inputs

    def get_command(self, settings: SerializationSettings) -> List[str]:
        """
        TODO ADD bound variables to the resolver. Maybe we need a different resolver?
        """
        mt = MapTaskResolver()
        container_args = [
            "pyflyte-map-execute",
            "--inputs",
            "{{.input}}",
            "--output-prefix",
            "{{.outputPrefix}}",
            "--raw-output-data-prefix",
            "{{.rawOutputDataPrefix}}",
            "--checkpoint-path",
            "{{.checkpointOutputPrefix}}",
            "--prev-checkpoint",
            "{{.prevCheckpointPrefix}}",
            "--resolver",
            mt.name(),
            "--",
            *mt.loader_args(settings, self),
        ]

        if self._cmd_prefix:
            return self._cmd_prefix + container_args
        return container_args

    def set_command_prefix(self, cmd: typing.Optional[typing.List[str]]):
        self._cmd_prefix = cmd

    @contextmanager
    def prepare_target(self):
        """
        Alters the underlying run_task command to modify it for map task execution and then resets it after.
        """
        self._run_task.set_command_fn(self.get_command)
        try:
            yield
        finally:
            self._run_task.reset_command_fn()

    def get_container(self, settings: SerializationSettings) -> Container:
        if isinstance(self._run_task, ContainerTask):
            return self._run_task.get_container(settings)
        with self.prepare_target():
            return self._run_task.get_container(settings)

    def get_k8s_pod(self, settings: SerializationSettings) -> K8sPod:
        if isinstance(self._run_task, ContainerTask):
            return self._run_task.get_k8s_pod(settings)
        with self.prepare_target():
            return self._run_task.get_k8s_pod(settings)

    def get_sql(self, settings: SerializationSettings) -> Sql:
        if isinstance(self._run_task, ContainerTask):
            return self._run_task.get_sql(settings)
        with self.prepare_target():
            return self._run_task.get_sql(settings)

    def get_custom(self, settings: SerializationSettings) -> Dict[str, Any]:
        return ArrayJob(parallelism=self._max_concurrency, min_success_ratio=self._min_success_ratio).to_dict()

    def get_config(self, settings: SerializationSettings) -> Optional[Dict[str, str]]:
        return self._run_task.get_config(settings)

    @property
    def run_task(self) -> PythonFunctionTask:
        return self._run_task

    def __call__(self, *args, **kwargs):
        """
        This call method modifies the kwargs and adds kwargs from partial.
        This is mostly done in the local_execute and compilation only.
        At runtime, the map_task is created with all the inputs filled in. to support this, we have modified
        the map_task interface in the constructor.
        """
        if self._partial:
            """If partial exists, then mix-in all partial values"""
            kwargs = {**self._partial.keywords, **kwargs}
        return super().__call__(*args, **kwargs)

    def execute(self, **kwargs) -> Any:
        ctx = FlyteContextManager.current_context()
        if ctx.execution_state and ctx.execution_state.mode == ExecutionState.Mode.TASK_EXECUTION:
            return self._execute_map_task(ctx, **kwargs)

        return self._raw_execute(**kwargs)

    @staticmethod
    def _compute_array_job_index() -> int:
        """
        Computes the absolute index of the current array job. This is determined by summing the compute-environment-specific
        environment variable and the offset (if one's set). The offset will be set and used when the user request that the
        job runs in a number of slots less than the size of the input.
        """
        return int(os.environ.get("BATCH_JOB_ARRAY_INDEX_OFFSET", "0")) + int(
            os.environ.get(os.environ.get("BATCH_JOB_ARRAY_INDEX_VAR_NAME", "0"), "0")
        )

    @property
    def _outputs_interface(self) -> Dict[Any, Variable]:
        """
        We override this method from PythonTask because the dispatch_execute method uses this
        interface to construct outputs. Each instance of an container_array task will however produce outputs
        according to the underlying run_task interface and the array plugin handler will actually create a collection
        from these individual outputs as the final output value.
        """

        ctx = FlyteContextManager.current_context()
        if ctx.execution_state is not None and ctx.execution_state.mode == ExecutionState.Mode.LOCAL_WORKFLOW_EXECUTION:
            # In workflow execution mode we actually need to use the parent (mapper) task output interface.
            return self.interface.outputs
        return self._run_task.interface.outputs

    def get_type_for_output_var(self, k: str, v: Any) -> type:
        """
        We override this method from flytekit.core.base_task Task because the dispatch_execute method uses this
        interface to construct outputs. Each instance of an container_array task will however produce outputs
        according to the underlying run_task interface and the array plugin handler will actually create a collection
        from these individual outputs as the final output value.
        """
        ctx = FlyteContextManager.current_context()
        if ctx.execution_state is not None and ctx.execution_state.mode == ExecutionState.Mode.LOCAL_WORKFLOW_EXECUTION:
            # In workflow execution mode we actually need to use the parent (mapper) task output interface.
            return self._python_interface.outputs[k]
        return self._run_task._python_interface.outputs[k]

    def _execute_map_task(self, _: FlyteContext, **kwargs) -> Any:
        """
        This is called during ExecutionState.Mode.TASK_EXECUTION executions, that is executions orchestrated by the
        Flyte platform. Individual instances of the map task, aka array task jobs are passed the full set of inputs but
        only produce a single output based on the map task (array task) instance. The array plugin handler will actually
        create a collection from these individual outputs as the final map task output value.
        """
        task_index = self._compute_array_job_index()
        map_task_inputs = {}
        for k in self.interface.inputs.keys():
            v = kwargs[k]
            if isinstance(v, list) and k not in self.bound_inputs:
                map_task_inputs[k] = v[task_index]
            else:
                map_task_inputs[k] = v
        return exception_scopes.user_entry_point(self._run_task.execute)(**map_task_inputs)

    def _raw_execute(self, **kwargs) -> Any:
        """
        This is called during locally run executions. Unlike array task execution on the Flyte platform, _raw_execute
        produces the full output collection.
        """
        outputs_expected = True
        if not self.interface.outputs:
            outputs_expected = False
        outputs = []

        any_input_key = (
            list(self._run_task.interface.inputs.keys())[0]
            if self._run_task.interface.inputs.items() is not None
            else None
        )

        for i in range(len(kwargs[any_input_key])):
            single_instance_inputs = {}
            for k in self.interface.inputs.keys():
                v = kwargs[k]
                if isinstance(v, list) and k not in self.bound_inputs:
                    single_instance_inputs[k] = kwargs[k][i]
                else:
                    single_instance_inputs[k] = kwargs[k]
            o = exception_scopes.user_entry_point(self._run_task.execute)(**single_instance_inputs)
            if outputs_expected:
                outputs.append(o)

        return outputs


def map_task(
<<<<<<< HEAD
    task_function: typing.Union[PythonFunctionTask, ContainerTask],
=======
    task_function: typing.Union[PythonFunctionTask, functools.partial],
>>>>>>> e3cee832
    concurrency: int = 0,
    min_success_ratio: float = 1.0,
    **kwargs,
):
    """
    Use a map task for parallelizable tasks that run across a list of an input type. A map task can be composed of
    any individual :py:class:`flytekit.PythonFunctionTask`.

    Invoke a map task with arguments using the :py:class:`list` version of the expected input.

    Usage:

    .. literalinclude:: ../../../tests/flytekit/unit/core/test_map_task.py
       :start-after: # test_map_task_start
       :end-before: # test_map_task_end
       :language: python
       :dedent: 4

    At run time, the underlying map task will be run for every value in the input collection. Attributes
    such as :py:class:`flytekit.TaskMetadata` and ``with_overrides`` are applied to individual instances
    of the mapped task.

    **Map Task Plugins**

    There are two plugins to run maptasks that ship as part of flyteplugins:

    1. K8s Array
    2. `AWS batch <https://docs.flyte.org/en/latest/deployment/plugin_setup/aws/batch.html>`_

    Enabling a plugin is controlled in the plugin configuration at `values-sandbox.yaml <https://github.com/flyteorg/flyte/blob/10cee9f139824512b6c5be1667d321bdbc8835fa/charts/flyte/values-sandbox.yaml#L152-L162>`_.

    **K8s Array**

    By default, the map task uses the ``K8s Array`` plugin. It executes array tasks by launching a pod for every instance in the array. It’s simple to use, has a straightforward implementation, and works out of the box.

    **AWS batch**

    Learn more about ``AWS batch`` setup configuration `here <https://docs.flyte.org/en/latest/deployment/plugin_setup/aws/batch.html#deployment-plugin-setup-aws-array>`_.

    A custom plugin can also be implemented to handle the task type.

    :param task_function: This argument is implicitly passed and represents the repeatable function
    :param concurrency: If specified, this limits the number of mapped tasks than can run in parallel to the given batch
        size. If the size of the input exceeds the concurrency value, then multiple batches will be run serially until
        all inputs are processed. If left unspecified, this means unbounded concurrency.
    :param min_success_ratio: If specified, this determines the minimum fraction of total jobs which can complete
        successfully before terminating this task and marking it successful.

    """
<<<<<<< HEAD
    if isinstance(task_function, PythonFunctionTask) or isinstance(task_function, ContainerTask):
        return MapPythonTask(task_function, concurrency=concurrency, min_success_ratio=min_success_ratio, **kwargs)

    raise ValueError(
        f"Only Flyte python-task, and raw-container types are supported in map tasks currently, received {type(task_function)}"
    )
=======
    return MapPythonTask(task_function, concurrency=concurrency, min_success_ratio=min_success_ratio, **kwargs)


class MapTaskResolver(TrackedInstance, TaskResolverMixin):
    """
    Special resolver that is used for MapTasks.
    This exists because it is possible that MapTasks are created using nested "partial" subtasks.
    When a maptask is created its interface is interpolated from the interface of the subtask - the interpolation,
    simply converts every input into a list/collection input.

    For example:
      interface -> (i: int, j: str) -> str  => map_task interface -> (i: List[int], j: List[str]) -> List[str]

    But in cases in which `j` is bound to a fixed value by using `functools.partial` we need a way to ensure that
    the interface is not simply interpolated, but only the unbound inputs are interpolated.

        .. code-block:: python

            def foo((i: int, j: str) -> str:
                ...

            mt = map_task(functools.partial(foo, j=10))

            print(mt.interface)

    output:

            (i: List[int], j: str) -> List[str]

    But, at runtime this information is lost. To reconstruct this, we use MapTaskResolver that records the "bound vars"
    and then at runtime reconstructs the interface with this knowledge
    """

    def name(self) -> str:
        return "MapTaskResolver"

    def load_task(self, loader_args: List[str], max_concurrency: int = 0) -> MapPythonTask:
        """
        Loader args should be of the form
        vars "var1,var2,.." resolver "resolver" [resolver_args]
        """
        _, bound_vars, _, resolver, *resolver_args = loader_args
        logging.info(f"MapTask found task resolver {resolver} and arguments {resolver_args}")
        resolver_obj = load_object_from_module(resolver)
        # Use the resolver to load the actual task object
        _task_def = resolver_obj.load_task(loader_args=resolver_args)
        bound_inputs = set(bound_vars.split(","))
        return MapPythonTask(python_function_task=_task_def, max_concurrency=max_concurrency, bound_inputs=bound_inputs)

    def loader_args(self, settings: SerializationSettings, t: MapPythonTask) -> List[str]:  # type:ignore
        return [
            "vars",
            f'{",".join(t.bound_inputs)}',
            "resolver",
            t.run_task.task_resolver.location,
            *t.run_task.task_resolver.loader_args(settings, t.run_task),
        ]

    def get_all_tasks(self) -> List[Task]:
        raise NotImplementedError("MapTask resolver cannot return every instance of the map task")
>>>>>>> e3cee832
<|MERGE_RESOLUTION|>--- conflicted
+++ resolved
@@ -34,11 +34,7 @@
 
     def __init__(
         self,
-<<<<<<< HEAD
-        python_function_task: typing.Union[PythonFunctionTask, ContainerTask],
-=======
-        python_function_task: typing.Union[PythonFunctionTask, functools.partial],
->>>>>>> e3cee832
+        python_function_task: typing.Union[PythonFunctionTask, ContainerTask, functools.partial],
         concurrency: Optional[int] = None,
         min_success_ratio: Optional[float] = None,
         bound_inputs: Optional[Set[str]] = None,
@@ -74,34 +70,19 @@
         if len(actual_task.python_interface.outputs.keys()) > 1:
             raise ValueError("Map tasks only accept python function tasks with 0 or 1 outputs")
 
-<<<<<<< HEAD
-        collection_interface = transform_interface_to_list_interface(python_function_task.python_interface)
-        instance = next(self._ids)
-        if isinstance(python_function_task, ContainerTask):
-            name = f"raw_container_task.mapper_{python_function_task.name}_{instance}"
-        else:
-            _, mod, f, _ = tracker.extract_task_module(python_function_task.task_function)
-            name = f"{mod}.mapper_{f}_{instance}"
-
-        self._cmd_prefix = None
-        self._run_task = python_function_task
-        self._max_concurrency = concurrency
-        self._min_success_ratio = min_success_ratio
-        self._array_task_interface = python_function_task.python_interface
-        if "metadata" not in kwargs and python_function_task.metadata:
-            kwargs["metadata"] = python_function_task.metadata
-        if "security_ctx" not in kwargs and python_function_task.security_context:
-            kwargs["security_ctx"] = python_function_task.security_context
-=======
         self._bound_inputs: typing.Set[str] = set(bound_inputs) if bound_inputs else set()
         if self._partial:
             self._bound_inputs = set(self._partial.keywords.keys())
 
         collection_interface = transform_interface_to_list_interface(actual_task.python_interface, self._bound_inputs)
         self._run_task: PythonFunctionTask = actual_task
-        _, mod, f, _ = tracker.extract_task_module(actual_task.task_function)
         h = hashlib.md5(collection_interface.__str__().encode("utf-8")).hexdigest()
-        name = f"{mod}.map_{f}_{h}"
+
+        if isinstance(actual_task, ContainerTask):
+            name = f"raw_container_task.mapper_{actual_task.name}_{h}"
+        else:
+            _, mod, f, _ = tracker.extract_task_module(actual_task.task_function)
+            name = f"{mod}.map_{f}_{h}"
 
         self._cmd_prefix: typing.Optional[typing.List[str]] = None
         self._max_concurrency: typing.Optional[int] = concurrency
@@ -111,7 +92,6 @@
             kwargs["metadata"] = actual_task.metadata
         if "security_ctx" not in kwargs and actual_task.security_context:
             kwargs["security_ctx"] = actual_task.security_context
->>>>>>> e3cee832
         super().__init__(
             name=name,
             interface=collection_interface,
@@ -301,11 +281,7 @@
 
 
 def map_task(
-<<<<<<< HEAD
-    task_function: typing.Union[PythonFunctionTask, ContainerTask],
-=======
-    task_function: typing.Union[PythonFunctionTask, functools.partial],
->>>>>>> e3cee832
+    task_function: typing.Union[PythonFunctionTask, functools.partial, ContainerTask],
     concurrency: int = 0,
     min_success_ratio: float = 1.0,
     **kwargs,
@@ -355,14 +331,6 @@
         successfully before terminating this task and marking it successful.
 
     """
-<<<<<<< HEAD
-    if isinstance(task_function, PythonFunctionTask) or isinstance(task_function, ContainerTask):
-        return MapPythonTask(task_function, concurrency=concurrency, min_success_ratio=min_success_ratio, **kwargs)
-
-    raise ValueError(
-        f"Only Flyte python-task, and raw-container types are supported in map tasks currently, received {type(task_function)}"
-    )
-=======
     return MapPythonTask(task_function, concurrency=concurrency, min_success_ratio=min_success_ratio, **kwargs)
 
 
@@ -422,5 +390,4 @@
         ]
 
     def get_all_tasks(self) -> List[Task]:
-        raise NotImplementedError("MapTask resolver cannot return every instance of the map task")
->>>>>>> e3cee832
+        raise NotImplementedError("MapTask resolver cannot return every instance of the map task")