import collections
import datetime
from abc import abstractmethod
from dataclasses import dataclass
from typing import Any, Dict, Generic, Optional, Tuple, Type, TypeVar, Union

from flytekit.models.interface import Variable

from flytekit.common.exceptions import user as _user_exceptions
from flytekit.common.tasks.sdk_runnable import ExecutionParameters
from flytekit.core.context_manager import (
    BranchEvalMode,
    ExecutionState,
    FlyteContext,
    FlyteEntities,
    SerializationSettings,
)
from flytekit.core.interface import Interface, transform_interface_to_typed_interface
from flytekit.core.promise import (
    Promise,
    VoidPromise,
    create_and_link_node,
    create_task_output,
    translate_inputs_to_literals,
)
from flytekit.core.type_engine import TypeEngine
from flytekit.loggers import logger
from flytekit.models import dynamic_job as _dynamic_job
from flytekit.models import interface as _interface_models
from flytekit.models import literals as _literal_models
from flytekit.models import task as _task_model


def kwtypes(**kwargs) -> Dict[str, Type]:
    """
    Converts the keyword arguments to typed dictionary
    """
    d = collections.OrderedDict()
    for k, v in kwargs.items():
        d[k] = v
    return d


@dataclass
class TaskMetadata(object):
    """
    Create Metadata to be associated with this Task

    Args:
      cache: Boolean that indicates if caching should be enabled
      cache_version: Version string to be used for the cached value
      interruptable: Boolean that indicates that this task can be interrupted and/or scheduled on nodes
                     with lower QoS guarantees. This will directly reduce the `$`/`execution cost` associated,
                     at the cost of performance penalties due to potential interruptions
      deprecated: A string that can be used to provide a warning message for deprecated task. Absence / empty str
                  indicates that the task is active and not deprecated
      retries: for retries=n; n > 0, on failures of this task, the task will be retried at-least n number of times.
      timeout: the max amount of time for which one execution of this task should be executed for. If the execution
               will be terminated if the runtime exceeds the given timeout (approximately)
     """

    cache: bool = False
    cache_version: str = ""
    interruptable: bool = False
    deprecated: str = ""
    retries: int = 0
    timeout: Optional[Union[datetime.timedelta, int]] = None

    def __post_init__(self):
        if self.timeout:
            if isinstance(self.timeout, int):
                self.timeout = datetime.timedelta(seconds=self.timeout)
            elif not isinstance(self.timeout, datetime.timedelta):
                raise ValueError("timeout should be duration represented as either a datetime.timedelta or int seconds")
        if self.cache and not self.cache_version:
            raise ValueError("Caching is enabled ``cache=True`` but ``cache_version`` is not set.")

    @property
    def retry_strategy(self) -> _literal_models.RetryStrategy:
        return _literal_models.RetryStrategy(self.retries)

    def to_taskmetadata_model(self) -> _task_model.TaskMetadata:
        """
        Converts to _task_model.TaskMetadata
        """
        return _task_model.TaskMetadata(
            discoverable=self.cache,
            # TODO Fix the version circular dependency before beta
            runtime=_task_model.RuntimeMetadata(_task_model.RuntimeMetadata.RuntimeType.FLYTE_SDK, "0.16.0", "python"),
            timeout=self.timeout,
            retries=self.retry_strategy,
            interruptible=self.interruptable,
            discovery_version=self.cache_version,
            deprecated_error_message=self.deprecated,
        )


class IgnoreOutputs(Exception):
    """
    This exception should be used to indicate that the outputs generated by this can be safely ignored.
    This is useful in case of distributed training or peer-to-peer parallel algorithms.

    For example look at Sagemaker training.
    """

    pass


class Task(object):
    """
    The base of all Tasks in flytekit. This task is closest to the FlyteIDL TaskTemplate and captures information in
    FlyteIDL specification and does not have python native interfaces associated. For any real extension please
    refer to the derived classes.
    """

    def __init__(
        self,
        task_type: str,
        name: str,
        interface: Optional[_interface_models.TypedInterface] = None,
        metadata: Optional[TaskMetadata] = None,
        task_type_version=0,
        **kwargs,
    ):
        self._task_type = task_type
        self._name = name
        self._interface = interface
        self._metadata = metadata if metadata else TaskMetadata()
        self._task_type_version = task_type_version

        FlyteEntities.entities.append(self)

    @property
    def interface(self) -> Optional[_interface_models.TypedInterface]:
        return self._interface

    @property
    def metadata(self) -> TaskMetadata:
        return self._metadata

    @property
    def name(self) -> str:
        return self._name

    @property
    def task_type(self) -> str:
        return self._task_type

    @property
    def python_interface(self) -> Optional[Interface]:
        return None

    @property
    def task_type_version(self) -> int:
        return self._task_type_version

    def get_type_for_input_var(self, k: str, v: Any) -> type:
        """
        Returns the python native type for the given input variable
        # TODO we could use literal type to determine this
        """
        return type(v)

    def get_type_for_output_var(self, k: str, v: Any) -> type:
        """
        Returns the python native type for the given output variable
        # TODO we could use literal type to determine this
        """
        return type(v)

    def get_input_types(self) -> Dict[str, type]:
        """
        Returns python native types for inputs. In case this is not a python native task (base class) and hence
        returns a None. we could deduce the type from literal types, but that is not a required excercise
        # TODO we could use literal type to determine this
        """
        return None

    def _local_execute(self, ctx: FlyteContext, **kwargs) -> Union[Tuple[Promise], Promise, VoidPromise]:
        """
        This code is used only in the case when we want to dispatch_execute with outputs from a previous node
        For regular execution, dispatch_execute is invoked directly.
        """
        # Unwrap the kwargs values. After this, we essentially have a LiteralMap
        # The reason why we need to do this is because the inputs during local execute can be of 2 types
        #  - Promises or native constants
        #  Promises as essentially inputs from previous task executions
        #  native constants are just bound to this specific task (default values for a task input)
        #  Also alongwith promises and constants, there could be dictionary or list of promises or constants
        kwargs = translate_inputs_to_literals(
            ctx,
            incoming_values=kwargs,
            flyte_interface_types=self.interface.inputs,
            native_types=self.get_input_types(),
        )
        input_literal_map = _literal_models.LiteralMap(literals=kwargs)

        outputs_literal_map = self.dispatch_execute(ctx, input_literal_map)
        outputs_literals = outputs_literal_map.literals

        # TODO maybe this is the part that should be done for local execution, we pass the outputs to some special
        #    location, otherwise we dont really need to right? The higher level execute could just handle literalMap
        # After running, we again have to wrap the outputs, if any, back into Promise objects
        output_names = list(self.interface.outputs.keys())
        if len(output_names) != len(outputs_literals):
            # Length check, clean up exception
            raise AssertionError(f"Length difference {len(output_names)} {len(outputs_literals)}")

        # Tasks that don't return anything still return a VoidPromise
        if len(output_names) == 0:
            return VoidPromise(self.name)

        vals = [Promise(var, outputs_literals[var]) for var in output_names]
        return create_task_output(vals, self.python_interface)

    def __call__(self, *args, **kwargs):
        # When a Task is () aka __called__, there are three things we may do:
        #  a. Task Execution Mode - just run the Python function as Python normally would. Flyte steps completely
        #     out of the way.
        #  b. Compilation Mode - this happens when the function is called as part of a workflow (potentially
        #     dynamic task?). Instead of running the user function, produce promise objects and create a node.
        #  c. Workflow Execution Mode - when a workflow is being run locally. Even though workflows are functions
        #     and everything should be able to be passed through naturally, we'll want to wrap output values of the
        #     function into objects, so that potential .with_cpu or other ancillary functions can be attached to do
        #     nothing. Subsequent tasks will have to know how to unwrap these. If by chance a non-Flyte task uses a
        #     task output as an input, things probably will fail pretty obviously.
        if len(args) > 0:
            raise _user_exceptions.FlyteAssertion(
                f"When calling tasks, only keyword args are supported. "
                f"Aborting execution as detected {len(args)} positional args {args}"
            )

        ctx = FlyteContext.current_context()
        if ctx.compilation_state is not None and ctx.compilation_state.mode == 1:
            return self.compile(ctx, *args, **kwargs)
        elif (
            ctx.execution_state is not None and ctx.execution_state.mode == ExecutionState.Mode.LOCAL_WORKFLOW_EXECUTION
        ):
            if ctx.execution_state.branch_eval_mode == BranchEvalMode.BRANCH_SKIPPED:
                if self.python_interface and self.python_interface.output_tuple_name:
                    variables = [k for k in self.python_interface.outputs.keys()]
                    output_tuple = collections.namedtuple(self.python_interface.output_tuple_name, variables)
                    nones = [None for _ in self.python_interface.outputs.keys()]
                    return output_tuple(*nones)
                else:
                    # Should we return multiple None's here?
                    return None
            return self._local_execute(ctx, **kwargs)
        else:
            logger.warning("task run without context - executing raw function")
            new_user_params = self.pre_execute(ctx.user_space_params)
            with ctx.new_execution_context(
                mode=ExecutionState.Mode.LOCAL_TASK_EXECUTION, execution_params=new_user_params
            ):
                return self.execute(**kwargs)

    def compile(self, ctx: FlyteContext, *args, **kwargs):
        raise Exception("not implemented")

    def get_container(self, settings: SerializationSettings) -> _task_model.Container:
        return None

    def get_custom(self, settings: SerializationSettings) -> Dict[str, Any]:
        return None

    @abstractmethod
    def dispatch_execute(
        self, ctx: FlyteContext, input_literal_map: _literal_models.LiteralMap,
    ) -> _literal_models.LiteralMap:
        """
        This method translates Flyte's Type system based input values and invokes the actual call to the executor
        This method is also invoked during runtime.
        """
        pass

    @abstractmethod
    def pre_execute(self, user_params: ExecutionParameters) -> ExecutionParameters:
        """
        This is the method that will be invoked directly before executing the task method and before all the inputs
        are converted. One particular case where this is useful is if the context is to be modified for the user process
        to get some user space parameters. This also ensures that things like SparkSession are already correctly
        setup before the type transformers are called

        This should return either the same context of the mutated context
        """
        pass

    @abstractmethod
    def execute(self, **kwargs) -> Any:
        pass


T = TypeVar("T")


class PythonTask(Task, Generic[T]):
    """
    Base Class for all Tasks with a Python native ``Interface``. This should be directly used for task types, that do
    not have a python function to be executed. Otherwise refer to :py:class:`flytekit.PythonFunctionTask`.
    """

    def __init__(
<<<<<<< HEAD
        self, task_type: str, name: str, task_config: T, interface: Optional[Interface] = None, task_type_version=0, **kwargs,
=======
        self,
        task_type: str,
        name: str,
        task_config: T,
        interface: Optional[Interface] = None,
        environment=None,
        **kwargs,
>>>>>>> c02075d4
    ):
        super().__init__(
            task_type=task_type, name=name, interface=transform_interface_to_typed_interface(interface), task_type_version=task_type_version, **kwargs
        )
        self._python_interface = interface if interface else Interface()
        self._environment = environment if environment else {}
        self._task_config = task_config

    # TODO lets call this interface and the other as flyte_interface?
    @property
    def python_interface(self) -> Interface:
        return self._python_interface

    @property
    def task_config(self) -> T:
        return self._task_config

    def get_type_for_input_var(self, k: str, v: Any) -> Optional[Type[Any]]:
        return self._python_interface.inputs[k]

    def get_type_for_output_var(self, k: str, v: Any) -> Optional[Type[Any]]:
        return self._python_interface.outputs[k]

    def get_input_types(self) -> Optional[Dict[str, type]]:
        return self._python_interface.inputs

    def compile(self, ctx: FlyteContext, *args, **kwargs):
        return create_and_link_node(
            ctx,
            entity=self,
            interface=self.python_interface,
            timeout=self.metadata.timeout,
            retry_strategy=self.metadata.retry_strategy,
            **kwargs,
        )

    @property
    def _outputs_interface(self) -> Dict[Any, Variable]:
        return self.interface.outputs

    def dispatch_execute(
        self, ctx: FlyteContext, input_literal_map: _literal_models.LiteralMap
    ) -> Union[_literal_models.LiteralMap, _dynamic_job.DynamicJobSpec]:
        """
        This method translates Flyte's Type system based input values and invokes the actual call to the executor
        This method is also invoked during runtime.

        * ``VoidPromise`` is returned in the case when the task itself declares no outputs.
        * ``Literal Map`` is returned when the task returns either one more outputs in the declaration. Individual outputs
          may be none
        * ``DynamicJobSpec`` is returned when a dynamic workflow is executed
        """

        # Invoked before the task is executed
        new_user_params = self.pre_execute(ctx.user_space_params)

        # Create another execution context with the new user params, but let's keep the same working dir
        with ctx.new_execution_context(
            mode=ctx.execution_state.mode,
            execution_params=new_user_params,
            working_dir=ctx.execution_state.working_dir,
        ) as exec_ctx:
            # TODO We could support default values here too - but not part of the plan right now
            # Translate the input literals to Python native
            native_inputs = TypeEngine.literal_map_to_kwargs(exec_ctx, input_literal_map, self.python_interface.inputs)

            # TODO: Logger should auto inject the current context information to indicate if the task is running within
            #   a workflow or a subworkflow etc
            logger.info(f"Invoking {self.name} with inputs: {native_inputs}")
            native_outputs = None
            try:
                native_outputs = self.execute(**native_inputs)
            except Exception as e:
                logger.exception(f"Exception when executing {e}")
                raise e

            logger.info(f"Task executed successfully in user level, outputs: {native_outputs}")
            # Lets run the post_execute method. This may result in a IgnoreOutputs Exception, which is
            # bubbled up to be handled at the callee layer.
            native_outputs = self.post_execute(new_user_params, native_outputs)

            # Short circuit the translation to literal map because what's returned may be a dj spec (or an
            # already-constructed LiteralMap if the dynamic task was a no-op), not python native values
            if isinstance(native_outputs, _literal_models.LiteralMap) or isinstance(
                native_outputs, _dynamic_job.DynamicJobSpec
            ):
                return native_outputs

            expected_output_names = list(self._outputs_interface.keys())
            if len(expected_output_names) == 1:
                # Here we have to handle the fact that the task could've been declared with a typing.NamedTuple of
                # length one. That convention is used for naming outputs - and single-length-NamedTuples are
                # particularly troublesome but elegant handling of them is not a high priority
                # Again, we're using the output_tuple_name as a proxy.
                if self.python_interface.output_tuple_name and isinstance(native_outputs, tuple):
                    native_outputs_as_map = {expected_output_names[0]: native_outputs[0]}
                else:
                    native_outputs_as_map = {expected_output_names[0]: native_outputs}
            elif len(expected_output_names) == 0:
                native_outputs_as_map = {}
            else:
                native_outputs_as_map = {
                    expected_output_names[i]: native_outputs[i] for i, _ in enumerate(native_outputs)
                }

            # We manually construct a LiteralMap here because task inputs and outputs actually violate the assumption
            # built into the IDL that all the values of a literal map are of the same type.
            literals = {}
            for k, v in native_outputs_as_map.items():
                literal_type = self._outputs_interface[k].type
                py_type = self.get_type_for_output_var(k, v)

                if isinstance(v, tuple):
                    raise AssertionError(f"Output({k}) in task{self.name} received a tuple {v}, instead of {py_type}")
                try:
                    literals[k] = TypeEngine.to_literal(exec_ctx, v, py_type, literal_type)
                except Exception as e:
                    raise AssertionError(f"failed to convert return value for var {k}") from e

            outputs_literal_map = _literal_models.LiteralMap(literals=literals)
            # After the execute has been successfully completed
            return outputs_literal_map

    def pre_execute(self, user_params: ExecutionParameters) -> ExecutionParameters:
        """
        This is the method that will be invoked directly before executing the task method and before all the inputs
        are converted. One particular case where this is useful is if the context is to be modified for the user process
        to get some user space parameters. This also ensures that things like SparkSession are already correctly
        setup before the type transformers are called

        This should return either the same context of the mutated context
        """
        return user_params

    @abstractmethod
    def execute(self, **kwargs) -> Any:
        pass

    def post_execute(self, user_params: ExecutionParameters, rval: Any) -> Any:
        """
        Post execute is called after the execution has completed, with the user_params and can be used to clean-up,
        or alter the outputs to match the intended tasks outputs. If not overriden, then this function is a No-op

        Args:
            rval is returned value from call to execute
            user_params: are the modified user params as created during the pre_execute step
        """
        return rval

    @property
    def environment(self) -> Dict[str, str]:
        return self._environment<|MERGE_RESOLUTION|>--- conflicted
+++ resolved
@@ -300,17 +300,14 @@
     """
 
     def __init__(
-<<<<<<< HEAD
-        self, task_type: str, name: str, task_config: T, interface: Optional[Interface] = None, task_type_version=0, **kwargs,
-=======
         self,
         task_type: str,
         name: str,
         task_config: T,
         interface: Optional[Interface] = None,
         environment=None,
+        task_type_version=0,
         **kwargs,
->>>>>>> c02075d4
     ):
         super().__init__(
             task_type=task_type, name=name, interface=transform_interface_to_typed_interface(interface), task_type_version=task_type_version, **kwargs
