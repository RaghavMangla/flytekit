from __future__ import annotations

import datetime
import typing
from typing import Tuple, Union

import click

from flytekit.core import constants
from flytekit.core import interface as flyte_interface
from flytekit.core.context_manager import ExecutionState, FlyteContext, FlyteContextManager
from flytekit.core.promise import Promise, VoidPromise, flyte_entity_call_handler
from flytekit.core.type_engine import TypeEngine
from flytekit.exceptions.user import FlyteDisapprovalException
from flytekit.interaction.parse_stdin import parse_stdin_to_literal
from flytekit.interaction.string_literals import scalar_to_string
from flytekit.models.core import workflow as _workflow_model
from flytekit.models.literals import Scalar
from flytekit.models.types import LiteralType

DEFAULT_TIMEOUT = datetime.timedelta(hours=1)


class Gate(object):
    """
    A node type that waits for user input before proceeding with a workflow.
    A gate is a type of node that behaves like a task, but instead of running code, it either needs to wait
    for user input to proceed or wait for a timer to complete running.
    """

    def __init__(
        self,
        name: str,
        input_type: typing.Optional[typing.Type] = None,
        upstream_item: typing.Optional[typing.Any] = None,
        sleep_duration: typing.Optional[datetime.timedelta] = None,
        timeout: typing.Optional[datetime.timedelta] = None,
    ):
        self._name = name
        self._input_type = input_type
        self._sleep_duration = sleep_duration
        self._timeout = timeout or DEFAULT_TIMEOUT
        self._upstream_item = upstream_item
        self._literal_type = TypeEngine.to_literal_type(input_type) if input_type else None

        # Determine the python interface if we can
        if self._sleep_duration:
            # Just a sleep so there is no interface
            self._python_interface = flyte_interface.Interface()
        elif input_type:
            # Waiting for user input, so the output of the node is whatever input the user provides.
            self._python_interface = flyte_interface.Interface(
                outputs={
                    "o0": self.input_type,
                }
            )
        else:
            # We don't know how to find the python interface here, approve() sets it below, See the code.
            self._python_interface = None  # type: ignore

    @property
    def name(self) -> str:
        # Part of SupportsNodeCreation interface
        return self._name

    @property
    def input_type(self) -> typing.Optional[typing.Type]:
        return self._input_type

    @property
    def literal_type(self) -> typing.Optional[LiteralType]:
        return self._literal_type

    @property
    def sleep_duration(self) -> typing.Optional[datetime.timedelta]:
        return self._sleep_duration

    @property
    def python_interface(self) -> flyte_interface.Interface:
        """
        This will not be valid during local execution
        Part of SupportsNodeCreation interface
        """
        # If this is just a sleep node, or user input node, then it will have a Python interface upon construction.
        if self._python_interface:
            return self._python_interface

        raise ValueError("You can't check for a Python interface for an approval node outside of compilation")

    def construct_node_metadata(self) -> _workflow_model.NodeMetadata:
        # Part of SupportsNodeCreation interface
        return _workflow_model.NodeMetadata(
            name=self.name,
            timeout=self._timeout,
        )

    # This is to satisfy the LocallyExecutable protocol
    def local_execute(self, ctx: FlyteContext, **kwargs) -> Union[Tuple[Promise], Promise, VoidPromise]:
        if self.sleep_duration:
            click.echo(
                f'{click.style("[Sleep Gate]", fg="yellow")} '
                f'{click.style(f"Simulating Sleep for {self.sleep_duration}", fg="cyan")}'
            )
            return VoidPromise(self.name)

        # Trigger stdin
        if self.input_type:
            msg = click.style("[Input Gate] ", fg="yellow") + click.style(
                f"Waiting for input @{self.name} of type {self.input_type}", fg="cyan"
            )
            literal = parse_stdin_to_literal(ctx, self.input_type, msg)
            p = Promise(var="o0", val=literal)
            return p

        # Assume this is an approval operation since that's the only remaining option.
<<<<<<< HEAD
        value = kwargs[list(kwargs.keys())[0]]
        if isinstance(value, Promise):
            value = value.eval()
        msg = click.style("[Approval Gate] ", fg="yellow") + click.style(f"@{self.name} Approve {value}?", fg="cyan")
=======
        v = typing.cast(Promise, self._upstream_item).val.value
        if isinstance(v, Scalar):
            v = scalar_to_string(v)
        msg = click.style("[Approval Gate] ", fg="yellow") + click.style(
            f"@{self.name} Approve {click.style(v, fg='green')}?", fg="cyan"
        )
>>>>>>> 744c167a
        proceed = click.confirm(msg, default=True)
        if proceed:
            # We need to return a promise here, and a promise is what should've been passed in by the call in approve()
            # Only one element should be in this map. Rely on kwargs instead of the stored _upstream_item even though
            # they should be the same to be cleaner
            output_name = list(kwargs.keys())[0]
            return kwargs[output_name]
        else:
            raise FlyteDisapprovalException(f"User did not approve the transaction for gate node {self.name}")

    def local_execution_mode(self):
        return ExecutionState.Mode.LOCAL_TASK_EXECUTION

    def __call__(self, *args: object, **kwargs: object) -> Union[Tuple[Promise], Promise, VoidPromise, Tuple, None]:
        return flyte_entity_call_handler(self, *args, **kwargs)  # type: ignore


def wait_for_input(name: str, timeout: datetime.timedelta, expected_type: typing.Type):
    """Create a Gate object that waits for user input of the specified type.

    Create a Gate object. This object will function like a task. Note that unlike a task,
    each time this function is called, a new Python object is created. If a workflow
    calls a subworkflow twice, and the subworkflow has a signal, then two Gate
    objects are created. This shouldn't be a problem as long as the objects are identical.

    :param name: The name of the gate node.
    :param timeout: How long to wait for before Flyte fails the workflow.
    :param expected_type: What is the type that the user will be inputting?
    :return:
    """

    g = Gate(name, input_type=expected_type, timeout=timeout)

    return flyte_entity_call_handler(g)


def sleep(duration: datetime.timedelta):
    """Create a sleep Gate object.

    :param duration: How long to sleep for
    :return:
    """
    g = Gate("sleep-gate", sleep_duration=duration)

    return flyte_entity_call_handler(g)


def approve(upstream_item: Union[Tuple[Promise], Promise, VoidPromise], name: str, timeout: datetime.timedelta):
    """Create a Gate object for binary approval.

    Create a Gate object. This object will function like a task. Note that unlike a task,
    each time this function is called, a new Python object is created. If a workflow
    calls a subworkflow twice, and the subworkflow has a signal, then two Gate
    objects are created. This shouldn't be a problem as long as the objects are identical.

    :param upstream_item: This should be the output, one output, of a previous task, that you want to gate execution
      on. This is the value that you want a human to check before moving on.
    :param name: The name of the gate node.
    :param timeout: How long to wait before Flyte fails the workflow.
    :return:
    """
    g = Gate(name, upstream_item=upstream_item, timeout=timeout)

    if upstream_item is None or isinstance(upstream_item, VoidPromise):
        raise ValueError("You can't use approval on a task that doesn't return anything.")

    ctx = FlyteContextManager.current_context()
    upstream_item = typing.cast(Promise, upstream_item)
    if ctx.compilation_state is not None and ctx.compilation_state.mode == 1:
        if upstream_item.ref.node_id == constants.GLOBAL_INPUT_NODE_ID:
            raise ValueError("Workflow inputs cannot be passed to approval nodes.")
        if not upstream_item.ref.node.flyte_entity.python_interface:
            raise ValueError(
                f"Upstream node doesn't have a Python interface. Node entity is: "
                f"{upstream_item.ref.node.flyte_entity}"
            )

        # We have reach back up to the entity that this promise came from, to get the python type, since
        # the approve function itself doesn't have a python interface.
        io_type = upstream_item.ref.node.flyte_entity.python_interface.outputs[upstream_item.var]
        io_var_name = upstream_item.var
    else:
        # We don't know the python type here. in local execution, downstream doesn't really use the type
        # so we should be okay. But use None instead of type() so that errors are more obvious hopefully.
        io_type = None
        io_var_name = "o0"

    # In either case, we need a python interface
    g._python_interface = flyte_interface.Interface(
        inputs={
            io_var_name: io_type,
        },
        outputs={
            io_var_name: io_type,
        },
    )
    kwargs = {io_var_name: upstream_item}

    return flyte_entity_call_handler(g, **kwargs)<|MERGE_RESOLUTION|>--- conflicted
+++ resolved
@@ -113,19 +113,12 @@
             return p
 
         # Assume this is an approval operation since that's the only remaining option.
-<<<<<<< HEAD
-        value = kwargs[list(kwargs.keys())[0]]
-        if isinstance(value, Promise):
-            value = value.eval()
-        msg = click.style("[Approval Gate] ", fg="yellow") + click.style(f"@{self.name} Approve {value}?", fg="cyan")
-=======
         v = typing.cast(Promise, self._upstream_item).val.value
         if isinstance(v, Scalar):
             v = scalar_to_string(v)
         msg = click.style("[Approval Gate] ", fg="yellow") + click.style(
             f"@{self.name} Approve {click.style(v, fg='green')}?", fg="cyan"
         )
->>>>>>> 744c167a
         proceed = click.confirm(msg, default=True)
         if proceed:
             # We need to return a promise here, and a promise is what should've been passed in by the call in approve()
