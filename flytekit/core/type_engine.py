from __future__ import annotations

import collections
import copy
import dataclasses
import datetime as _datetime
import enum
import inspect
import mimetypes
import os
import textwrap
import typing
from abc import ABC, abstractmethod
from functools import lru_cache
from typing import Any, Dict, NamedTuple, Optional, Tuple, Type, cast

import cloudpickle
from dataclasses_json import DataClassJsonMixin, dataclass_json
from flyteidl.core import types_pb2
from google.protobuf import json_format as _json_format
from google.protobuf import struct_pb2 as _struct
from google.protobuf.json_format import MessageToDict as _MessageToDict
from google.protobuf.json_format import ParseDict as _ParseDict
from google.protobuf.message import Message
from google.protobuf.struct_pb2 import Struct
from marshmallow_enum import EnumField, LoadDumpOptions
from typing_extensions import Annotated, get_args, get_origin

from flytekit.core.annotation import FlyteAnnotation
from flytekit.core.context_manager import FlyteContext
from flytekit.core.hash import HashMethod
<<<<<<< HEAD
from flytekit.core.type_helpers import load_type_from_tag, tag_from_type
=======
from flytekit.core.type_helpers import load_type_from_tag
from flytekit.core.utils import timeit
>>>>>>> c8433ea2
from flytekit.exceptions import user as user_exceptions
from flytekit.lazy_import.lazy_module import is_imported
from flytekit.loggers import logger
from flytekit.models import interface as _interface_models
from flytekit.models import types as _type_models
from flytekit.models.annotation import TypeAnnotation as TypeAnnotationModel
from flytekit.models.core import types as _core_types
from flytekit.models.literals import (
    Blob,
    BlobMetadata,
    Literal,
    LiteralCollection,
    LiteralMap,
    Primitive,
    Scalar,
    Schema,
    StructuredDatasetMetadata,
    Union,
    Void,
)
from flytekit.models.types import LiteralType, SimpleType, StructuredDatasetType, TypeStructure, UnionType

T = typing.TypeVar("T")
DEFINITIONS = "definitions"


class TypeTransformerFailedError(TypeError, AssertionError, ValueError):
    ...


class TypeTransformer(typing.Generic[T]):
    """
    Base transformer type that should be implemented for every python native type that can be handled by flytekit
    """

    def __init__(self, name: str, t: Type[T], enable_type_assertions: bool = True):
        self._t = t
        self._name = name
        self._type_assertions_enabled = enable_type_assertions

    @property
    def name(self):
        return self._name

    @property
    def python_type(self) -> Type[T]:
        """
        This returns the python type
        """
        return self._t

    @property
    def type_assertions_enabled(self) -> bool:
        """
        Indicates if the transformer wants type assertions to be enabled at the core type engine layer
        """
        return self._type_assertions_enabled

    def assert_type(self, t: Type[T], v: T):
        if not hasattr(t, "__origin__") and not isinstance(v, t):
            raise TypeTransformerFailedError(f"Expected value of type {t} but got '{v}' of type {type(v)}")

    @abstractmethod
    def get_literal_type(self, t: Type[T]) -> LiteralType:
        """
        Converts the python type to a Flyte LiteralType
        """
        raise NotImplementedError("Conversion to LiteralType should be implemented")

    def guess_python_type(self, literal_type: LiteralType) -> Type[T]:
        """
        Converts the Flyte LiteralType to a python object type.
        """
        raise ValueError("By default, transformers do not translate from Flyte types back to Python types")

    @abstractmethod
    def to_literal(self, ctx: FlyteContext, python_val: T, python_type: Type[T], expected: LiteralType) -> Literal:
        """
        Converts a given python_val to a Flyte Literal, assuming the given python_val matches the declared python_type.
        Implementers should refrain from using type(python_val) instead rely on the passed in python_type. If these
        do not match (or are not allowed) the Transformer implementer should raise an AssertionError, clearly stating
        what was the mismatch
        :param ctx: A FlyteContext, useful in accessing the filesystem and other attributes
        :param python_val: The actual value to be transformed
        :param python_type: The assumed type of the value (this matches the declared type on the function)
        :param expected: Expected Literal Type
        """
        raise NotImplementedError(f"Conversion to Literal for python type {python_type} not implemented")

    @abstractmethod
    def to_python_value(self, ctx: FlyteContext, lv: Literal, expected_python_type: Type[T]) -> Optional[T]:
        """
        Converts the given Literal to a Python Type. If the conversion cannot be done an AssertionError should be raised
        :param ctx: FlyteContext
        :param lv: The received literal Value
        :param expected_python_type: Expected native python type that should be returned
        """
        raise NotImplementedError(
            f"Conversion to python value expected type {expected_python_type} from literal not implemented"
        )

    def to_html(self, ctx: FlyteContext, python_val: T, expected_python_type: Type[T]) -> str:
        """
        Converts any python val (dataframe, int, float) to a html string, and it will be wrapped in the HTML div
        """
        return str(python_val)

    def __repr__(self):
        return f"{self._name} Transforms ({self._t}) to Flyte native"

    def __str__(self):
        return str(self.__repr__())


class SimpleTransformer(TypeTransformer[T]):
    """
    A Simple implementation of a type transformer that uses simple lambdas to transform and reduces boilerplate
    """

    def __init__(
        self,
        name: str,
        t: Type[T],
        lt: LiteralType,
        to_literal_transformer: typing.Callable[[T], Literal],
        from_literal_transformer: typing.Callable[[Literal], T],
    ):
        super().__init__(name, t)
        self._type = t
        self._lt = lt
        self._to_literal_transformer = to_literal_transformer
        self._from_literal_transformer = from_literal_transformer

    def get_literal_type(self, t: Optional[Type[T]] = None) -> LiteralType:
        return LiteralType.from_flyte_idl(self._lt.to_flyte_idl())

    def to_literal(self, ctx: FlyteContext, python_val: T, python_type: Type[T], expected: LiteralType) -> Literal:
        if type(python_val) != self._type:
            raise TypeTransformerFailedError(
                f"Expected value of type {self._type} but got '{python_val}' of type {type(python_val)}"
            )
        return self._to_literal_transformer(python_val)

    def to_python_value(self, ctx: FlyteContext, lv: Literal, expected_python_type: Type[T]) -> T:
        expected_python_type = get_underlying_type(expected_python_type)

        if expected_python_type != self._type:
            raise TypeTransformerFailedError(
                f"Cannot convert to type {expected_python_type}, only {self._type} is supported"
            )

        try:  # todo(maximsmol): this is quite ugly and each transformer should really check their Literal
            res = self._from_literal_transformer(lv)
            if type(res) != self._type:
                raise TypeTransformerFailedError(f"Cannot convert literal {lv} to {self._type}")
            return res
        except AttributeError:
            # Assume that this is because a property on `lv` was None
            raise TypeTransformerFailedError(f"Cannot convert literal {lv} to {self._type}")

    def guess_python_type(self, literal_type: LiteralType) -> Type[T]:
        if literal_type.simple is not None and literal_type.simple == self._lt.simple:
            return self.python_type
        raise ValueError(f"Transformer {self} cannot reverse {literal_type}")


class RestrictedTypeError(Exception):
    pass


class RestrictedTypeTransformer(TypeTransformer[T], ABC):
    """
    Types registered with the RestrictedTypeTransformer are not allowed to be converted to and from literals. In other words,
    Restricted types are not allowed to be used as inputs or outputs of tasks and workflows.
    """

    def __init__(self, name: str, t: Type[T]):
        super().__init__(name, t)

    def get_literal_type(self, t: Optional[Type[T]] = None) -> LiteralType:
        raise RestrictedTypeError(f"Transformer for type {self.python_type} is restricted currently")

    def to_literal(self, ctx: FlyteContext, python_val: T, python_type: Type[T], expected: LiteralType) -> Literal:
        raise RestrictedTypeError(f"Transformer for type {self.python_type} is restricted currently")

    def to_python_value(self, ctx: FlyteContext, lv: Literal, expected_python_type: Type[T]) -> T:
        raise RestrictedTypeError(f"Transformer for type {self.python_type} is restricted currently")


class DataclassTransformer(TypeTransformer[T]):
    def __init__(self, dataclass_type: Type[T]):
        super().__init__(name=tag_from_type(dataclass_type), t=dataclass_type, enable_type_assertions=True)
        self._transformers: Tuple[Tuple[dataclasses.Field, Any], ...] = tuple(
            (field, TypeEngine.get_transformer(field.type)) for field in dataclasses.fields(dataclass_type)  # type: ignore[arg-type]
        )

    def guess_python_type(self, literal_type: LiteralType) -> Type[T]:
        tag = tag_from_type(self.python_type)
        if literal_type.structure:
            if literal_type.structure.tag == tag:
                return self.python_type

            raise ValueError(f"Type tag {literal_type.structure.tag} does not match import path of dataclass {tag}")
        raise ValueError(f"No structure tag in literal_type {literal_type}. Cannot convert to dataclass.")

    def assert_type(self, t: Type[T], v: T):
        if not dataclasses.is_dataclass(v):
            raise TypeTransformerFailedError(f"Object {v} must be a dataclass")

        for field, transformer in self._transformers:
            sub_val = getattr(v, field.name)
            transformer.assert_type(field.type, sub_val)

    def get_literal_type(self, t: Type[T]) -> LiteralType:
        ## There doesn't appear to be a way to specify a map with variable values but that doesn't appear
        # to matter either...
        subtypes = {
            field.name: _json_format.MessageToDict(transformer.get_literal_type(field.type).to_flyte_idl())
            for field, transformer in self._transformers
        }
        return _type_models.LiteralType(
            map_value_type=LiteralType(), metadata=subtypes, structure=TypeStructure(tag=tag_from_type(t))
        )

    def to_literal(self, ctx: FlyteContext, python_val: T, python_type: Type[T], expected: LiteralType) -> Literal:
        subtypes = {
            k: LiteralType.from_flyte_idl(_json_format.ParseDict(expected_subtype, types_pb2.LiteralType()))
            for k, expected_subtype in expected.metadata.items()
        }

        literals = {}
        for field, transformer in self._transformers:
            sub_val = getattr(python_val, field.name)
            literal = transformer.to_literal(ctx, sub_val, field.type, subtypes[field.name])
            literals[field.name] = literal

        return Literal(map=LiteralMap(literals=literals))

    def to_python_value(self, ctx: FlyteContext, lv: Literal, expected_python_type: Type[T]) -> Optional[T]:
        fields = {}
        for field, transformer in self._transformers:
            if field.name in lv.map.literals:
                fields[field.name] = transformer.to_python_value(
                    ctx=ctx, lv=lv.map.literals[field.name], expected_python_type=field.type
                )

        return expected_python_type(**fields)


class DataclassJsonTransformer(TypeTransformer[object]):
    """
    The DataclassJsonTransformer, provides a type transformer for arbitrary Python dataclasses, that have
    @dataclass and @dataclass_json decorators.

    The Dataclass is converted to and from json and is transported between tasks using the proto.Structpb representation
    Also the type declaration will try to extract the JSON Schema for the object if possible and pass it with the
    definition.

    For Json Schema, we use https://github.com/fuhrysteve/marshmallow-jsonschema library.

    Example

    .. code-block:: python

        @dataclass_json
        @dataclass
        class Test():
           a: int
           b: str

        from marshmallow_jsonschema import JSONSchema
        t = Test(a=10,b="e")
        JSONSchema().dump(t.schema())

    Output will look like

    .. code-block:: json

        {'$schema': 'http://json-schema.org/draft-07/schema#',
         'definitions': {'TestSchema': {'properties': {'a': {'title': 'a',
             'type': 'number',
             'format': 'integer'},
            'b': {'title': 'b', 'type': 'string'}},
           'type': 'object',
           'additionalProperties': False}},
         '$ref': '#/definitions/TestSchema'}

    .. note::

        The schema support is experimental and is useful for auto-completing in the UI/CLI

    """

    def __init__(self):
        super().__init__("Object-Dataclass-Transformer", object)

    def assert_type(self, expected_type: Type[DataClassJsonMixin], v: T):
        # Skip iterating all attributes in the dataclass if the type of v already matches the expected_type
        if type(v) == expected_type:
            return

        # @dataclass_json
        # @dataclass
        # class Foo(object):
        #     a: int = 0
        #
        # @task
        # def t1(a: Foo):
        #     ...
        #
        # In above example, the type of v may not equal to the expected_type in some cases
        # For example,
        # 1. The input of t1 is another dataclass (bar), then we should raise an error
        # 2. when using flyte remote to execute the above task, the expected_type is guess_python_type (FooSchema) by default.
        # However, FooSchema is created by flytekit and it's not equal to the user-defined dataclass (Foo).
        # Therefore, we should iterate all attributes in the dataclass and check the type of value in dataclass matches the expected_type.

        expected_fields_dict = {}
        for f in dataclasses.fields(expected_type):
            expected_fields_dict[f.name] = f.type

        for f in dataclasses.fields(type(v)):  # type: ignore
            original_type = f.type
            expected_type = expected_fields_dict[f.name]

            if UnionTransformer.is_optional_type(original_type):
                original_type = UnionTransformer.get_sub_type_in_optional(original_type)
            if UnionTransformer.is_optional_type(expected_type):
                expected_type = UnionTransformer.get_sub_type_in_optional(expected_type)

            val = v.__getattribute__(f.name)
            if dataclasses.is_dataclass(val):
                self.assert_type(expected_type, val)
            elif original_type != expected_type:
                raise TypeTransformerFailedError(f"Type of Val '{original_type}' is not an instance of {expected_type}")

    def get_literal_type(self, t: Type[T]) -> LiteralType:
        """
        Extracts the Literal type definition for a Dataclass and returns a type Struct.
        If possible also extracts the JSONSchema for the dataclass.
        """
        if is_annotated(t):
            raise ValueError(
                "Flytekit does not currently have support for FlyteAnnotations applied to Dataclass."
                f"Type {t} cannot be parsed."
            )

        if not issubclass(t, DataClassJsonMixin):
            raise AssertionError(
                f"Dataclass {t} should be decorated with @dataclass_json to be " f"serialized correctly"
            )
        schema = None
        try:
            s = cast(DataClassJsonMixin, self._get_origin_type_in_annotation(t)).schema()
            for _, v in s.fields.items():
                # marshmallow-jsonschema only supports enums loaded by name.
                # https://github.com/fuhrysteve/marshmallow-jsonschema/blob/81eada1a0c42ff67de216923968af0a6b54e5dcb/marshmallow_jsonschema/base.py#L228
                if isinstance(v, EnumField):
                    v.load_by = LoadDumpOptions.name
            from marshmallow_jsonschema import JSONSchema

            schema = JSONSchema().dump(s)
        except Exception as e:
            # https://github.com/lovasoa/marshmallow_dataclass/issues/13
            logger.warning(
                f"Failed to extract schema for object {t}, (will run schemaless) error: {e}"
                f"If you have postponed annotations turned on (PEP 563) turn it off please. Postponed"
                f"evaluation doesn't work with json dataclasses"
            )

        return _type_models.LiteralType(simple=_type_models.SimpleType.STRUCT, metadata=schema)

    def to_literal(self, ctx: FlyteContext, python_val: T, python_type: Type[T], expected: LiteralType) -> Literal:
        if not dataclasses.is_dataclass(python_val):
            raise TypeTransformerFailedError(
                f"{type(python_val)} is not of type @dataclass, only Dataclasses are supported for "
                f"user defined datatypes in Flytekit"
            )
        if not issubclass(type(python_val), DataClassJsonMixin):
            raise TypeTransformerFailedError(
                f"Dataclass {python_type} should be decorated with @dataclass_json to be " f"serialized correctly"
            )
        self._serialize_flyte_type(python_val, python_type)
        return Literal(
            scalar=Scalar(generic=_json_format.Parse(cast(DataClassJsonMixin, python_val).to_json(), _struct.Struct()))
        )

    def _get_origin_type_in_annotation(self, python_type: Type[T]) -> Type[T]:
        # dataclass will try to hash python type when calling dataclass.schema(), but some types in the annotation is
        # not hashable, such as Annotated[StructuredDataset, kwtypes(...)]. Therefore, we should just extract the origin
        # type from annotated.
        if get_origin(python_type) is list:
            return typing.List[self._get_origin_type_in_annotation(get_args(python_type)[0])]  # type: ignore
        elif get_origin(python_type) is dict:
            return typing.Dict[  # type: ignore
                self._get_origin_type_in_annotation(get_args(python_type)[0]),
                self._get_origin_type_in_annotation(get_args(python_type)[1]),
            ]
        elif is_annotated(python_type):
            return get_args(python_type)[0]
        elif dataclasses.is_dataclass(python_type):
            for field in dataclasses.fields(copy.deepcopy(python_type)):
                field.type = self._get_origin_type_in_annotation(field.type)
        return python_type

    def _fix_structured_dataset_type(self, python_type: Type[T], python_val: typing.Any) -> T:
        # In python 3.7, 3.8, DataclassJson will deserialize Annotated[StructuredDataset, kwtypes(..)] to a dict,
        # so here we convert it back to the Structured Dataset.
        from flytekit.types.structured import StructuredDataset

        if python_type == StructuredDataset and type(python_val) == dict:
            return StructuredDataset(**python_val)
        elif get_origin(python_type) is list:
            return [self._fix_structured_dataset_type(get_args(python_type)[0], v) for v in python_val]  # type: ignore
        elif get_origin(python_type) is dict:
            return {  # type: ignore
                self._fix_structured_dataset_type(get_args(python_type)[0], k): self._fix_structured_dataset_type(
                    get_args(python_type)[1], v
                )
                for k, v in python_val.items()
            }
        elif dataclasses.is_dataclass(python_type):
            for field in dataclasses.fields(python_type):
                val = python_val.__getattribute__(field.name)
                python_val.__setattr__(field.name, self._fix_structured_dataset_type(field.type, val))
        return python_val

    def _serialize_flyte_type(self, python_val: T, python_type: Type[T]) -> typing.Any:
        """
        If any field inside the dataclass is flyte type, we should use flyte type transformer for that field.
        """
        from flytekit.types.directory.types import FlyteDirectory
        from flytekit.types.file import FlyteFile
        from flytekit.types.schema.types import FlyteSchema
        from flytekit.types.structured.structured_dataset import StructuredDataset

        # Handle Optional
        if get_origin(python_type) is typing.Union and type(None) in get_args(python_type):
            if python_val is None:
                return None
            return self._serialize_flyte_type(python_val, get_args(python_type)[0])

        if hasattr(python_type, "__origin__") and get_origin(python_type) is list:
            return [self._serialize_flyte_type(v, get_args(python_type)[0]) for v in cast(list, python_val)]

        if hasattr(python_type, "__origin__") and get_origin(python_type) is dict:
            return {
                k: self._serialize_flyte_type(v, get_args(python_type)[1]) for k, v in cast(dict, python_val).items()
            }

        if not dataclasses.is_dataclass(python_type):
            return python_val

        if inspect.isclass(python_type) and (
            issubclass(python_type, FlyteSchema)
            or issubclass(python_type, FlyteFile)
            or issubclass(python_type, FlyteDirectory)
            or issubclass(python_type, StructuredDataset)
        ):
            lv = TypeEngine.to_literal(FlyteContext.current_context(), python_val, python_type, None)
            # dataclass_json package will extract the "path" from FlyteFile, FlyteDirectory, and write it to a
            # JSON which will be stored in IDL. The path here should always be a remote path, but sometimes the
            # path in FlyteFile and FlyteDirectory could be a local path. Therefore, reset the python value here,
            # so that dataclass_json can always get a remote path.
            # In other words, the file transformer has special code that handles the fact that if remote_source is
            # set, then the real uri in the literal should be the remote source, not the path (which may be an
            # auto-generated random local path). To be sure we're writing the right path to the json, use the uri
            # as determined by the transformer.
            if issubclass(python_type, FlyteFile) or issubclass(python_type, FlyteDirectory):
                return python_type(path=lv.scalar.blob.uri)
            elif issubclass(python_type, StructuredDataset):
                sd = python_type(uri=lv.scalar.structured_dataset.uri)
                sd.file_format = lv.scalar.structured_dataset.metadata.structured_dataset_type.format
                return sd
            else:
                return python_val
        else:
            for v in dataclasses.fields(python_type):
                val = python_val.__getattribute__(v.name)
                field_type = v.type
                python_val.__setattr__(v.name, self._serialize_flyte_type(val, field_type))
            return python_val

    def _deserialize_flyte_type(self, python_val: T, expected_python_type: Type) -> Optional[T]:
        from flytekit.types.directory.types import FlyteDirectory, FlyteDirToMultipartBlobTransformer
        from flytekit.types.file.file import FlyteFile, FlyteFilePathTransformer
        from flytekit.types.schema.types import FlyteSchema, FlyteSchemaTransformer
        from flytekit.types.structured.structured_dataset import StructuredDataset, StructuredDatasetTransformerEngine

        # Handle Optional
        if get_origin(expected_python_type) is typing.Union and type(None) in get_args(expected_python_type):
            if python_val is None:
                return None
            return self._deserialize_flyte_type(python_val, get_args(expected_python_type)[0])

        if hasattr(expected_python_type, "__origin__") and expected_python_type.__origin__ is list:
            return [self._deserialize_flyte_type(v, expected_python_type.__args__[0]) for v in python_val]  # type: ignore

        if hasattr(expected_python_type, "__origin__") and expected_python_type.__origin__ is dict:
            return {k: self._deserialize_flyte_type(v, expected_python_type.__args__[1]) for k, v in python_val.items()}  # type: ignore

        if not dataclasses.is_dataclass(expected_python_type):
            return python_val

        if issubclass(expected_python_type, FlyteSchema):
            t = FlyteSchemaTransformer()
            return t.to_python_value(
                FlyteContext.current_context(),
                Literal(
                    scalar=Scalar(
                        schema=Schema(
                            cast(FlyteSchema, python_val).remote_path, t._get_schema_type(expected_python_type)
                        )
                    )
                ),
                expected_python_type,
            )
        elif issubclass(expected_python_type, FlyteFile):
            return FlyteFilePathTransformer().to_python_value(
                FlyteContext.current_context(),
                Literal(
                    scalar=Scalar(
                        blob=Blob(
                            metadata=BlobMetadata(
                                type=_core_types.BlobType(
                                    format="", dimensionality=_core_types.BlobType.BlobDimensionality.SINGLE
                                )
                            ),
                            uri=cast(FlyteFile, python_val).path,
                        )
                    )
                ),
                expected_python_type,
            )
        elif issubclass(expected_python_type, FlyteDirectory):
            return FlyteDirToMultipartBlobTransformer().to_python_value(
                FlyteContext.current_context(),
                Literal(
                    scalar=Scalar(
                        blob=Blob(
                            metadata=BlobMetadata(
                                type=_core_types.BlobType(
                                    format="", dimensionality=_core_types.BlobType.BlobDimensionality.MULTIPART
                                )
                            ),
                            uri=cast(FlyteDirectory, python_val).path,
                        )
                    )
                ),
                expected_python_type,
            )
        elif issubclass(expected_python_type, StructuredDataset):
            return StructuredDatasetTransformerEngine().to_python_value(
                FlyteContext.current_context(),
                Literal(
                    scalar=Scalar(
                        structured_dataset=StructuredDataset(
                            metadata=StructuredDatasetMetadata(
                                structured_dataset_type=StructuredDatasetType(
                                    format=cast(StructuredDataset, python_val).file_format
                                )
                            ),
                            uri=cast(StructuredDataset, python_val).uri,
                        )
                    )
                ),
                expected_python_type,
            )
        else:
            for f in dataclasses.fields(expected_python_type):
                value = python_val.__getattribute__(f.name)
                if hasattr(f.type, "__origin__") and f.type.__origin__ is list:
                    value = [self._deserialize_flyte_type(v, f.type.__args__[0]) for v in value]
                elif hasattr(f.type, "__origin__") and f.type.__origin__ is dict:
                    value = {k: self._deserialize_flyte_type(v, f.type.__args__[1]) for k, v in value.items()}
                else:
                    value = self._deserialize_flyte_type(value, f.type)
                python_val.__setattr__(f.name, value)
            return python_val

    def _fix_val_int(self, t: typing.Type, val: typing.Any) -> typing.Any:
        if val is None:
            return val

        if get_origin(t) is typing.Union and type(None) in get_args(t):
            # Handle optional type. e.g. Optional[int], Optional[dataclass]
            # Marshmallow doesn't support union type, so the type here is always an optional type.
            # https://github.com/marshmallow-code/marshmallow/issues/1191#issuecomment-480831796
            # Note: Union[None, int] is also an optional type, but Marshmallow does not support it.
            t = get_args(t)[0]

        if t == int:
            return int(val)

        if isinstance(val, list):
            # Handle nested List. e.g. [[1, 2], [3, 4]]
            return list(map(lambda x: self._fix_val_int(ListTransformer.get_sub_type(t), x), val))

        if isinstance(val, dict):
            ktype, vtype = DictTransformer.get_dict_types(t)
            # Handle nested Dict. e.g. {1: {2: 3}, 4: {5: 6}})
            return {
                self._fix_val_int(cast(type, ktype), k): self._fix_val_int(cast(type, vtype), v) for k, v in val.items()
            }

        if dataclasses.is_dataclass(t):
            return self._fix_dataclass_int(t, val)  # type: ignore

        return val

    def _fix_dataclass_int(self, dc_type: Type[DataClassJsonMixin], dc: DataClassJsonMixin) -> DataClassJsonMixin:
        """
        This is a performance penalty to convert to the right types, but this is expected by the user and hence
        needs to be done
        """
        # NOTE: Protobuf Struct does not support explicit int types, int types are upconverted to a double value
        # https://developers.google.com/protocol-buffers/docs/reference/google.protobuf#google.protobuf.Value
        # Thus we will have to walk the given dataclass and typecast values to int, where expected.
        for f in dataclasses.fields(dc_type):
            val = dc.__getattribute__(f.name)
            dc.__setattr__(f.name, self._fix_val_int(f.type, val))
        return dc

    def to_python_value(self, ctx: FlyteContext, lv: Literal, expected_python_type: Type[T]) -> T:
        if not dataclasses.is_dataclass(expected_python_type):
            raise TypeTransformerFailedError(
                f"{expected_python_type} is not of type @dataclass, only Dataclasses are supported for "
                f"user defined datatypes in Flytekit"
            )
        if not issubclass(expected_python_type, DataClassJsonMixin):
            raise TypeTransformerFailedError(
                f"Dataclass {expected_python_type} should be decorated with @dataclass_json to be "
                f"serialized correctly"
            )
        json_str = _json_format.MessageToJson(lv.scalar.generic)
        dc = cast(DataClassJsonMixin, expected_python_type).from_json(json_str)
        dc = self._fix_structured_dataset_type(expected_python_type, dc)
        return self._fix_dataclass_int(expected_python_type, self._deserialize_flyte_type(dc, expected_python_type))

    # This ensures that calls with the same literal type returns the same dataclass. For example, `pyflyte run``
    # command needs to call guess_python_type to get the TypeEngine-derived dataclass. Without caching here, separate
    # calls to guess_python_type would result in a logically equivalent (but new) dataclass, which
    # TypeEngine.assert_type would not be happy about.
    @lru_cache(typed=True)
    def guess_python_type(self, literal_type: LiteralType) -> Type[T]:  # type: ignore
        if literal_type.simple == SimpleType.STRUCT:
            if literal_type.metadata is not None and DEFINITIONS in literal_type.metadata:
                schema_name = literal_type.metadata["$ref"].split("/")[-1]
                return convert_json_schema_to_python_class(literal_type.metadata[DEFINITIONS], schema_name)

        raise ValueError(f"Dataclass transformer cannot reverse {literal_type}")


class ProtobufTransformer(TypeTransformer[Message]):
    PB_FIELD_KEY = "pb_type"

    def __init__(self):
        super().__init__("Protobuf-Transformer", Message)

    def get_literal_type(self, t: Type[T]) -> LiteralType:
        return LiteralType(simple=SimpleType.STRUCT, metadata={ProtobufTransformer.PB_FIELD_KEY: tag_from_type(t)})

    def to_literal(self, ctx: FlyteContext, python_val: T, python_type: Type[T], expected: LiteralType) -> Literal:
        struct = Struct()
        try:
            struct.update(_MessageToDict(cast(Message, python_val)))
        except Exception:
            raise TypeTransformerFailedError("Failed to convert to generic protobuf struct")
        return Literal(scalar=Scalar(generic=struct))

    def to_python_value(self, ctx: FlyteContext, lv: Literal, expected_python_type: Type[T]) -> T:
        if not (lv and lv.scalar and lv.scalar.generic is not None):
            raise TypeTransformerFailedError("Can only convert a generic literal to a Protobuf")

        pb_obj = expected_python_type()
        dictionary = _MessageToDict(lv.scalar.generic)
        pb_obj = _ParseDict(dictionary, pb_obj)  # type: ignore
        return pb_obj

    def guess_python_type(self, literal_type: LiteralType) -> Type[T]:
        if (
            literal_type.simple == SimpleType.STRUCT
            and literal_type.metadata
            and literal_type.metadata.get(self.PB_FIELD_KEY, "")
        ):
            tag = literal_type.metadata[self.PB_FIELD_KEY]
            return load_type_from_tag(tag)
        raise ValueError(f"Transformer {self} cannot reverse {literal_type}")


class FlytePickleTransformer(TypeTransformer[T]):
    PYTHON_PICKLE_FORMAT = "PythonPickle"

    def __init__(self, pickled_type: Type[T]):
        super().__init__(name=f"Pickled[{pickled_type.__name__}]", t=pickled_type)

    def assert_type(self, t: Type[T], v: T):
        # Every type can serialize to pickle, so we don't need to check the type here.
        ...

    def to_python_value(self, ctx: FlyteContext, lv: Literal, expected_python_type: Type[T]) -> T:
        uri = lv.scalar.blob.uri
        # Deserialize the pickle, and return data in the pickle,
        # and download pickle file to local first if file is not in the local file systems.
        if ctx.file_access.is_remote(uri):
            local_path = ctx.file_access.get_random_local_path()
            ctx.file_access.get_data(uri, local_path, False)
            uri = local_path
        with open(uri, "rb") as infile:
            data = cloudpickle.load(infile)
        return data

    def to_literal(self, ctx: FlyteContext, python_val: T, python_type: Type[T], expected: LiteralType) -> Literal:
        meta = BlobMetadata(
            type=_core_types.BlobType(
                format=self.PYTHON_PICKLE_FORMAT, dimensionality=_core_types.BlobType.BlobDimensionality.SINGLE
            )
        )
        # Dump the task output into pickle
        local_dir = ctx.file_access.get_random_local_directory()
        os.makedirs(local_dir, exist_ok=True)
        local_path = ctx.file_access.get_random_local_path()
        uri = os.path.join(local_dir, local_path)
        with open(uri, "w+b") as outfile:
            cloudpickle.dump(python_val, outfile)

        remote_path = ctx.file_access.get_random_remote_path(uri)
        ctx.file_access.put_data(uri, remote_path, is_multipart=False)
        return Literal(scalar=Scalar(blob=Blob(metadata=meta, uri=remote_path)))

    def guess_python_type(self, literal_type: LiteralType) -> typing.Type[T]:
        if (
            literal_type.blob is not None
            and literal_type.blob.dimensionality == _core_types.BlobType.BlobDimensionality.SINGLE
            and literal_type.blob.format == FlytePickleTransformer.PYTHON_PICKLE_FORMAT
        ):
            return self.python_type

        raise ValueError(f"Transformer {self} cannot reverse {literal_type}")

    def get_literal_type(self, t: Type[T]) -> LiteralType:
        return LiteralType(
            blob=_core_types.BlobType(
                format=self.PYTHON_PICKLE_FORMAT, dimensionality=_core_types.BlobType.BlobDimensionality.SINGLE
            )
        )


class TypeEngine(typing.Generic[T]):
    """
    Core Extensible TypeEngine of Flytekit. This should be used to extend the capabilities of FlyteKits type system.
    Users can implement their own TypeTransformers and register them with the TypeEngine. This will allow special handling
    of user objects
    """

    _REGISTRY: typing.Dict[type, TypeTransformer[T]] = {}
    _RESTRICTED_TYPES: typing.List[type] = []
<<<<<<< HEAD
    _DATACLASS_JSON_TRANSFORMER: TypeTransformer = DataclassJsonTransformer()  # type: ignore
=======
    _DATACLASS_TRANSFORMER: TypeTransformer = DataclassTransformer()  # type: ignore
    has_lazy_import = False
>>>>>>> c8433ea2

    @classmethod
    def register(
        cls,
        transformer: TypeTransformer,
        additional_types: Optional[typing.List[Type]] = None,
    ):
        """
        This should be used for all types that respond with the right type annotation when you use type(...) function
        """
        types = [transformer.python_type, *(additional_types or [])]
        for t in types:
            if t in cls._REGISTRY:
                existing = cls._REGISTRY[t]
                raise ValueError(
                    f"Transformer {existing.name} for type {t} is already registered."
                    f" Cannot override with {transformer.name}"
                )
            cls._REGISTRY[t] = transformer

    @classmethod
    def register_restricted_type(
        cls,
        name: str,
        type: Type[T],
    ):
        cls._RESTRICTED_TYPES.append(type)
        cls.register(RestrictedTypeTransformer(name, type))  # type: ignore

    @classmethod
    def register_additional_type(cls, transformer: TypeTransformer, additional_type: Type, override=False):
        if additional_type not in cls._REGISTRY or override:
            cls._REGISTRY[additional_type] = transformer

    @classmethod
    def get_transformer(cls, python_type: Type) -> TypeTransformer[T]:
        """
        The TypeEngine hierarchy for flyteKit. This method looksup and selects the type transformer. The algorithm is
        as follows

          d = dictionary of registered transformers, where is a python `type`
          v = lookup type
        Step 1:
            If the type is annotated with a TypeTransformer instance, use that.

        Step 2:
            find a transformer that matches v exactly

        Step 3:
<<<<<<< HEAD
            if v is of type data class, use the dataclass transformer, or register one if it does not exist
=======
            find a transformer that matches the generic type of v. e.g List[int], Dict[str, int] etc
>>>>>>> c8433ea2

        Step 4:
            Walk the inheritance hierarchy of v and find a transformer that matches the first base class.
            This is potentially non-deterministic - will depend on the registration pattern.
            TODO lets make this deterministic by using an ordered dict

        Step 5:
<<<<<<< HEAD
            Fall back to pickling.
=======
            if v is of type data class, use the dataclass transformer
>>>>>>> c8433ea2
        """
        cls.lazy_import_transformers()
        # Step 1
        if is_annotated(python_type):
            args = get_args(python_type)
            for annotation in args:
                if isinstance(annotation, TypeTransformer):
                    return annotation

            python_type = args[0]

        # Step 2
        if hasattr(python_type, "__origin__"):
            # Handling of annotated generics, eg:
            # Annotated[typing.List[int], 'foo']
            if is_annotated(python_type):
                return cls.get_transformer(get_args(python_type)[0])

            if python_type.__origin__ in cls._REGISTRY:
                return cls._REGISTRY[python_type.__origin__]

            raise ValueError(f"Generic Type {python_type.__origin__} not supported currently in Flytekit.")

        if python_type in cls._REGISTRY:
            return cls._REGISTRY[python_type]

        # Step 3
        if dataclasses.is_dataclass(python_type):
            if isinstance(python_type, DataClassJsonMixin):
                return cls._DATACLASS_JSON_TRANSFORMER
            else:
                cls._REGISTRY[python_type] = DataclassTransformer(python_type)
            return cls._REGISTRY[python_type]

        # Step 4
        # To facilitate cases where users may specify one transformer for multiple types that all inherit from one
        # parent.
        for base_type in cls._REGISTRY.keys():
            if base_type is None:
                continue  # None is actually one of the keys, but isinstance/issubclass doesn't work on it
            try:
                if isinstance(python_type, base_type) or (
                    inspect.isclass(python_type) and issubclass(python_type, base_type)
                ):
                    return cls._REGISTRY[base_type]
            except TypeError:
                # As of python 3.9, calls to isinstance raise a TypeError if the base type is not a valid type, which
                # is the case for one of the restricted types, namely NamedTuple.
                logger.debug(f"Invalid base type {base_type} in call to isinstance", exc_info=True)

        # Step 5
        # Fall back to pickle
        logger.warning(f"No applicable TypeTransformer found. Falling back to pickling for type {python_type}.")
        cls._REGISTRY[python_type] = FlytePickleTransformer(python_type)
        return cls._REGISTRY[python_type]

    @classmethod
    def lazy_import_transformers(cls):
        """
        Only load the transformers if needed.
        """
        if cls.has_lazy_import:
            return
        cls.has_lazy_import = True
        from flytekit.types.structured import (
            register_arrow_handlers,
            register_bigquery_handlers,
            register_pandas_handlers,
        )

        if is_imported("tensorflow"):
            from flytekit.extras import tensorflow  # noqa: F401
        if is_imported("torch"):
            from flytekit.extras import pytorch  # noqa: F401
        if is_imported("sklearn"):
            from flytekit.extras import sklearn  # noqa: F401
        if is_imported("pandas"):
            try:
                from flytekit.types import schema  # noqa: F401
            except ValueError:
                logger.debug("Transformer for pandas is already registered.")
            register_pandas_handlers()
        if is_imported("pyarrow"):
            register_arrow_handlers()
        if is_imported("google.cloud.bigquery"):
            register_bigquery_handlers()
        if is_imported("numpy"):
            from flytekit.types import numpy  # noqa: F401

    @classmethod
    def to_literal_type(cls, python_type: Type) -> LiteralType:
        """
        Converts a python type into a flyte specific ``LiteralType``
        """
        transformer = cls.get_transformer(python_type)
        res = transformer.get_literal_type(python_type)
        data = None
        if is_annotated(python_type):
            for x in get_args(python_type)[1:]:
                if not isinstance(x, FlyteAnnotation):
                    continue
                if data is not None:
                    raise ValueError(
                        f"More than one FlyteAnnotation used within {python_type} typehint. Flytekit requires a max of one."
                    )
                data = x.data
        if data is not None:
            idl_type_annotation = TypeAnnotationModel(annotations=data)
            res = LiteralType.from_flyte_idl(res.to_flyte_idl())
            res._annotation = idl_type_annotation
        return res

    @classmethod
    def to_literal(cls, ctx: FlyteContext, python_val: typing.Any, python_type: Type, expected: LiteralType) -> Literal:
        """
        Converts a python value of a given type and expected ``LiteralType`` into a resolved ``Literal`` value.
        """
        if python_val is None and expected.union_type is None:
            raise TypeTransformerFailedError(f"Python value cannot be None, expected {python_type}/{expected}")
        transformer = cls.get_transformer(python_type)
        if transformer.type_assertions_enabled:
            transformer.assert_type(python_type, python_val)

        # In case the value is an annotated type we inspect the annotations and look for hash-related annotations.
        hash = None
        if is_annotated(python_type):
            # We are now dealing with one of two cases:
            # 1. The annotated type is a `HashMethod`, which indicates that we should produce the hash using
            #    the method indicated in the annotation.
            # 2. The annotated type is being used for a different purpose other than calculating hash values, in which case
            #    we should just continue.
            for annotation in get_args(python_type)[1:]:
                if not isinstance(annotation, HashMethod):
                    continue
                hash = annotation.calculate(python_val)
                break

        lv = transformer.to_literal(ctx, python_val, python_type, expected)

        if hash is not None:
            lv.hash = hash
        return lv

    @classmethod
    def to_python_value(cls, ctx: FlyteContext, lv: Literal, expected_python_type: Type) -> typing.Any:
        """
        Converts a Literal value with an expected python type into a python value.
        """
        transformer = cls.get_transformer(expected_python_type)
        return transformer.to_python_value(ctx, lv, expected_python_type)

    @classmethod
    def to_html(cls, ctx: FlyteContext, python_val: typing.Any, expected_python_type: Type[typing.Any]) -> str:
        transformer = cls.get_transformer(expected_python_type)
        if is_annotated(expected_python_type):
            expected_python_type, *annotate_args = get_args(expected_python_type)
            from flytekit.deck.renderer import Renderable

            for arg in annotate_args:
                if isinstance(arg, Renderable):
                    return arg.to_html(python_val)
        return transformer.to_html(ctx, python_val, expected_python_type)

    @classmethod
    def named_tuple_to_variable_map(cls, t: typing.NamedTuple) -> _interface_models.VariableMap:
        """
        Converts a python-native ``NamedTuple`` to a flyte-specific VariableMap of named literals.
        """
        variables = {}
        for idx, (var_name, var_type) in enumerate(t.__annotations__.items()):
            literal_type = cls.to_literal_type(var_type)
            variables[var_name] = _interface_models.Variable(type=literal_type, description=f"{idx}")
        return _interface_models.VariableMap(variables=variables)

    @classmethod
    @timeit("Translate literal to python value")
    def literal_map_to_kwargs(
        cls, ctx: FlyteContext, lm: LiteralMap, python_types: typing.Dict[str, type]
    ) -> typing.Dict[str, typing.Any]:
        """
        Given a ``LiteralMap`` (usually an input into a task - intermediate), convert to kwargs for the task
        """
        if len(lm.literals) > len(python_types):
            raise ValueError(
                f"Received more input values {len(lm.literals)}" f" than allowed by the input spec {len(python_types)}"
            )
        kwargs = {}
        for i, k in enumerate(lm.literals):
            try:
                kwargs[k] = TypeEngine.to_python_value(ctx, lm.literals[k], python_types[k])
            except TypeTransformerFailedError as exc:
                raise TypeTransformerFailedError(f"Error converting input '{k}' at position {i}:\n  {exc}") from exc
        return kwargs

    @classmethod
    def dict_to_literal_map(
        cls,
        ctx: FlyteContext,
        d: typing.Dict[str, typing.Any],
        type_hints: Optional[typing.Dict[str, type]] = None,
    ) -> LiteralMap:
        """
        Given a dictionary mapping string keys to python values and a dictionary containing guessed types for such string keys,
        convert to a LiteralMap.
        """
        type_hints = type_hints or {}
        literal_map = {}
        for k, v in d.items():
            # The guessed type takes precedence over the type returned by the python runtime. This is needed
            # to account for the type erasure that happens in the case of built-in collection containers, such as
            # `list` and `dict`.
            python_type = type_hints.get(k, type(v))
            try:
                literal_map[k] = TypeEngine.to_literal(
                    ctx=ctx,
                    python_val=v,
                    python_type=python_type,
                    expected=TypeEngine.to_literal_type(python_type),
                )
            except TypeError:
                raise user_exceptions.FlyteTypeException(type(v), python_type, received_value=v)
        return LiteralMap(literal_map)

    @classmethod
    def get_available_transformers(cls) -> typing.KeysView[Type]:
        """
        Returns all python types for which transformers are available
        """
        return cls._REGISTRY.keys()

    @classmethod
    def guess_python_types(
        cls, flyte_variable_dict: typing.Dict[str, _interface_models.Variable]
    ) -> typing.Dict[str, type]:
        """
        Transforms a dictionary of flyte-specific ``Variable`` objects to a dictionary of regular python values.
        """
        python_types = {}
        for k, v in flyte_variable_dict.items():
            python_types[k] = cls.guess_python_type(v.type)
        return python_types

    @classmethod
    def guess_python_type(cls, flyte_type: LiteralType) -> type:
        """
        Transforms a flyte-specific ``LiteralType`` to a regular python value.
        """
        for _, transformer in cls._REGISTRY.items():
            try:
                return transformer.guess_python_type(flyte_type)
            except ValueError:
                logger.debug(f"Skipping transformer {transformer.name} for {flyte_type}")

        raise ValueError(f"No type found for {flyte_type}")


class ListTransformer(TypeTransformer[T]):
    """
    Transformer that handles a univariate typing.List[T]
    """

    def __init__(self):
        super().__init__("Typed List", list)

    @staticmethod
    def get_sub_type(t: Type[T]) -> Type[T]:
        """
        Return the generic Type T of the List
        """
        if hasattr(t, "__origin__"):
            # Handle annotation on list generic, eg:
            # Annotated[typing.List[int], 'foo']
            if is_annotated(t):
                return ListTransformer.get_sub_type(get_args(t)[0])

            if getattr(t, "__origin__") is list and hasattr(t, "__args__"):
                return getattr(t, "__args__")[0]

        raise ValueError("Only generic univariate typing.List[T] type is supported.")

    def get_literal_type(self, t: Type[T]) -> Optional[LiteralType]:
        """
        Only univariate Lists are supported in Flyte
        """
        try:
            sub_type = TypeEngine.to_literal_type(self.get_sub_type(t))
            return _type_models.LiteralType(collection_type=sub_type)
        except Exception as e:
            raise ValueError(f"Type of Generic List type is not supported, {e}")

    @staticmethod
    def is_batchable(t: Type):
        """
        This function evaluates whether the provided type is batchable or not.
        It returns True only if the type is either List or Annotated(List) and the List subtype is FlytePickle.
        """
        from flytekit.types.pickle import FlytePickle

        if is_annotated(t):
            return ListTransformer.is_batchable(get_args(t)[0])
        if get_origin(t) is list:
            subtype = get_args(t)[0]
            if subtype == FlytePickle or (hasattr(subtype, "__origin__") and subtype.__origin__ == FlytePickle):
                return True
        return False

    def to_literal(self, ctx: FlyteContext, python_val: T, python_type: Type[T], expected: LiteralType) -> Literal:
        if type(python_val) != list:
            raise TypeTransformerFailedError("Expected a list")

        if ListTransformer.is_batchable(python_type):
            from flytekit.types.pickle.pickle import BatchSize, FlytePickle

            batch_size = len(python_val)  # default batch size
            # parse annotated to get the number of items saved in a pickle file.
            if is_annotated(python_type):
                for annotation in get_args(python_type)[1:]:
                    if isinstance(annotation, BatchSize):
                        batch_size = annotation.val
                        break
            if batch_size > 0:
                lit_list = [TypeEngine.to_literal(ctx, python_val[i : i + batch_size], FlytePickle, expected.collection_type) for i in range(0, len(python_val), batch_size)]  # type: ignore
            else:
                lit_list = []
        else:
            t = self.get_sub_type(python_type)
            lit_list = [TypeEngine.to_literal(ctx, x, t, expected.collection_type) for x in python_val]  # type: ignore
        return Literal(collection=LiteralCollection(literals=lit_list))

    def to_python_value(self, ctx: FlyteContext, lv: Literal, expected_python_type: Type[T]) -> typing.List[typing.Any]:  # type: ignore
        try:
            lits = lv.collection.literals
        except AttributeError:
            raise TypeTransformerFailedError()
        if self.is_batchable(expected_python_type):
            from flytekit.types.pickle import FlytePickle

            batch_list = [TypeEngine.to_python_value(ctx, batch, FlytePickle) for batch in lits]
            if len(batch_list) > 0 and type(batch_list[0]) is list:
                # Make it have backward compatibility. The upstream task may use old version of Flytekit that
                # won't merge the elements in the list. Therefore, we should check if the batch_list[0] is the list first.
                return [item for batch in batch_list for item in batch]
            return batch_list
        else:
            st = self.get_sub_type(expected_python_type)
            return [TypeEngine.to_python_value(ctx, x, st) for x in lits]

    def guess_python_type(self, literal_type: LiteralType) -> list:  # type: ignore
        if literal_type.collection_type:
            ct: Type = TypeEngine.guess_python_type(literal_type.collection_type)
            return typing.List[ct]  # type: ignore
        raise ValueError(f"List transformer cannot reverse {literal_type}")


def _add_tag_to_type(x: LiteralType, tag: str) -> LiteralType:
    x._structure = TypeStructure(tag=tag)
    return x


def _type_essence(x: LiteralType) -> LiteralType:
    if x.metadata is not None or x.structure is not None or x.annotation is not None:
        x = LiteralType.from_flyte_idl(x.to_flyte_idl())
        x._metadata = None
        x._structure = None
        x._annotation = None

    return x


def _are_types_castable(upstream: LiteralType, downstream: LiteralType) -> bool:
    if upstream.collection_type is not None:
        if downstream.collection_type is None:
            return False

        return _are_types_castable(upstream.collection_type, downstream.collection_type)

    if upstream.map_value_type is not None:
        if downstream.map_value_type is None:
            return False

        return _are_types_castable(upstream.map_value_type, downstream.map_value_type)

    # TODO: Structured dataset type matching requires that downstream structured datasets
    # are a strict sub-set of the upstream structured dataset.
    if upstream.structured_dataset_type is not None:
        if downstream.structured_dataset_type is None:
            return False

        usdt = upstream.structured_dataset_type
        dsdt = downstream.structured_dataset_type

        if usdt.format != dsdt.format:
            return False

        if usdt.external_schema_type != dsdt.external_schema_type:
            return False

        if usdt.external_schema_bytes != dsdt.external_schema_bytes:
            return False

        ucols = usdt.columns
        dcols = dsdt.columns

        if len(ucols) != len(dcols):
            return False

        for u, d in zip(ucols, dcols):
            if u.name != d.name:
                return False

            if not _are_types_castable(u.literal_type, d.literal_type):
                return False

        return True

    if upstream.union_type is not None:
        # for each upstream variant, there must be a compatible type downstream
        for v in upstream.union_type.variants:
            if not _are_types_castable(v, downstream):
                return False
        return True

    if downstream.union_type is not None:
        # there must be a compatible downstream type
        for v in downstream.union_type.variants:
            if _are_types_castable(upstream, v):
                return True

    if upstream.enum_type is not None:
        # enums are castable to string
        if downstream.simple == SimpleType.STRING:
            return True

    if _type_essence(upstream) == _type_essence(downstream):
        return True

    return False


class UnionTransformer(TypeTransformer[T]):
    """
    Transformer that handles a typing.Union[T1, T2, ...]
    """

    def __init__(self):
        super().__init__("Typed Union", typing.Union)

    @staticmethod
    def is_optional_type(t: Type[T]) -> bool:
        return get_origin(t) is typing.Union and type(None) in get_args(t)

    @staticmethod
    def get_sub_type_in_optional(t: Type[T]) -> Type[T]:
        """
        Return the generic Type T of the Optional type
        """
        return get_args(t)[0]

    def get_literal_type(self, t: Type[T]) -> Optional[LiteralType]:
        t = get_underlying_type(t)

        try:
            trans: typing.List[typing.Tuple[TypeTransformer, typing.Any]] = [
                (TypeEngine.get_transformer(x), x) for x in get_args(t)
            ]
            # must go through TypeEngine.to_literal_type instead of trans.get_literal_type
            # to handle Annotated
            variants = [_add_tag_to_type(TypeEngine.to_literal_type(x), t.name) for (t, x) in trans]
            return _type_models.LiteralType(union_type=UnionType(variants))
        except Exception as e:
            raise ValueError(f"Type of Generic Union type is not supported, {e}")

    def to_literal(self, ctx: FlyteContext, python_val: T, python_type: Type[T], expected: LiteralType) -> Literal:
        python_type = get_underlying_type(python_type)

        found_res = False
        res = None
        res_type = None
        for i, t in enumerate(get_args(python_type)):
            try:
                trans: TypeTransformer[T] = TypeEngine.get_transformer(t)

                res = trans.to_literal(ctx, python_val, t, expected.union_type.variants[i])
                res_type = _add_tag_to_type(trans.get_literal_type(t), trans.name)
                if found_res:
                    # Should really never happen, sanity check
                    raise TypeError("Ambiguous choice of variant for union type")
                found_res = True
            except (TypeTransformerFailedError, AttributeError, ValueError, AssertionError) as e:
                logger.debug(f"Failed to convert from {python_val} to {t}", e)
                continue

        if found_res:
            return Literal(scalar=Scalar(union=Union(value=res, stored_type=res_type)))

        raise TypeTransformerFailedError(f"Cannot convert from {python_val} to {python_type}")

    def to_python_value(self, ctx: FlyteContext, lv: Literal, expected_python_type: Type[T]) -> Optional[typing.Any]:
        expected_python_type = get_underlying_type(expected_python_type)

        union_tag = None
        union_type = None
        if lv.scalar is not None and lv.scalar.union is not None:
            union_type = lv.scalar.union.stored_type
            if union_type.structure is not None:
                union_tag = union_type.structure.tag

        found_res = False
        res = None
        res_tag = None
        for v in get_args(expected_python_type):
            try:
                trans: TypeTransformer[T] = TypeEngine.get_transformer(v)
                if union_tag is not None:
                    if trans.name != union_tag:
                        continue

                    expected_literal_type = TypeEngine.to_literal_type(v)
                    if not _are_types_castable(union_type, expected_literal_type):
                        continue

                    assert lv.scalar is not None  # type checker
                    assert lv.scalar.union is not None  # type checker

                    res = trans.to_python_value(ctx, lv.scalar.union.value, v)
                    res_tag = trans.name
                    if found_res:
                        raise TypeError(
                            "Ambiguous choice of variant for union type. "
                            + f"Both {res_tag} and {trans.name} transformers match"
                        )
                    found_res = True
                else:
                    res = trans.to_python_value(ctx, lv, v)
                    if found_res:
                        raise TypeError(
                            "Ambiguous choice of variant for union type. "
                            + f"Both {res_tag} and {trans.name} transformers match"
                        )
                    res_tag = trans.name
                    found_res = True
            except (TypeTransformerFailedError, AttributeError) as e:
                logger.debug(f"Failed to convert from {lv} to {v}", e)

        if found_res:
            return res

        raise TypeError(f"Cannot convert from {lv} to {expected_python_type} (using tag {union_tag})")

    def guess_python_type(self, literal_type: LiteralType) -> type:
        if literal_type.union_type is not None:
            return typing.Union[tuple(TypeEngine.guess_python_type(v) for v in literal_type.union_type.variants)]  # type: ignore

        raise ValueError(f"Union transformer cannot reverse {literal_type}")


class DictTransformer(TypeTransformer[dict]):
    """
    Transformer that transforms a univariate dictionary Dict[str, T] to a Literal Map or
    transforms a untyped dictionary to a JSON (struct/Generic)
    """

    def __init__(self):
        super().__init__("Typed Dict", dict)

    @staticmethod
    def get_dict_types(t: Optional[Type[dict]]) -> typing.Tuple[Optional[type], Optional[type]]:
        """
        Return the generic Type T of the Dict
        """
        _origin = get_origin(t)
        _args = get_args(t)
        if _origin is not None:
            if _origin is Annotated:
                raise ValueError(
                    f"Flytekit does not currently have support \
                        for FlyteAnnotations applied to dicts. {t} cannot be \
                        parsed."
                )
            if _origin is dict and _args:
                return _args  # type: ignore
        return str, None

    @staticmethod
    def dict_to_generic_literal(v: dict) -> Literal:
        """
        Creates a flyte-specific ``Literal`` value from a native python dictionary.
        """
        return Literal(scalar=Scalar(generic=_json_format.ParseDict(v, _struct.Struct())))

    def get_literal_type(self, t: Type[dict]) -> LiteralType:
        """
        Transforms a native python dictionary to a flyte-specific ``LiteralType``
        """
        key_type, value_type = self.get_dict_types(t)

        if key_type is not str:
            raise ValueError("Flyte only supports dicts with str keys")

        if value_type is None:
            return _type_models.LiteralType(simple=SimpleType.STRUCT)
        else:
            sub_type = TypeEngine.to_literal_type(cast(type, value_type))
            return _type_models.LiteralType(map_value_type=sub_type)

    def to_literal(
        self, ctx: FlyteContext, python_val: typing.Any, python_type: Type[dict], expected: LiteralType
    ) -> Literal:
        if type(python_val) != dict:
            raise TypeTransformerFailedError("Expected a dict")

        if expected and expected.simple and expected.simple == SimpleType.STRUCT:
            return self.dict_to_generic_literal(python_val)

        lit_map = {}
        for k, v in python_val.items():
            if type(k) != str:
                raise ValueError("Flyte MapType expects all keys to be strings")
            # TODO: log a warning for Annotated objects that contain HashMethod
            k_type, v_type = self.get_dict_types(python_type)
            lit_map[k] = TypeEngine.to_literal(ctx, v, cast(type, v_type), expected.map_value_type)
        return Literal(map=LiteralMap(literals=lit_map))

    def to_python_value(self, ctx: FlyteContext, lv: Literal, expected_python_type: Type[dict]) -> dict:
        if lv and lv.map and lv.map.literals is not None:
            tp = self.get_dict_types(expected_python_type)
            if tp is None or tp[0] is None:
                raise TypeError(
                    "TypeMismatch: Cannot convert to python dictionary from Flyte Literal Dictionary as the given "
                    "dictionary does not have sub-type hints or they do not match with the originating dictionary "
                    "source. Flytekit does not currently support implicit conversions"
                )
            if tp[0] != str:
                raise TypeError("TypeMismatch. Destination dictionary does not accept 'str' key")
            py_map = {}
            for k, v in lv.map.literals.items():
                py_map[k] = TypeEngine.to_python_value(ctx, v, cast(Type, tp[1]))
            return py_map

        # for empty generic we have to explicitly test for lv.scalar.generic is not None as empty dict
        # evaluates to false
        if lv and lv.scalar and lv.scalar.generic is not None:
            try:
                return _json_format.MessageToDict(lv.scalar.generic)
            except TypeError:
                raise TypeTransformerFailedError(f"Cannot convert from {lv} to {expected_python_type}")
        raise TypeTransformerFailedError(f"Cannot convert from {lv} to {expected_python_type}")

    def guess_python_type(self, literal_type: LiteralType) -> Union[Type[dict], typing.Dict[Type, Type]]:
        if literal_type.map_value_type:
            mt = TypeEngine.guess_python_type(literal_type.map_value_type)
            return typing.Dict[str, mt]  # type: ignore

        if literal_type.simple == SimpleType.STRUCT:
            if literal_type.metadata is None:
                return dict  # type: ignore

        raise ValueError(f"Dictionary transformer cannot reverse {literal_type}")


class TextIOTransformer(TypeTransformer[typing.TextIO]):
    """
    Handler for TextIO
    """

    def __init__(self):
        super().__init__(name="TextIO", t=typing.TextIO)

    def _blob_type(self) -> _core_types.BlobType:
        return _core_types.BlobType(
            format=mimetypes.types_map[".txt"],
            dimensionality=_core_types.BlobType.BlobDimensionality.SINGLE,
        )

    def get_literal_type(self, t: typing.TextIO) -> LiteralType:  # type: ignore
        return _type_models.LiteralType(blob=self._blob_type())

    def to_literal(
        self, ctx: FlyteContext, python_val: typing.TextIO, python_type: Type[typing.TextIO], expected: LiteralType
    ) -> Literal:
        raise NotImplementedError("Implement handle for TextIO")

    def to_python_value(
        self, ctx: FlyteContext, lv: Literal, expected_python_type: Type[typing.TextIO]
    ) -> typing.TextIO:
        # TODO rename to get_auto_local_path()
        local_path = ctx.file_access.get_random_local_path()
        ctx.file_access.get_data(lv.scalar.blob.uri, local_path, is_multipart=False)
        # TODO it is probably the responsibility of the framework to close() this
        return open(local_path, "r")


class BinaryIOTransformer(TypeTransformer[typing.BinaryIO]):
    """
    Handler for BinaryIO
    """

    def __init__(self):
        super().__init__(name="BinaryIO", t=typing.BinaryIO)

    def _blob_type(self) -> _core_types.BlobType:
        return _core_types.BlobType(
            format=mimetypes.types_map[".bin"],
            dimensionality=_core_types.BlobType.BlobDimensionality.SINGLE,
        )

    def get_literal_type(self, t: Type[typing.BinaryIO]) -> LiteralType:
        return _type_models.LiteralType(
            blob=self._blob_type(),
        )

    def to_literal(
        self, ctx: FlyteContext, python_val: typing.BinaryIO, python_type: Type[typing.BinaryIO], expected: LiteralType
    ) -> Literal:
        raise NotImplementedError("Implement handle for TextIO")

    def to_python_value(
        self, ctx: FlyteContext, lv: Literal, expected_python_type: Type[typing.BinaryIO]
    ) -> typing.BinaryIO:
        local_path = ctx.file_access.get_random_local_path()
        ctx.file_access.get_data(lv.scalar.blob.uri, local_path, is_multipart=False)
        # TODO it is probability the responsibility of the framework to close this
        return open(local_path, "rb")


class EnumTransformer(TypeTransformer[enum.Enum]):
    """
    Enables converting a python type enum.Enum to LiteralType.EnumType
    """

    def __init__(self):
        super().__init__(name="DefaultEnumTransformer", t=enum.Enum)

    def get_literal_type(self, t: Type[T]) -> LiteralType:
        if is_annotated(t):
            raise ValueError(
                f"Flytekit does not currently have support \
                    for FlyteAnnotations applied to enums. {t} cannot be \
                    parsed."
            )

        values = [v.value for v in t]  # type: ignore
        if not isinstance(values[0], str):
            raise TypeTransformerFailedError("Only EnumTypes with value of string are supported")
        return LiteralType(enum_type=_core_types.EnumType(values=values))

    def to_literal(
        self, ctx: FlyteContext, python_val: enum.Enum, python_type: Type[T], expected: LiteralType
    ) -> Literal:
        if type(python_val).__class__ != enum.EnumMeta:
            raise TypeTransformerFailedError("Expected an enum")
        if type(python_val.value) != str:
            raise TypeTransformerFailedError("Only string-valued enums are supportedd")

        return Literal(scalar=Scalar(primitive=Primitive(string_value=python_val.value)))  # type: ignore

    def to_python_value(self, ctx: FlyteContext, lv: Literal, expected_python_type: Type[T]) -> T:
        return expected_python_type(lv.scalar.primitive.string_value)  # type: ignore


def convert_json_schema_to_python_class(schema: dict, schema_name) -> Type[dataclasses.dataclass()]:  # type: ignore
    """
    Generate a model class based on the provided JSON Schema
    :param schema: dict representing valid JSON schema
    :param schema_name: dataclass name of return type
    """
    attribute_list = []
    for property_key, property_val in schema[schema_name]["properties"].items():
        property_type = property_val["type"]
        # Handle list
        if property_val["type"] == "array":
            attribute_list.append((property_key, typing.List[_get_element_type(property_val["items"])]))  # type: ignore
        # Handle dataclass and dict
        elif property_type == "object":
            if property_val.get("$ref"):
                name = property_val["$ref"].split("/")[-1]
                attribute_list.append((property_key, convert_json_schema_to_python_class(schema, name)))
            elif property_val.get("additionalProperties"):
                attribute_list.append(
                    (property_key, typing.Dict[str, _get_element_type(property_val["additionalProperties"])])  # type: ignore
                )
            else:
                attribute_list.append((property_key, typing.Dict[str, _get_element_type(property_val)]))  # type: ignore
        # Handle int, float, bool or str
        else:
            attribute_list.append([property_key, _get_element_type(property_val)])  # type: ignore

    return dataclass_json(dataclasses.make_dataclass(schema_name, attribute_list))


def _check_and_covert_float(lv: Literal) -> float:
    if lv.scalar.primitive.float_value is not None:
        return lv.scalar.primitive.float_value
    elif lv.scalar.primitive.integer is not None:
        return float(lv.scalar.primitive.integer)
    raise TypeTransformerFailedError(f"Cannot convert literal {lv} to float")


def _check_and_convert_void(lv: Literal) -> None:
    if lv.scalar.none_type is None:
        raise TypeTransformerFailedError(f"Cannot conver literal {lv} to None")
    return None


def _register_default_type_transformers():
    TypeEngine.register(
        SimpleTransformer(
            "int",
            int,
            _type_models.LiteralType(simple=_type_models.SimpleType.INTEGER),
            lambda x: Literal(scalar=Scalar(primitive=Primitive(integer=x))),
            lambda x: x.scalar.primitive.integer,
        )
    )

    TypeEngine.register(
        SimpleTransformer(
            "float",
            float,
            _type_models.LiteralType(simple=_type_models.SimpleType.FLOAT),
            lambda x: Literal(scalar=Scalar(primitive=Primitive(float_value=x))),
            _check_and_covert_float,
        )
    )

    TypeEngine.register(
        SimpleTransformer(
            "bool",
            bool,
            _type_models.LiteralType(simple=_type_models.SimpleType.BOOLEAN),
            lambda x: Literal(scalar=Scalar(primitive=Primitive(boolean=x))),
            lambda x: x.scalar.primitive.boolean,
        )
    )

    TypeEngine.register(
        SimpleTransformer(
            "str",
            str,
            _type_models.LiteralType(simple=_type_models.SimpleType.STRING),
            lambda x: Literal(scalar=Scalar(primitive=Primitive(string_value=x))),
            lambda x: x.scalar.primitive.string_value,
        )
    )

    TypeEngine.register(
        SimpleTransformer(
            "datetime",
            _datetime.datetime,
            _type_models.LiteralType(simple=_type_models.SimpleType.DATETIME),
            lambda x: Literal(scalar=Scalar(primitive=Primitive(datetime=x))),
            lambda x: x.scalar.primitive.datetime,
        )
    )

    TypeEngine.register(
        SimpleTransformer(
            "timedelta",
            _datetime.timedelta,
            _type_models.LiteralType(simple=_type_models.SimpleType.DURATION),
            lambda x: Literal(scalar=Scalar(primitive=Primitive(duration=x))),
            lambda x: x.scalar.primitive.duration,
        )
    )

    TypeEngine.register(
        SimpleTransformer(
            "none",
            type(None),
            _type_models.LiteralType(simple=_type_models.SimpleType.NONE),
            lambda x: Literal(scalar=Scalar(none_type=Void())),
            lambda x: _check_and_convert_void(x),
        ),
        [None],
    )
    TypeEngine.register(ListTransformer())
    TypeEngine.register(UnionTransformer())
    TypeEngine.register(DictTransformer())
    TypeEngine.register(TextIOTransformer())
    TypeEngine.register(BinaryIOTransformer())
    TypeEngine.register(EnumTransformer())
    TypeEngine.register(ProtobufTransformer())

    # inner type is. Also unsupported are typing's Tuples. Even though you can look inside them, Flyte's type system
    # doesn't support these currently.
    # Confusing note: typing.NamedTuple is in here even though task functions themselves can return them. We just mean
    # that the return signature of a task can be a NamedTuple that contains another NamedTuple inside it.
    # Also, it's not entirely true that Flyte IDL doesn't support tuples. We can always fake them as structs, but we'll
    # hold off on doing that for now, as we may amend the IDL formally to support tuples.
    TypeEngine.register_restricted_type("non typed tuple", tuple)
    TypeEngine.register_restricted_type("non typed tuple", typing.Tuple)
    TypeEngine.register_restricted_type("named tuple", NamedTuple)


class LiteralsResolver(collections.UserDict):
    """
    LiteralsResolver is a helper class meant primarily for use with the FlyteRemote experience or any other situation
    where you might be working with LiteralMaps. This object allows the caller to specify the Python type that should
    correspond to an element of the map.

    TODO: Consider inheriting from collections.UserDict instead of manually having the _native_values cache
    """

    def __init__(
        self,
        literals: typing.Dict[str, Literal],
        variable_map: Optional[Dict[str, _interface_models.Variable]] = None,
        ctx: Optional[FlyteContext] = None,
    ):
        """
        :param literals: A Python map of strings to Flyte Literal models.
        :param variable_map: This map should be basically one side (either input or output) of the Flyte
          TypedInterface model and is used to guess the Python type through the TypeEngine if a Python type is not
          specified by the user. TypeEngine guessing is flaky though, so calls to get() should specify the as_type
          parameter when possible.
        """
        super().__init__(literals)
        if literals is None:
            raise ValueError("Cannot instantiate LiteralsResolver without a map of Literals.")
        self._literals = literals
        self._variable_map = variable_map
        self._native_values: Dict[str, type] = {}
        self._type_hints: Dict[str, type] = {}
        self._ctx = ctx

    def __str__(self) -> str:
        if len(self._literals) == len(self._native_values):
            return str(self._native_values)
        header = "Partially converted to native values, call get(key, <type_hint>) to convert rest...\n"
        strs = []
        for key, literal in self._literals.items():
            if key in self._native_values:
                strs.append(f"{key}: " + str(self._native_values[key]) + "\n")
            else:
                lit_txt = str(self._literals[key])
                lit_txt = textwrap.indent(lit_txt, " " * (len(key) + 2))
                strs.append(f"{key}: \n" + lit_txt)

        return header + "{\n" + textwrap.indent("".join(strs), " " * 2) + "\n}"

    def __repr__(self):
        return self.__str__()

    @property
    def native_values(self) -> typing.Dict[str, typing.Any]:
        return self._native_values

    @property
    def variable_map(self) -> Optional[Dict[str, _interface_models.Variable]]:
        return self._variable_map

    @property
    def literals(self):
        return self._literals

    def update_type_hints(self, type_hints: typing.Dict[str, typing.Type]):
        self._type_hints.update(type_hints)

    def get_literal(self, key: str) -> Literal:
        if key not in self._literals:
            raise ValueError(f"Key {key} is not in the literal map")

        return self._literals[key]

    def __getitem__(self, key: str):
        # First check to see if it's even in the literal map.
        if key not in self._literals:
            raise ValueError(f"Key {key} is not in the literal map")

        # Return the cached value if it's cached
        if key in self._native_values:
            return self._native_values[key]

        return self.get(key)

    def get(self, attr: str, as_type: Optional[typing.Type] = None) -> typing.Any:  # type: ignore
        """
        This will get the ``attr`` value from the Literal map, and invoke the TypeEngine to convert it into a Python
        native value. A Python type can optionally be supplied. If successful, the native value will be cached and
        future calls will return the cached value instead.

        :param attr:
        :param as_type:
        :return: Python native value from the LiteralMap
        """
        if attr not in self._literals:
            raise AttributeError(f"Attribute {attr} not found")
        if attr in self.native_values:
            return self.native_values[attr]

        if as_type is None:
            if attr in self._type_hints:
                as_type = self._type_hints[attr]
            else:
                if self.variable_map and attr in self.variable_map:
                    try:
                        as_type = TypeEngine.guess_python_type(self.variable_map[attr].type)
                    except ValueError as e:
                        logger.error(f"Could not guess a type for Variable {self.variable_map[attr]}")
                        raise e
                else:
                    ValueError("as_type argument not supplied and Variable map not specified in LiteralsResolver")
        val = TypeEngine.to_python_value(
            self._ctx or FlyteContext.current_context(), self._literals[attr], cast(Type, as_type)
        )
        self._native_values[attr] = val
        return val


_register_default_type_transformers()


def is_annotated(t: Type) -> bool:
<<<<<<< HEAD
    return get_origin(t) is Annotated
=======
    return get_origin(t) is Annotated


def get_underlying_type(t: Type) -> Type:
    """Return the underlying type for annotated types or the type itself"""
    if is_annotated(t):
        return get_args(t)[0]
    return t
>>>>>>> c8433ea2
<|MERGE_RESOLUTION|>--- conflicted
+++ resolved
@@ -29,12 +29,8 @@
 from flytekit.core.annotation import FlyteAnnotation
 from flytekit.core.context_manager import FlyteContext
 from flytekit.core.hash import HashMethod
-<<<<<<< HEAD
 from flytekit.core.type_helpers import load_type_from_tag, tag_from_type
-=======
-from flytekit.core.type_helpers import load_type_from_tag
 from flytekit.core.utils import timeit
->>>>>>> c8433ea2
 from flytekit.exceptions import user as user_exceptions
 from flytekit.lazy_import.lazy_module import is_imported
 from flytekit.loggers import logger
@@ -792,12 +788,7 @@
 
     _REGISTRY: typing.Dict[type, TypeTransformer[T]] = {}
     _RESTRICTED_TYPES: typing.List[type] = []
-<<<<<<< HEAD
     _DATACLASS_JSON_TRANSFORMER: TypeTransformer = DataclassJsonTransformer()  # type: ignore
-=======
-    _DATACLASS_TRANSFORMER: TypeTransformer = DataclassTransformer()  # type: ignore
-    has_lazy_import = False
->>>>>>> c8433ea2
 
     @classmethod
     def register(
@@ -847,23 +838,16 @@
             find a transformer that matches v exactly
 
         Step 3:
-<<<<<<< HEAD
-            if v is of type data class, use the dataclass transformer, or register one if it does not exist
-=======
             find a transformer that matches the generic type of v. e.g List[int], Dict[str, int] etc
->>>>>>> c8433ea2
 
         Step 4:
             Walk the inheritance hierarchy of v and find a transformer that matches the first base class.
             This is potentially non-deterministic - will depend on the registration pattern.
+
             TODO lets make this deterministic by using an ordered dict
 
         Step 5:
-<<<<<<< HEAD
-            Fall back to pickling.
-=======
             if v is of type data class, use the dataclass transformer
->>>>>>> c8433ea2
         """
         cls.lazy_import_transformers()
         # Step 1
@@ -1877,15 +1861,10 @@
 
 
 def is_annotated(t: Type) -> bool:
-<<<<<<< HEAD
     return get_origin(t) is Annotated
-=======
-    return get_origin(t) is Annotated
-
 
 def get_underlying_type(t: Type) -> Type:
     """Return the underlying type for annotated types or the type itself"""
     if is_annotated(t):
         return get_args(t)[0]
-    return t
->>>>>>> c8433ea2
+    return t