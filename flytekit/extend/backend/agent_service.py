--- conflicted
+++ resolved
@@ -184,15 +184,11 @@
 
                 request = await request_iterator.__anext__()
                 literal_map = LiteralMap.from_flyte_idl(request.inputs) if request.inputs else None
-<<<<<<< HEAD
+
                 connection = agent.connection_type.decode(connection_pb) if connection_pb else None
 
                 res = await mirror_async_methods(
-                    agent.do, task_template=template, inputs=literal_map, connection=connection
-=======
-                res = await mirror_async_methods(
-                    agent.do, task_template=template, inputs=literal_map, output_prefix=output_prefix
->>>>>>> 6d404135
+                    agent.do, task_template=template, inputs=literal_map, output_prefix=output_prefix, connection=connection
                 )
 
                 if res.outputs is None:
