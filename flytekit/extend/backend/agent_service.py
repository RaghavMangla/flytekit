--- conflicted
+++ resolved
@@ -18,11 +18,7 @@
 
 from flytekit import logger
 from flytekit.exceptions.system import FlyteAgentNotFound
-<<<<<<< HEAD
-from flytekit.extend.backend.base_agent import AgentRegistry, SyncAgentBase
-=======
 from flytekit.extend.backend.base_agent import AgentRegistry, mirror_async_methods
->>>>>>> 39b92947
 from flytekit.models.literals import LiteralMap
 from flytekit.models.task import TaskTemplate
 
@@ -103,25 +99,8 @@
         agent = AgentRegistry.get_agent(tmp.type)
 
         logger.info(f"{tmp.type} agent start creating the job")
-<<<<<<< HEAD
-        if isinstance(agent, SyncAgentBase):
-            return agent.do(request=DoTaskRequest)
-
-        if agent.asynchronous:
-            return await agent.async_create(
-                context=context, inputs=inputs, output_prefix=request.output_prefix, task_template=tmp
-            )
-        return await asyncio.get_running_loop().run_in_executor(
-            None,
-            agent.create,
-            context,
-            request.output_prefix,
-            tmp,
-            inputs,
-=======
         return await mirror_async_methods(
             agent.create, output_prefix=request.output_prefix, task_template=tmp, inputs=inputs
->>>>>>> 39b92947
         )
 
     @agent_exception_handler
