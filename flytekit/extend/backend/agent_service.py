--- conflicted
+++ resolved
@@ -29,14 +29,6 @@
             if agent is None:
                 return CreateTaskResponse()
             if agent.asynchronous:
-<<<<<<< HEAD
-                return await agent.async_create(
-                    context=context, inputs=inputs, output_prefix=request.output_prefix, task_template=tmp
-                )
-            return await asyncio.to_thread(
-                agent.create, context=context, inputs=inputs, output_prefix=request.output_prefix, task_template=tmp
-            )
-=======
                 try:
                     return await agent.async_create(
                         context=context, inputs=inputs, output_prefix=request.output_prefix, task_template=tmp
@@ -51,7 +43,6 @@
             except Exception as e:
                 logger.error(f"failed to run sync create with error {e}")
                 raise
->>>>>>> 9b594796
         except Exception as e:
             logger.error(f"failed to create task with error {e}")
             context.set_code(grpc.StatusCode.INTERNAL)
@@ -64,10 +55,6 @@
             if agent is None:
                 return GetTaskResponse(resource=Resource(state=PERMANENT_FAILURE))
             if agent.asynchronous:
-<<<<<<< HEAD
-                return await agent.async_get(context=context, resource_meta=request.resource_meta)
-            return await asyncio.to_thread(agent.get, context=context, resource_meta=request.resource_meta)
-=======
                 try:
                     return await agent.async_get(context=context, resource_meta=request.resource_meta)
                 except Exception as e:
@@ -78,7 +65,6 @@
             except Exception as e:
                 logger.error(f"failed to run sync get with error {e}")
                 raise
->>>>>>> 9b594796
         except Exception as e:
             logger.error(f"failed to get task with error {e}")
             context.set_code(grpc.StatusCode.INTERNAL)
@@ -91,10 +77,6 @@
             if agent is None:
                 return DeleteTaskResponse()
             if agent.asynchronous:
-<<<<<<< HEAD
-                return await agent.async_delete(context=context, resource_meta=request.resource_meta)
-            return asyncio.to_thread(agent.delete, context=context, resource_meta=request.resource_meta)
-=======
                 try:
                     return await agent.async_delete(context=context, resource_meta=request.resource_meta)
                 except Exception as e:
@@ -105,7 +87,6 @@
             except Exception as e:
                 logger.error(f"failed to run sync delete with error {e}")
                 raise
->>>>>>> 9b594796
         except Exception as e:
             logger.error(f"failed to delete task with error {e}")
             context.set_code(grpc.StatusCode.INTERNAL)
