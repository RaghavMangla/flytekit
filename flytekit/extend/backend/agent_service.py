--- conflicted
+++ resolved
@@ -99,26 +99,8 @@
         agent = AgentRegistry.get_agent(tmp.type)
 
         logger.info(f"{tmp.type} agent start creating the job")
-<<<<<<< HEAD
         return await mirror_async_methods(
             agent.create, context=context, inputs=inputs, output_prefix=request.output_prefix, task_template=tmp
-=======
-        if agent.asynchronous:
-            return await agent.async_create(
-                context=context,
-                inputs=inputs,
-                output_prefix=request.output_prefix,
-                task_template=tmp,
-            )
-
-        return await asyncio.get_running_loop().run_in_executor(
-            None,
-            agent.create,
-            context,
-            request.output_prefix,
-            tmp,
-            inputs,
->>>>>>> e7accce4
         )
 
     @agent_exception_handler
@@ -131,12 +113,7 @@
     async def DeleteTask(self, request: DeleteTaskRequest, context: grpc.ServicerContext) -> DeleteTaskResponse:
         agent = AgentRegistry.get_agent(request.task_type)
         logger.info(f"{agent.task_type} agent start deleting the job")
-<<<<<<< HEAD
         return await mirror_async_methods(agent.delete, context=context, resource_meta=request.resource_meta)
-=======
-        if agent.asynchronous:
-            return await agent.async_delete(context=context, resource_meta=request.resource_meta)
-        return await asyncio.get_running_loop().run_in_executor(None, agent.delete, context, request.resource_meta)
 
 
 class AgentMetadataService(AgentMetadataServiceServicer):
@@ -145,5 +122,4 @@
 
     async def ListAgents(self, request: ListAgentsRequest, context: grpc.ServicerContext) -> ListAgentsResponse:
         agents = [agent for agent in AgentRegistry._METADATA.values()]
-        return ListAgentsResponse(agents=agents)
->>>>>>> e7accce4
+        return ListAgentsResponse(agents=agents)