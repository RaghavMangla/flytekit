import asyncio
<<<<<<< HEAD
=======
import signal
import sys
>>>>>>> 19c19ee0
import time
import typing
from abc import ABC
from collections import OrderedDict
from functools import partial
from types import FrameType

import grpc
from flyteidl.admin.agent_pb2 import (
    PERMANENT_FAILURE,
    RETRYABLE_FAILURE,
    RUNNING,
    SUCCEEDED,
    CreateTaskResponse,
    DeleteTaskResponse,
    GetTaskResponse,
    State,
)
from flyteidl.core.tasks_pb2 import TaskTemplate
from rich.progress import Progress

from flytekit import FlyteContext, logger
from flytekit.configuration import ImageConfig, SerializationSettings
from flytekit.core.base_task import PythonTask
from flytekit.core.type_engine import TypeEngine
from flytekit.models.literals import LiteralMap


class AgentBase(ABC):
    """
    This is the base class for all agents. It defines the interface that all agents must implement.
    The agent service will be run either locally or in a pod, and will be responsible for
    invoking agents. The propeller will communicate with the agent service
    to create tasks, get the status of tasks, and delete tasks.

    All the agents should be registered in the AgentRegistry. Agent Service
    will look up the agent based on the task type. Every task type can only have one agent.
    """

    def __init__(self, task_type: str, asynchronous=True):
        self._task_type = task_type
        self._asynchronous = asynchronous

    @property
    def asynchronous(self) -> bool:
        """
        asynchronous is a flag to indicate whether the agent is asynchronous or not.
        """
        return self._asynchronous

    @property
    def task_type(self) -> str:
        """
        task_type is the name of the task type that this agent supports.
        """
        return self._task_type

    def create(
        self,
        context: grpc.ServicerContext,
        output_prefix: str,
        task_template: TaskTemplate,
        inputs: typing.Optional[LiteralMap] = None,
    ) -> CreateTaskResponse:
        """
        Return a Unique ID for the task that was created. It should return error code if the task creation failed.
        """
        raise NotImplementedError

    def get(self, context: grpc.ServicerContext, resource_meta: bytes) -> GetTaskResponse:
        raise NotImplementedError

    def delete(self, context: grpc.ServicerContext, resource_meta: bytes) -> DeleteTaskResponse:
        """
        Delete the task. This call should be idempotent.
        """
        raise NotImplementedError

    async def async_create(
        self,
        context: grpc.ServicerContext,
        output_prefix: str,
        task_template: TaskTemplate,
        inputs: typing.Optional[LiteralMap] = None,
    ) -> CreateTaskResponse:
        """
        Return a Unique ID for the task that was created. It should return error code if the task creation failed.
        """
        raise NotImplementedError

    async def async_get(self, context: grpc.ServicerContext, resource_meta: bytes) -> GetTaskResponse:
        """
        Return the status of the task, and return the outputs in some cases. For example, bigquery job
        can't write the structured dataset to the output location, so it returns the output literals to the propeller,
        and the propeller will write the structured dataset to the blob store.
        """
        raise NotImplementedError

    async def async_delete(self, context: grpc.ServicerContext, resource_meta: bytes) -> DeleteTaskResponse:
        """
        Delete the task. This call should be idempotent.
        """
        raise NotImplementedError


class AgentRegistry(object):
    """
    This is the registry for all agents. The agent service will look up the agent
    based on the task type.
    """

    _REGISTRY: typing.Dict[str, AgentBase] = {}

    @staticmethod
    def register(agent: AgentBase):
        if agent.task_type in AgentRegistry._REGISTRY:
            raise ValueError(f"Duplicate agent for task type {agent.task_type}")
        AgentRegistry._REGISTRY[agent.task_type] = agent
        logger.info(f"Registering an agent for task type {agent.task_type}")

    @staticmethod
    def get_agent(context: grpc.ServicerContext, task_type: str) -> typing.Optional[AgentBase]:
        if task_type not in AgentRegistry._REGISTRY:
            logger.error(f"Cannot find agent for task type [{task_type}]")
            context.set_code(grpc.StatusCode.NOT_FOUND)
            context.set_details(f"Cannot find the agent for task type [{task_type}]")
            return None
        return AgentRegistry._REGISTRY[task_type]


def convert_to_flyte_state(state: str) -> State:
    """
    Convert the state from the agent to the state in flyte.
    """
    state = state.lower()
    if state in ["failed"]:
        return RETRYABLE_FAILURE
    elif state in ["done", "succeeded"]:
        return SUCCEEDED
    elif state in ["running"]:
        return RUNNING
    raise ValueError(f"Unrecognized state: {state}")


def is_terminal_state(state: State) -> bool:
    """
    Return true if the state is terminal.
    """
    return state in [SUCCEEDED, RETRYABLE_FAILURE, PERMANENT_FAILURE]


class AsyncAgentExecutorMixin:
    """
    This mixin class is used to run the agent task locally, and it's only used for local execution.
    Task should inherit from this class if the task can be run in the agent.
    """

    def execute(self, **kwargs) -> typing.Any:
        from unittest.mock import MagicMock

        from flytekit.tools.translator import get_serializable

        entity = typing.cast(PythonTask, self)
        m: OrderedDict = OrderedDict()
        dummy_context = MagicMock(spec=grpc.ServicerContext)
        cp_entity = get_serializable(m, settings=SerializationSettings(ImageConfig()), entity=entity)
        agent = AgentRegistry.get_agent(dummy_context, cp_entity.template.type)

        if agent is None:
            raise Exception("Cannot find the agent for the task")
        literals = {}
        ctx = FlyteContext.current_context()
        for k, v in kwargs.items():
            literals[k] = TypeEngine.to_literal(ctx, v, type(v), entity.interface.inputs[k].type)
        inputs = LiteralMap(literals) if literals else None
        output_prefix = ctx.file_access.get_random_local_directory()
        cp_entity = get_serializable(m, settings=SerializationSettings(ImageConfig()), entity=entity)
        if agent.asynchronous:
            res = asyncio.run(agent.async_create(dummy_context, output_prefix, cp_entity.template, inputs))
        else:
            res = agent.create(dummy_context, output_prefix, cp_entity.template, inputs)
<<<<<<< HEAD
=======
            signal.signal(signal.SIGINT, partial(self.signal_handler, agent, dummy_context, res.resource_meta))
>>>>>>> 19c19ee0
        state = RUNNING
        metadata = res.resource_meta
        progress = Progress(transient=True)
        task = progress.add_task(f"[cyan]Running Task {entity.name}...", total=None)
        with progress:
            while not is_terminal_state(state):
                progress.start_task(task)
                time.sleep(1)
                if agent.asynchronous:
                    res = asyncio.run(agent.async_get(dummy_context, metadata))
                else:
                    res = agent.get(dummy_context, metadata)
                state = res.resource.state
                logger.info(f"Task state: {state}")

        if state != SUCCEEDED:
            raise Exception(f"Failed to run the task {entity.name}")

        return LiteralMap.from_flyte_idl(res.resource.outputs)

    def signal_handler(
        self,
        agent: AgentBase,
        context: grpc.ServicerContext,
        resource_meta: bytes,
        signum: int,
        frame: FrameType,
    ) -> typing.Any:
        agent.delete(context, resource_meta)
        sys.exit(1)<|MERGE_RESOLUTION|>--- conflicted
+++ resolved
@@ -1,9 +1,6 @@
 import asyncio
-<<<<<<< HEAD
-=======
 import signal
 import sys
->>>>>>> 19c19ee0
 import time
 import typing
 from abc import ABC
@@ -185,10 +182,7 @@
             res = asyncio.run(agent.async_create(dummy_context, output_prefix, cp_entity.template, inputs))
         else:
             res = agent.create(dummy_context, output_prefix, cp_entity.template, inputs)
-<<<<<<< HEAD
-=======
             signal.signal(signal.SIGINT, partial(self.signal_handler, agent, dummy_context, res.resource_meta))
->>>>>>> 19c19ee0
         state = RUNNING
         metadata = res.resource_meta
         progress = Progress(transient=True)
