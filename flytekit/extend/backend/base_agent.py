import asyncio
import inspect
import signal
import sys
import time
import typing
from abc import ABC
from collections import OrderedDict
from functools import partial
from types import FrameType, coroutine

from flyteidl.admin.agent_pb2 import (
    Agent,
    CreateTaskResponse,
    DeleteTaskResponse,
    GetTaskResponse,
)
from flyteidl.core import literals_pb2
from flyteidl.core.execution_pb2 import TaskExecution
from flyteidl.core.tasks_pb2 import TaskTemplate
from rich.progress import Progress

import flytekit
from flytekit import FlyteContext, PythonFunctionTask, logger
from flytekit.configuration import ImageConfig, SerializationSettings
from flytekit.core import utils
from flytekit.core.base_task import PythonTask
from flytekit.core.type_engine import TypeEngine
from flytekit.exceptions.system import FlyteAgentNotFound
from flytekit.exceptions.user import FlyteUserException
from flytekit.models.literals import LiteralMap


class AgentBase(ABC):
    """
    This is the base class for all agents. It defines the interface that all agents must implement.
    The agent service will be run either locally or in a pod, and will be responsible for
    invoking agents. The propeller will communicate with the agent service
    to create tasks, get the status of tasks, and delete tasks.

    All the agents should be registered in the AgentRegistry. Agent Service
    will look up the agent based on the task type. Every task type can only have one agent.
    """

<<<<<<< HEAD
    def __init__(self, task_type: str, **kwargs):
=======
    name = "Base Agent"

    def __init__(self, task_type: str, asynchronous: bool = True):
>>>>>>> e7accce4
        self._task_type = task_type

    @property
    def task_type(self) -> str:
        """
        task_type is the name of the task type that this agent supports.
        """
        return self._task_type

    def create(
        self,
        output_prefix: str,
        task_template: TaskTemplate,
        inputs: typing.Optional[LiteralMap] = None,
        **kwargs,
    ) -> CreateTaskResponse:
        """
        Return a Unique ID for the task that was created. It should return error code if the task creation failed.
        """
        raise NotImplementedError

    def get(self, resource_meta: bytes, **kwargs) -> GetTaskResponse:
        """
        Return the status of the task, and return the outputs in some cases. For example, bigquery job
        can't write the structured dataset to the output location, so it returns the output literals to the propeller,
        and the propeller will write the structured dataset to the blob store.
        """
        raise NotImplementedError

    def delete(self, resource_meta: bytes, **kwargs) -> DeleteTaskResponse:
        """
        Delete the task. This call should be idempotent.
        """
        raise NotImplementedError


class AgentRegistry(object):
    """
    This is the registry for all agents.
    The agent service will look up the agent registry based on the task type.
    The agent metadata service will look up the agent metadata based on the agent name.
    """

    _REGISTRY: typing.Dict[str, AgentBase] = {}
    _METADATA: typing.Dict[str, Agent] = {}

    @staticmethod
    def register(agent: AgentBase):
        if agent.task_type in AgentRegistry._REGISTRY:
            raise ValueError(f"Duplicate agent for task type {agent.task_type}")
        AgentRegistry._REGISTRY[agent.task_type] = agent

        if agent.name in AgentRegistry._METADATA:
            agent_metadata = AgentRegistry._METADATA[agent.name]
            agent_metadata.supported_task_types.append(agent.task_type)
        else:
            agent_metadata = Agent(name=agent.name, supported_task_types=[agent.task_type])
            AgentRegistry._METADATA[agent.name] = agent_metadata

        logger.info(f"Registering an agent for task type: {agent.task_type}, name: {agent.name}")

    @staticmethod
    def get_agent(task_type: str) -> AgentBase:
        if task_type not in AgentRegistry._REGISTRY:
            raise FlyteAgentNotFound(f"Cannot find agent for task type: {task_type}.")
        return AgentRegistry._REGISTRY[task_type]

    @staticmethod
    def get_agent_metadata(name: str) -> Agent:
        if name not in AgentRegistry._METADATA:
            raise FlyteAgentNotFound(f"Cannot find agent for name: {name}.")
        return AgentRegistry._METADATA[name]


<<<<<<< HEAD
def mirror_async_methods(func: typing.Callable, **kwargs) -> typing.Coroutine:
    if inspect.iscoroutinefunction(func):
        return func(**kwargs)
    args = [v for _, v in kwargs.items()]
    return asyncio.get_running_loop().run_in_executor(None, func, *args)


def convert_to_flyte_state(state: str) -> State:
=======
def convert_to_flyte_phase(state: str) -> TaskExecution.Phase:
>>>>>>> e7accce4
    """
    Convert the state from the agent to the state in flyte.
    """
    state = state.lower()
    # timedout is the state of Databricks job. https://docs.databricks.com/en/workflows/jobs/jobs-2.0-api.html#runresultstate
    if state in ["failed", "timeout", "timedout", "canceled"]:
        return TaskExecution.FAILED
    elif state in ["done", "succeeded", "success"]:
        return TaskExecution.SUCCEEDED
    elif state in ["running"]:
        return TaskExecution.RUNNING
    raise ValueError(f"Unrecognized state: {state}")


def is_terminal_phase(phase: TaskExecution.Phase) -> bool:
    """
    Return true if the phase is terminal.
    """
    return phase in [TaskExecution.SUCCEEDED, TaskExecution.ABORTED, TaskExecution.FAILED]


def get_agent_secret(secret_key: str) -> str:
    return flytekit.current_context().secrets.get(secret_key)


class AsyncAgentExecutorMixin:
    """
    This mixin class is used to run the agent task locally, and it's only used for local execution.
    Task should inherit from this class if the task can be run in the agent.
    It can handle asynchronous tasks and synchronous tasks.
    Asynchronous tasks are tasks that take a long time to complete, such as running a query.
    Synchronous tasks run quickly and can return their results instantly. Sending a prompt to ChatGPT and getting a response, or retrieving some metadata from a backend system.
    """

    _clean_up_task: coroutine = None
    _agent: AgentBase = None
    _entity: PythonTask = None

    def execute(self, **kwargs) -> typing.Any:
        ctx = FlyteContext.current_context()
        ss = ctx.serialization_settings or SerializationSettings(ImageConfig())
        output_prefix = ctx.file_access.get_random_remote_directory()

        from flytekit.tools.translator import get_serializable

        self._entity = typing.cast(PythonTask, self)
        task_template = get_serializable(OrderedDict(), ss, self._entity).template
        self._agent = AgentRegistry.get_agent(task_template.type)

        res = asyncio.run(self._create(task_template, output_prefix, kwargs))

        # If the task is synchronous, the agent will return the output from the resource literals.
        if res.HasField("resource"):
            if res.resource.phase != TaskExecution.SUCCEEDED:
                raise FlyteUserException(f"Failed to run the task {self._entity.name}")
            return LiteralMap.from_flyte_idl(res.resource.outputs)

        res = asyncio.run(self._get(resource_meta=res.resource_meta))

        if res.resource.phase != TaskExecution.SUCCEEDED:
            raise FlyteUserException(f"Failed to run the task {self._entity.name}")

        # Read the literals from a remote file, if agent doesn't return the output literals.
        if task_template.interface.outputs and len(res.resource.outputs.literals) == 0:
            local_outputs_file = ctx.file_access.get_random_local_path()
            ctx.file_access.get_data(f"{output_prefix}/output/outputs.pb", local_outputs_file)
            output_proto = utils.load_proto_from_file(literals_pb2.LiteralMap, local_outputs_file)
            return LiteralMap.from_flyte_idl(output_proto)

        return LiteralMap.from_flyte_idl(res.resource.outputs)

    async def _create(
        self, task_template: TaskTemplate, output_prefix: str, inputs: typing.Dict[str, typing.Any] = None
    ) -> CreateTaskResponse:
        ctx = FlyteContext.current_context()

        # Convert python inputs to literals
        literals = inputs or {}
        for k, v in inputs.items():
            literals[k] = TypeEngine.to_literal(ctx, v, type(v), self._entity.interface.inputs[k].type)
        literal_map = LiteralMap(literals)

        if isinstance(self, PythonFunctionTask):
            # Write the inputs to a remote file, so that the remote task can read the inputs from this file.
            path = ctx.file_access.get_random_local_path()
            utils.write_proto_to_file(literal_map.to_flyte_idl(), path)
            ctx.file_access.put_data(path, f"{output_prefix}/inputs.pb")
            task_template = render_task_template(task_template, output_prefix)

        res = await mirror_async_methods(
            self._agent.create,
            inputs=inputs,
            output_prefix=output_prefix,
            task_template=task_template,
        )

        signal.signal(signal.SIGINT, partial(self.signal_handler, res.resource_meta))  # type: ignore
        return res

    async def _get(self, resource_meta: bytes) -> GetTaskResponse:
<<<<<<< HEAD
        state = RUNNING
=======
        phase = TaskExecution.RUNNING
        grpc_ctx = _get_grpc_context()
>>>>>>> e7accce4

        progress = Progress(transient=True)
        task = progress.add_task(f"[cyan]Running Task {self._entity.name}...", total=None)
        with progress:
            while not is_terminal_phase(phase):
                progress.start_task(task)
                time.sleep(1)
<<<<<<< HEAD
                res = await mirror_async_methods(self._agent.get, resource_meta=resource_meta)
                if self._clean_up_task:
                    await self._clean_up_task
                    sys.exit(1)
                state = res.resource.state
            progress.print(f"Task state: {State.Name(state)}, State message: {res.resource.message}")
            if hasattr(res.resource, "log_links"):
                for link in res.resource.log_links:
                    progress.print(f"{link.name}: {link.uri}")
=======
                if self._agent.asynchronous:
                    res = await self._agent.async_get(grpc_ctx, resource_meta)
                    if self._clean_up_task:
                        await self._clean_up_task
                        sys.exit(1)
                else:
                    res = self._agent.get(grpc_ctx, resource_meta)
                phase = res.resource.phase

            progress.print(f"Task phase: {TaskExecution.Phase.Name(phase)}, Phase message: {res.resource.message}")
            for link in res.resource.log_links:
                progress.print(f"{link.name}: {link.uri}")

>>>>>>> e7accce4
        return res

    def signal_handler(self, resource_meta: bytes, signum: int, frame: FrameType) -> typing.Any:
        co = mirror_async_methods(self._agent.delete, resource_meta=resource_meta)
        if self._clean_up_task is None:
            self._clean_up_task = asyncio.create_task(co)


def render_task_template(tt: TaskTemplate, file_prefix: str) -> TaskTemplate:
    args = tt.container.args
    for i in range(len(args)):
        tt.container.args[i] = args[i].replace("{{.input}}", f"{file_prefix}/inputs.pb")
        tt.container.args[i] = args[i].replace("{{.outputPrefix}}", f"{file_prefix}/output")
        tt.container.args[i] = args[i].replace("{{.rawOutputDataPrefix}}", f"{file_prefix}/raw_output")
        tt.container.args[i] = args[i].replace("{{.checkpointOutputPrefix}}", f"{file_prefix}/checkpoint_output")
        tt.container.args[i] = args[i].replace("{{.prevCheckpointPrefix}}", f"{file_prefix}/prev_checkpoint")
    return tt<|MERGE_RESOLUTION|>--- conflicted
+++ resolved
@@ -42,13 +42,9 @@
     will look up the agent based on the task type. Every task type can only have one agent.
     """
 
-<<<<<<< HEAD
+    name = "Base Agent"
+
     def __init__(self, task_type: str, **kwargs):
-=======
-    name = "Base Agent"
-
-    def __init__(self, task_type: str, asynchronous: bool = True):
->>>>>>> e7accce4
         self._task_type = task_type
 
     @property
@@ -123,7 +119,6 @@
         return AgentRegistry._METADATA[name]
 
 
-<<<<<<< HEAD
 def mirror_async_methods(func: typing.Callable, **kwargs) -> typing.Coroutine:
     if inspect.iscoroutinefunction(func):
         return func(**kwargs)
@@ -131,22 +126,19 @@
     return asyncio.get_running_loop().run_in_executor(None, func, *args)
 
 
-def convert_to_flyte_state(state: str) -> State:
-=======
-def convert_to_flyte_phase(state: str) -> TaskExecution.Phase:
->>>>>>> e7accce4
-    """
-    Convert the state from the agent to the state in flyte.
-    """
-    state = state.lower()
+def convert_to_flyte_phase(phase: str) -> TaskExecution.Phase:
+    """
+    Convert the phase from the agent to the phase in flyte.
+    """
+    phase = phase.lower()
     # timedout is the state of Databricks job. https://docs.databricks.com/en/workflows/jobs/jobs-2.0-api.html#runresultstate
-    if state in ["failed", "timeout", "timedout", "canceled"]:
+    if phase in ["failed", "timeout", "timedout", "canceled"]:
         return TaskExecution.FAILED
-    elif state in ["done", "succeeded", "success"]:
+    elif phase in ["done", "succeeded", "success"]:
         return TaskExecution.SUCCEEDED
-    elif state in ["running"]:
+    elif phase in ["running"]:
         return TaskExecution.RUNNING
-    raise ValueError(f"Unrecognized state: {state}")
+    raise ValueError(f"Unrecognized state: {phase}")
 
 
 def is_terminal_phase(phase: TaskExecution.Phase) -> bool:
@@ -235,12 +227,7 @@
         return res
 
     async def _get(self, resource_meta: bytes) -> GetTaskResponse:
-<<<<<<< HEAD
-        state = RUNNING
-=======
         phase = TaskExecution.RUNNING
-        grpc_ctx = _get_grpc_context()
->>>>>>> e7accce4
 
         progress = Progress(transient=True)
         task = progress.add_task(f"[cyan]Running Task {self._entity.name}...", total=None)
@@ -248,31 +235,14 @@
             while not is_terminal_phase(phase):
                 progress.start_task(task)
                 time.sleep(1)
-<<<<<<< HEAD
                 res = await mirror_async_methods(self._agent.get, resource_meta=resource_meta)
                 if self._clean_up_task:
                     await self._clean_up_task
                     sys.exit(1)
-                state = res.resource.state
-            progress.print(f"Task state: {State.Name(state)}, State message: {res.resource.message}")
-            if hasattr(res.resource, "log_links"):
-                for link in res.resource.log_links:
-                    progress.print(f"{link.name}: {link.uri}")
-=======
-                if self._agent.asynchronous:
-                    res = await self._agent.async_get(grpc_ctx, resource_meta)
-                    if self._clean_up_task:
-                        await self._clean_up_task
-                        sys.exit(1)
-                else:
-                    res = self._agent.get(grpc_ctx, resource_meta)
                 phase = res.resource.phase
-
-            progress.print(f"Task phase: {TaskExecution.Phase.Name(phase)}, Phase message: {res.resource.message}")
+            progress.print(f"Task phase: {TaskExecution.Phase.Name(phase)}, State message: {res.resource.message}")
             for link in res.resource.log_links:
                 progress.print(f"{link.name}: {link.uri}")
-
->>>>>>> e7accce4
         return res
 
     def signal_handler(self, resource_meta: bytes, signum: int, frame: FrameType) -> typing.Any:
