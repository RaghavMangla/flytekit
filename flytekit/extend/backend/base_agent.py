import asyncio
import signal
import sys
import time
import typing
from abc import ABC
from collections import OrderedDict
from functools import partial
from types import FrameType

import grpc
from flyteidl.admin.agent_pb2 import (
    PERMANENT_FAILURE,
    RETRYABLE_FAILURE,
    RUNNING,
    SUCCEEDED,
    CreateTaskResponse,
    DeleteTaskResponse,
    GetTaskResponse,
    State,
)
from flyteidl.core import literals_pb2
from flyteidl.core.tasks_pb2 import TaskTemplate
from rich.progress import Progress

import flytekit
from flytekit import FlyteContext, PythonFunctionTask, logger
from flytekit.core import utils
from flytekit.core.base_task import PythonTask
from flytekit.core.type_engine import TypeEngine
from flytekit.exceptions.system import FlyteAgentNotFound
from flytekit.exceptions.user import FlyteUserException
from flytekit.models.literals import LiteralMap


class AgentBase(ABC):
    """
    This is the base class for all agents. It defines the interface that all agents must implement.
    The agent service will be run either locally or in a pod, and will be responsible for
    invoking agents. The propeller will communicate with the agent service
    to create tasks, get the status of tasks, and delete tasks.

    All the agents should be registered in the AgentRegistry. Agent Service
    will look up the agent based on the task type. Every task type can only have one agent.
    """

    def __init__(self, task_type: str, asynchronous=True):
        self._task_type = task_type
        self._asynchronous = asynchronous

    @property
    def asynchronous(self) -> bool:
        """
        asynchronous is a flag to indicate whether the agent is asynchronous or not.
        """
        return self._asynchronous

    @property
    def task_type(self) -> str:
        """
        task_type is the name of the task type that this agent supports.
        """
        return self._task_type

    def create(
        self,
        context: grpc.ServicerContext,
        output_prefix: str,
        task_template: TaskTemplate,
        inputs: typing.Optional[LiteralMap] = None,
    ) -> CreateTaskResponse:
        """
        Return a Unique ID for the task that was created. It should return error code if the task creation failed.
        """
        raise NotImplementedError

    def get(self, context: grpc.ServicerContext, resource_meta: bytes) -> GetTaskResponse:
        raise NotImplementedError

    def delete(self, context: grpc.ServicerContext, resource_meta: bytes) -> DeleteTaskResponse:
        """
        Delete the task. This call should be idempotent.
        """
        raise NotImplementedError

    async def async_create(
        self,
        context: grpc.ServicerContext,
        output_prefix: str,
        task_template: TaskTemplate,
        inputs: typing.Optional[LiteralMap] = None,
    ) -> CreateTaskResponse:
        """
        Return a Unique ID for the task that was created. It should return error code if the task creation failed.
        """
        raise NotImplementedError

    async def async_get(self, context: grpc.ServicerContext, resource_meta: bytes) -> GetTaskResponse:
        """
        Return the status of the task, and return the outputs in some cases. For example, bigquery job
        can't write the structured dataset to the output location, so it returns the output literals to the propeller,
        and the propeller will write the structured dataset to the blob store.
        """
        raise NotImplementedError

    async def async_delete(self, context: grpc.ServicerContext, resource_meta: bytes) -> DeleteTaskResponse:
        """
        Delete the task. This call should be idempotent.
        """
        raise NotImplementedError


class AgentRegistry(object):
    """
    This is the registry for all agents. The agent service will look up the agent
    based on the task type.
    """

    _REGISTRY: typing.Dict[str, AgentBase] = {}

    @staticmethod
    def register(agent: AgentBase):
        if agent.task_type in AgentRegistry._REGISTRY:
            raise ValueError(f"Duplicate agent for task type {agent.task_type}")
        AgentRegistry._REGISTRY[agent.task_type] = agent
        logger.info(f"Registering an agent for task type {agent.task_type}")

    @staticmethod
    def get_agent(task_type: str) -> typing.Optional[AgentBase]:
        if task_type not in AgentRegistry._REGISTRY:
            raise FlyteAgentNotFound(f"Cannot find agent for task type: {task_type}.")
        return AgentRegistry._REGISTRY[task_type]


def convert_to_flyte_state(state: str) -> State:
    """
    Convert the state from the agent to the state in flyte.
    """
    state = state.lower()
    if state in ["failed", "timedout", "canceled"]:
        return RETRYABLE_FAILURE
    elif state in ["done", "succeeded", "success"]:
        return SUCCEEDED
    elif state in ["running"]:
        return RUNNING
    raise ValueError(f"Unrecognized state: {state}")


def is_terminal_state(state: State) -> bool:
    """
    Return true if the state is terminal.
    """
    return state in [SUCCEEDED, RETRYABLE_FAILURE, PERMANENT_FAILURE]


def get_agent_secret(secret_key: str) -> str:
    return flytekit.current_context().secrets.get(secret_key)


class AsyncAgentExecutorMixin:
    """
    This mixin class is used to run the agent task locally, and it's only used for local execution.
    Task should inherit from this class if the task can be run in the agent.
    """

    _is_canceled = None
    _agent = None
    _entity = None
    # If the output location is remote, we upload the workflow code to the remote location, and update the
    # serialization settings.
    _save_data_on_remote = False

    def execute(self, **kwargs) -> typing.Any:
        ctx = FlyteContext.current_context()
        ss = ctx.serialization_settings
        output_prefix = ctx.file_access.get_random_remote_directory()

        if isinstance(self, PythonFunctionTask):
            if not ctx.execution_state.agent_mode:
                return PythonFunctionTask.execute(self, **kwargs)

            self._save_data_on_remote = True

        from flytekit.tools.translator import get_serializable

        self._entity = typing.cast(PythonTask, self)
        task_template = get_serializable(OrderedDict(), ss, self._entity).template
        self._agent = AgentRegistry.get_agent(task_template.type)

        res = asyncio.run(self._create(task_template, output_prefix, kwargs))
        res = asyncio.run(self._get(resource_meta=res.resource_meta))

        if res.resource.state != SUCCEEDED:
            raise FlyteUserException(f"Failed to run the task {self._entity.name}")

        # Read the literals from the file, if pythonFunctionTask run on a remote cluster.
        if self._save_data_on_remote and task_template.interface.outputs and len(res.resource.outputs.literals) == 0:
            # TODO: use pyflyte fetch?
            local_outputs_file = ctx.file_access.get_random_local_path()
            ctx.file_access.get_data(f"{output_prefix}/output/outputs.pb", local_outputs_file)
            output_proto = utils.load_proto_from_file(literals_pb2.LiteralMap, local_outputs_file)
            return LiteralMap.from_flyte_idl(output_proto)

        return LiteralMap.from_flyte_idl(res.resource.outputs)

    async def _create(
        self, task_template: TaskTemplate, output_prefix: str, inputs: typing.Dict[str, typing.Any] = None
    ) -> CreateTaskResponse:
        ctx = FlyteContext.current_context()
        grpc_ctx = _get_grpc_context()

        # Convert python inputs to literals
        literals = inputs or {}
        for k, v in inputs.items():
            literals[k] = TypeEngine.to_literal(ctx, v, type(v), self._entity.interface.inputs[k].type)
        literal_map = LiteralMap(literals) if literals else None
        if self._save_data_on_remote:
            # Write the inputs to a remote file, so that the remote task can read the inputs from this file.
            path = ctx.file_access.get_random_local_path()
            utils.write_proto_to_file(literal_map.to_flyte_idl(), path)
            ctx.file_access.put_data(path, f"{output_prefix}/inputs.pb")
            task_template = render_task_template(task_template, output_prefix)

        if self._agent.asynchronous:
            res = await self._agent.async_create(grpc_ctx, output_prefix, task_template, inputs)
        else:
            res = self._agent.create(grpc_ctx, output_prefix, task_template, inputs)

        signal.signal(signal.SIGINT, partial(self.signal_handler, res.resource_meta))  # type: ignore
        return res

    async def _get(self, resource_meta: bytes) -> GetTaskResponse:
        state = RUNNING
        grpc_ctx = _get_grpc_context()

<<<<<<< HEAD
        progress = Progress(transient=True)
        task = progress.add_task(f"[cyan]Running Task {self._entity.name}...", total=None)
        with progress:
            while not is_terminal_state(state):
                progress.start_task(task)
                time.sleep(1)
                if self._agent.asynchronous:
                    res = await self._agent.async_get(grpc_ctx, resource_meta)
                    if self._is_canceled:
                        await self._is_canceled
                        sys.exit(1)
                else:
                    res = self._agent.get(grpc_ctx, resource_meta)
                state = res.resource.state
                logger.info(f"Task state: {state}")
=======
        while not is_terminal_state(state):
            time.sleep(1)
            if self._agent.asynchronous:
                res = await self._agent.async_get(grpc_ctx, resource_meta)
                if self._is_canceled:
                    await self._is_canceled
                    sys.exit(1)
            else:
                res = self._agent.get(grpc_ctx, resource_meta)
            state = res.resource.state
            logger.info(f"Task state: {state}, State message: {res.resource.message}")
>>>>>>> e5c3c78a
        return res

    def signal_handler(self, resource_meta: bytes, signum: int, frame: FrameType) -> typing.Any:
        grpc_ctx = _get_grpc_context()
        if self._agent.asynchronous:
            if self._is_canceled is None:
                self._is_canceled = asyncio.create_task(self._agent.async_delete(grpc_ctx, resource_meta))
        else:
            self._agent.delete(grpc_ctx, resource_meta)
            sys.exit(1)


def render_task_template(tt: TaskTemplate, file_prefix: str) -> TaskTemplate:
    args = tt.container.args
    for i in range(len(args)):
        tt.container.args[i] = args[i].replace("{{.input}}", f"{file_prefix}/inputs.pb")
        tt.container.args[i] = args[i].replace("{{.outputPrefix}}", f"{file_prefix}/output")
        tt.container.args[i] = args[i].replace("{{.rawOutputDataPrefix}}", f"{file_prefix}/raw_output")
        tt.container.args[i] = args[i].replace("{{.checkpointOutputPrefix}}", f"{file_prefix}/checkpoint_output")
        tt.container.args[i] = args[i].replace("{{.prevCheckpointPrefix}}", f"{file_prefix}/prev_checkpoint")
    return tt


def _get_grpc_context():
    from unittest.mock import MagicMock

    grpc_ctx = MagicMock(spec=grpc.ServicerContext)
    return grpc_ctx<|MERGE_RESOLUTION|>--- conflicted
+++ resolved
@@ -233,7 +233,6 @@
         state = RUNNING
         grpc_ctx = _get_grpc_context()
 
-<<<<<<< HEAD
         progress = Progress(transient=True)
         task = progress.add_task(f"[cyan]Running Task {self._entity.name}...", total=None)
         with progress:
@@ -248,20 +247,7 @@
                 else:
                     res = self._agent.get(grpc_ctx, resource_meta)
                 state = res.resource.state
-                logger.info(f"Task state: {state}")
-=======
-        while not is_terminal_state(state):
-            time.sleep(1)
-            if self._agent.asynchronous:
-                res = await self._agent.async_get(grpc_ctx, resource_meta)
-                if self._is_canceled:
-                    await self._is_canceled
-                    sys.exit(1)
-            else:
-                res = self._agent.get(grpc_ctx, resource_meta)
-            state = res.resource.state
-            logger.info(f"Task state: {state}, State message: {res.resource.message}")
->>>>>>> e5c3c78a
+                logger.info(f"Task state: {state}, State message: {res.resource.message}")
         return res
 
     def signal_handler(self, resource_meta: bytes, signum: int, frame: FrameType) -> typing.Any:
