import asyncio
import signal
import sys
import time
import typing
from abc import ABC
from collections import OrderedDict
from functools import partial
from types import FrameType

import grpc
from flyteidl.admin.agent_pb2 import (
    PERMANENT_FAILURE,
    RETRYABLE_FAILURE,
    RUNNING,
    SUCCEEDED,
    CreateTaskResponse,
    DeleteTaskResponse,
    GetTaskResponse,
    State,
)
from flyteidl.core import literals_pb2
from flyteidl.core.tasks_pb2 import TaskTemplate
from rich.progress import Progress

import flytekit
from flytekit import FlyteContext, PythonFunctionTask, logger
from flytekit.configuration import SerializationSettings, ImageConfig
from flytekit.core import utils
from flytekit.core.base_task import PythonTask
from flytekit.core.type_engine import TypeEngine
from flytekit.exceptions.system import FlyteAgentNotFound
from flytekit.exceptions.user import FlyteUserException
from flytekit.models.literals import LiteralMap


class AgentBase(ABC):
    """
    This is the base class for all agents. It defines the interface that all agents must implement.
    The agent service will be run either locally or in a pod, and will be responsible for
    invoking agents. The propeller will communicate with the agent service
    to create tasks, get the status of tasks, and delete tasks.

    All the agents should be registered in the AgentRegistry. Agent Service
    will look up the agent based on the task type. Every task type can only have one agent.
    """

    def __init__(self, task_type: str, asynchronous=True):
        self._task_type = task_type
        self._asynchronous = asynchronous

    @property
    def asynchronous(self) -> bool:
        """
        asynchronous is a flag to indicate whether the agent is asynchronous or not.
        """
        return self._asynchronous

    @property
    def task_type(self) -> str:
        """
        task_type is the name of the task type that this agent supports.
        """
        return self._task_type

    def create(
        self,
        context: grpc.ServicerContext,
        output_prefix: str,
        task_template: TaskTemplate,
        inputs: typing.Optional[LiteralMap] = None,
    ) -> CreateTaskResponse:
        """
        Return a Unique ID for the task that was created. It should return error code if the task creation failed.
        """
        raise NotImplementedError

    def get(self, context: grpc.ServicerContext, resource_meta: bytes) -> GetTaskResponse:
        raise NotImplementedError

    def delete(self, context: grpc.ServicerContext, resource_meta: bytes) -> DeleteTaskResponse:
        """
        Delete the task. This call should be idempotent.
        """
        raise NotImplementedError

    async def async_create(
        self,
        context: grpc.ServicerContext,
        output_prefix: str,
        task_template: TaskTemplate,
        inputs: typing.Optional[LiteralMap] = None,
    ) -> CreateTaskResponse:
        """
        Return a Unique ID for the task that was created. It should return error code if the task creation failed.
        """
        raise NotImplementedError

    async def async_get(self, context: grpc.ServicerContext, resource_meta: bytes) -> GetTaskResponse:
        """
        Return the status of the task, and return the outputs in some cases. For example, bigquery job
        can't write the structured dataset to the output location, so it returns the output literals to the propeller,
        and the propeller will write the structured dataset to the blob store.
        """
        raise NotImplementedError

    async def async_delete(self, context: grpc.ServicerContext, resource_meta: bytes) -> DeleteTaskResponse:
        """
        Delete the task. This call should be idempotent.
        """
        raise NotImplementedError


class AgentRegistry(object):
    """
    This is the registry for all agents. The agent service will look up the agent
    based on the task type.
    """

    _REGISTRY: typing.Dict[str, AgentBase] = {}

    @staticmethod
    def register(agent: AgentBase):
        if agent.task_type in AgentRegistry._REGISTRY:
            raise ValueError(f"Duplicate agent for task type {agent.task_type}")
        AgentRegistry._REGISTRY[agent.task_type] = agent
        logger.info(f"Registering an agent for task type {agent.task_type}")

    @staticmethod
    def get_agent(task_type: str) -> typing.Optional[AgentBase]:
        if task_type not in AgentRegistry._REGISTRY:
            raise FlyteAgentNotFound(f"Cannot find agent for task type: {task_type}.")
        return AgentRegistry._REGISTRY[task_type]


def convert_to_flyte_state(state: str) -> State:
    """
    Convert the state from the agent to the state in flyte.
    """
    state = state.lower()
    if state in ["failed", "timedout", "canceled"]:
        return RETRYABLE_FAILURE
    elif state in ["done", "succeeded", "success"]:
        return SUCCEEDED
    elif state in ["running"]:
        return RUNNING
    raise ValueError(f"Unrecognized state: {state}")


def is_terminal_state(state: State) -> bool:
    """
    Return true if the state is terminal.
    """
    return state in [SUCCEEDED, RETRYABLE_FAILURE, PERMANENT_FAILURE]


def get_agent_secret(secret_key: str) -> str:
    return flytekit.current_context().secrets.get(secret_key)


class AsyncAgentExecutorMixin:
    """
    This mixin class is used to run the agent task locally, and it's only used for local execution.
    Task should inherit from this class if the task can be run in the agent.
    """

    _is_canceled = None
    _agent = None
    _entity = None

    def execute(self, **kwargs) -> typing.Any:
        ctx = FlyteContext.current_context()
        ss = ctx.serialization_settings or SerializationSettings(ImageConfig())
        output_prefix = ctx.file_access.get_random_remote_directory()

        from flytekit.tools.translator import get_serializable

        self._entity = typing.cast(PythonTask, self)
        task_template = get_serializable(OrderedDict(), ss, self._entity).template
        self._agent = AgentRegistry.get_agent(task_template.type)

        res = asyncio.run(self._create(task_template, output_prefix, kwargs))
        res = asyncio.run(self._get(resource_meta=res.resource_meta))

        if res.resource.state != SUCCEEDED:
            raise FlyteUserException(f"Failed to run the task {self._entity.name}")

        # Read the literals from a remote file, if agent doesn't return the output literals.
        if task_template.interface.outputs and len(res.resource.outputs.literals) == 0:
            local_outputs_file = ctx.file_access.get_random_local_path()
            ctx.file_access.get_data(f"{output_prefix}/output/outputs.pb", local_outputs_file)
            output_proto = utils.load_proto_from_file(literals_pb2.LiteralMap, local_outputs_file)
            return LiteralMap.from_flyte_idl(output_proto)

        return LiteralMap.from_flyte_idl(res.resource.outputs)

    async def _create(
        self, task_template: TaskTemplate, output_prefix: str, inputs: typing.Dict[str, typing.Any] = None
    ) -> CreateTaskResponse:
        ctx = FlyteContext.current_context()
        grpc_ctx = _get_grpc_context()

        # Convert python inputs to literals
        literals = inputs or {}
        for k, v in inputs.items():
            literals[k] = TypeEngine.to_literal(ctx, v, type(v), self._entity.interface.inputs[k].type)
        literal_map = LiteralMap(literals) if literals else None
        if literal_map and isinstance(self, PythonFunctionTask):
            # Write the inputs to a remote file, so that the remote task can read the inputs from this file.
            path = ctx.file_access.get_random_local_path()
            utils.write_proto_to_file(literal_map.to_flyte_idl(), path)
            ctx.file_access.put_data(path, f"{output_prefix}/inputs.pb")
            task_template = render_task_template(task_template, output_prefix)

        if self._agent.asynchronous:
            res = await self._agent.async_create(grpc_ctx, output_prefix, task_template, inputs)
        else:
            res = self._agent.create(grpc_ctx, output_prefix, task_template, inputs)

        signal.signal(signal.SIGINT, partial(self.signal_handler, res.resource_meta))  # type: ignore
        return res

    async def _get(self, resource_meta: bytes) -> GetTaskResponse:
        state = RUNNING
        grpc_ctx = _get_grpc_context()
        res = State.PENDING

<<<<<<< HEAD
        while not is_terminal_state(state):
            time.sleep(1)
            if self._agent.asynchronous:
                res = await self._agent.async_get(grpc_ctx, resource_meta)
                if self._is_canceled:
                    await self._is_canceled
                    sys.exit(1)
            else:
                res = self._agent.get(grpc_ctx, resource_meta)
            state = res.resource.state
            logger.info(
                f"{self._entity.name} task state: {State.Name(int(state))}, message: {res.resource.message or None}"
            )
            for link in res.log_links:
                logger.info(f"{link.name}: {link.uri}")
=======
        progress = Progress(transient=True)
        task = progress.add_task(f"[cyan]Running Task {self._entity.name}...", total=None)
        with progress:
            while not is_terminal_state(state):
                progress.start_task(task)
                time.sleep(1)
                if self._agent.asynchronous:
                    res = await self._agent.async_get(grpc_ctx, resource_meta)
                    if self._is_canceled:
                        await self._is_canceled
                        sys.exit(1)
                else:
                    res = self._agent.get(grpc_ctx, resource_meta)
                state = res.resource.state
                logger.info(f"Task state: {state}, State message: {res.resource.message}")
>>>>>>> 5a456579
        return res

    def signal_handler(self, resource_meta: bytes, signum: int, frame: FrameType) -> typing.Any:
        grpc_ctx = _get_grpc_context()
        if self._agent.asynchronous:
            if self._is_canceled is None:
                self._is_canceled = asyncio.create_task(self._agent.async_delete(grpc_ctx, resource_meta))
        else:
            self._agent.delete(grpc_ctx, resource_meta)
            sys.exit(1)


def render_task_template(tt: TaskTemplate, file_prefix: str) -> TaskTemplate:
    args = tt.container.args
    for i in range(len(args)):
        tt.container.args[i] = args[i].replace("{{.input}}", f"{file_prefix}/inputs.pb")
        tt.container.args[i] = args[i].replace("{{.outputPrefix}}", f"{file_prefix}/output")
        tt.container.args[i] = args[i].replace("{{.rawOutputDataPrefix}}", f"{file_prefix}/raw_output")
        tt.container.args[i] = args[i].replace("{{.checkpointOutputPrefix}}", f"{file_prefix}/checkpoint_output")
        tt.container.args[i] = args[i].replace("{{.prevCheckpointPrefix}}", f"{file_prefix}/prev_checkpoint")
    return tt


def _get_grpc_context():
    from unittest.mock import MagicMock

    grpc_ctx = MagicMock(spec=grpc.ServicerContext)
    return grpc_ctx<|MERGE_RESOLUTION|>--- conflicted
+++ resolved
@@ -225,23 +225,6 @@
         grpc_ctx = _get_grpc_context()
         res = State.PENDING
 
-<<<<<<< HEAD
-        while not is_terminal_state(state):
-            time.sleep(1)
-            if self._agent.asynchronous:
-                res = await self._agent.async_get(grpc_ctx, resource_meta)
-                if self._is_canceled:
-                    await self._is_canceled
-                    sys.exit(1)
-            else:
-                res = self._agent.get(grpc_ctx, resource_meta)
-            state = res.resource.state
-            logger.info(
-                f"{self._entity.name} task state: {State.Name(int(state))}, message: {res.resource.message or None}"
-            )
-            for link in res.log_links:
-                logger.info(f"{link.name}: {link.uri}")
-=======
         progress = Progress(transient=True)
         task = progress.add_task(f"[cyan]Running Task {self._entity.name}...", total=None)
         with progress:
@@ -257,7 +240,6 @@
                     res = self._agent.get(grpc_ctx, resource_meta)
                 state = res.resource.state
                 logger.info(f"Task state: {state}, State message: {res.resource.message}")
->>>>>>> 5a456579
         return res
 
     def signal_handler(self, resource_meta: bytes, signum: int, frame: FrameType) -> typing.Any:
