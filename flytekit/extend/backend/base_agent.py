<<<<<<< HEAD
import asyncio
=======
import signal
import sys
>>>>>>> edfa7673
import time
import typing
from abc import ABC
from collections import OrderedDict
from functools import partial
from types import FrameType

import grpc
from flyteidl.admin.agent_pb2 import (
    PERMANENT_FAILURE,
    RETRYABLE_FAILURE,
    RUNNING,
    SUCCEEDED,
    CreateTaskResponse,
    DeleteTaskResponse,
    GetTaskResponse,
    State,
)
from flyteidl.core.tasks_pb2 import TaskTemplate
from rich.progress import Progress

from flytekit import FlyteContext, logger
from flytekit.configuration import ImageConfig, SerializationSettings
from flytekit.core.base_task import PythonTask
from flytekit.core.type_engine import TypeEngine
from flytekit.models.literals import LiteralMap


class AgentBase(ABC):
    """
    This is the base class for all agents. It defines the interface that all agents must implement.
    The agent service will be run either locally or in a pod, and will be responsible for
    invoking agents. The propeller will communicate with the agent service
    to create tasks, get the status of tasks, and delete tasks.

    All the agents should be registered in the AgentRegistry. Agent Service
    will look up the agent based on the task type. Every task type can only have one agent.
    """

    def __init__(self, task_type: str, asynchronous=True):
        self._task_type = task_type
        self._asynchronous = asynchronous

    @property
    def asynchronous(self) -> bool:
        """
        asynchronous is a flag to indicate whether the agent is asynchronous or not.
        """
        return self._asynchronous

    @property
    def task_type(self) -> str:
        """
        task_type is the name of the task type that this agent supports.
        """
        return self._task_type

    def create(
        self,
        context: grpc.ServicerContext,
        output_prefix: str,
        task_template: TaskTemplate,
        inputs: typing.Optional[LiteralMap] = None,
    ) -> CreateTaskResponse:
        """
        Return a Unique ID for the task that was created. It should return error code if the task creation failed.
        """
        raise NotImplementedError

    def get(self, context: grpc.ServicerContext, resource_meta: bytes) -> GetTaskResponse:
        raise NotImplementedError

    def delete(self, context: grpc.ServicerContext, resource_meta: bytes) -> DeleteTaskResponse:
        """
        Delete the task. This call should be idempotent.
        """
        raise NotImplementedError

    async def async_create(
        self,
        context: grpc.ServicerContext,
        output_prefix: str,
        task_template: TaskTemplate,
        inputs: typing.Optional[LiteralMap] = None,
    ) -> CreateTaskResponse:
        """
        Return a Unique ID for the task that was created. It should return error code if the task creation failed.
        """
        raise NotImplementedError

    async def async_get(self, context: grpc.ServicerContext, resource_meta: bytes) -> GetTaskResponse:
        """
        Return the status of the task, and return the outputs in some cases. For example, bigquery job
        can't write the structured dataset to the output location, so it returns the output literals to the propeller,
        and the propeller will write the structured dataset to the blob store.
        """
        raise NotImplementedError

    async def async_delete(self, context: grpc.ServicerContext, resource_meta: bytes) -> DeleteTaskResponse:
        """
        Delete the task. This call should be idempotent.
        """
        raise NotImplementedError


class AgentRegistry(object):
    """
    This is the registry for all agents. The agent service will look up the agent
    based on the task type.
    """

    _REGISTRY: typing.Dict[str, AgentBase] = {}

    @staticmethod
    def register(agent: AgentBase):
        if agent.task_type in AgentRegistry._REGISTRY:
            raise ValueError(f"Duplicate agent for task type {agent.task_type}")
        AgentRegistry._REGISTRY[agent.task_type] = agent
        logger.info(f"Registering an agent for task type {agent.task_type}")

    @staticmethod
    def get_agent(context: grpc.ServicerContext, task_type: str) -> typing.Optional[AgentBase]:
        if task_type not in AgentRegistry._REGISTRY:
            logger.error(f"Cannot find agent for task type [{task_type}]")
            context.set_code(grpc.StatusCode.NOT_FOUND)
            context.set_details(f"Cannot find the agent for task type [{task_type}]")
            return None
        return AgentRegistry._REGISTRY[task_type]


def convert_to_flyte_state(state: str) -> State:
    """
    Convert the state from the agent to the state in flyte.
    """
    state = state.lower()
    if state in ["failed"]:
        return RETRYABLE_FAILURE
    elif state in ["done", "succeeded"]:
        return SUCCEEDED
    elif state in ["running"]:
        return RUNNING
    raise ValueError(f"Unrecognized state: {state}")


def is_terminal_state(state: State) -> bool:
    """
    Return true if the state is terminal.
    """
    return state in [SUCCEEDED, RETRYABLE_FAILURE, PERMANENT_FAILURE]


class AsyncAgentExecutorMixin:
    """
    This mixin class is used to run the agent task locally, and it's only used for local execution.
    Task should inherit from this class if the task can be run in the agent.
    """

    def execute(self, **kwargs) -> typing.Any:
        from unittest.mock import MagicMock

        from flytekit.tools.translator import get_serializable

        entity = typing.cast(PythonTask, self)
        m: OrderedDict = OrderedDict()
        dummy_context = MagicMock(spec=grpc.ServicerContext)
        cp_entity = get_serializable(m, settings=SerializationSettings(ImageConfig()), entity=entity)
        agent = AgentRegistry.get_agent(dummy_context, cp_entity.template.type)

        if agent is None:
            raise Exception("Cannot run the task locally, please mock.")
        literals = {}
        ctx = FlyteContext.current_context()
        for k, v in kwargs.items():
            literals[k] = TypeEngine.to_literal(ctx, v, type(v), entity.interface.inputs[k].type)
        inputs = LiteralMap(literals) if literals else None
        output_prefix = ctx.file_access.get_random_local_directory()
        cp_entity = get_serializable(m, settings=SerializationSettings(ImageConfig()), entity=entity)
<<<<<<< HEAD
        if agent.asynchronous:
            res = asyncio.run(agent.async_create(dummy_context, output_prefix, cp_entity.template, inputs))
        else:
            res = agent.create(dummy_context, output_prefix, cp_entity.template, inputs)
=======
        res = agent.create(dummy_context, output_prefix, cp_entity.template, inputs)
        signal.signal(signal.SIGINT, partial(self.signal_handler, agent, dummy_context, res.resource_meta))
>>>>>>> edfa7673
        state = RUNNING
        metadata = res.resource_meta
        progress = Progress(transient=True)
        task = progress.add_task(f"[cyan]Running Task {entity.name}...", total=None)
        with progress:
            while not is_terminal_state(state):
                progress.start_task(task)
                time.sleep(1)
                if agent.asynchronous:
                    res = asyncio.run(agent.async_get(dummy_context, metadata))
                else:
                    res = agent.get(dummy_context, metadata)
                state = res.resource.state
                logger.info(f"Task state: {state}")

        if state != SUCCEEDED:
            raise Exception(f"Failed to run the task {entity.name}")

        return LiteralMap.from_flyte_idl(res.resource.outputs)

    def signal_handler(
        self,
        agent: AgentBase,
        context: grpc.ServicerContext,
        resource_meta: bytes,
        signum: int,
        frame: FrameType,
    ) -> typing.Any:
        agent.delete(context, resource_meta)
        sys.exit(1)<|MERGE_RESOLUTION|>--- conflicted
+++ resolved
@@ -1,9 +1,6 @@
-<<<<<<< HEAD
 import asyncio
-=======
 import signal
 import sys
->>>>>>> edfa7673
 import time
 import typing
 from abc import ABC
@@ -181,15 +178,11 @@
         inputs = LiteralMap(literals) if literals else None
         output_prefix = ctx.file_access.get_random_local_directory()
         cp_entity = get_serializable(m, settings=SerializationSettings(ImageConfig()), entity=entity)
-<<<<<<< HEAD
         if agent.asynchronous:
             res = asyncio.run(agent.async_create(dummy_context, output_prefix, cp_entity.template, inputs))
         else:
             res = agent.create(dummy_context, output_prefix, cp_entity.template, inputs)
-=======
-        res = agent.create(dummy_context, output_prefix, cp_entity.template, inputs)
-        signal.signal(signal.SIGINT, partial(self.signal_handler, agent, dummy_context, res.resource_meta))
->>>>>>> edfa7673
+            signal.signal(signal.SIGINT, partial(self.signal_handler, agent, dummy_context, res.resource_meta))
         state = RUNNING
         metadata = res.resource_meta
         progress = Progress(transient=True)
