import enum
import sys
import typing


class PythonVersion(enum.Enum):
    PYTHON_3_8 = (3, 8)
    PYTHON_3_9 = (3, 9)
    PYTHON_3_10 = (3, 10)


class DefaultImages(object):
    """
    We may want to load the default images from remote - maybe s3 location etc?
    """

    _DEFAULT_IMAGE_PREFIXES = {
<<<<<<< HEAD
        PythonVersion.PYTHON_3_7: "cr.flyte.org/flyteorg/flytekit:py3.7-",
=======
>>>>>>> 6b56fb54
        PythonVersion.PYTHON_3_8: "cr.flyte.org/flyteorg/flytekit:py3.8-",
        PythonVersion.PYTHON_3_9: "cr.flyte.org/flyteorg/flytekit:py3.9-",
        PythonVersion.PYTHON_3_10: "cr.flyte.org/flyteorg/flytekit:py3.10-",
    }

    @classmethod
    def default_image(cls) -> str:
        return cls.find_image_for()

    @classmethod
    def find_image_for(
        cls, python_version: typing.Optional[PythonVersion] = None, flytekit_version: typing.Optional[str] = None
    ) -> str:
        from flytekit import __version__

        if not __version__ or __version__ == "0.0.0+develop":
            version_suffix = "latest"
        else:
            version_suffix = __version__
        if python_version is None:
            python_version = PythonVersion((sys.version_info.major, sys.version_info.minor))
        return cls._DEFAULT_IMAGE_PREFIXES[python_version] + (
            flytekit_version.replace("v", "") if flytekit_version else version_suffix
        )<|MERGE_RESOLUTION|>--- conflicted
+++ resolved
@@ -15,10 +15,6 @@
     """
 
     _DEFAULT_IMAGE_PREFIXES = {
-<<<<<<< HEAD
-        PythonVersion.PYTHON_3_7: "cr.flyte.org/flyteorg/flytekit:py3.7-",
-=======
->>>>>>> 6b56fb54
         PythonVersion.PYTHON_3_8: "cr.flyte.org/flyteorg/flytekit:py3.8-",
         PythonVersion.PYTHON_3_9: "cr.flyte.org/flyteorg/flytekit:py3.9-",
         PythonVersion.PYTHON_3_10: "cr.flyte.org/flyteorg/flytekit:py3.10-",
