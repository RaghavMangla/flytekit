from __future__ import absolute_import

import logging as _logging
import os as _os

import six as _six

try:
    import pathlib as _pathlib
except ImportError:
    import pathlib2 as _pathlib  # python 2 backport


def set_flyte_config_file(config_file_path):
    """
    :param Text config_file_path:
    """
    import flytekit.configuration.common as _common
    import flytekit.configuration.internal as _internal

    if config_file_path is not None:
        config_file_path = _os.path.abspath(config_file_path)
        if not _pathlib.Path(config_file_path).is_file():
            _logging.warning(
                "Invalid flyte config_file_path {} specified.".format(config_file_path)
            )
        _os.environ[_internal.CONFIGURATION_PATH.env_var] = config_file_path
    elif _internal.CONFIGURATION_PATH.env_var in _os.environ:
        _logging.debug(
            "Deleting configuration path {} from env".format(
                _internal.CONFIGURATION_PATH.env_var
            )
        )
        del _os.environ[_internal.CONFIGURATION_PATH.env_var]
    _common.CONFIGURATION_SINGLETON.reset_config(config_file_path)


class TemporaryConfiguration(object):
    def __init__(self, new_config_path, internal_overrides=None):
        """
        :param Text new_config_path:
        """
        import flytekit.configuration.common as _common

        self._internal_overrides = {
<<<<<<< HEAD
            _common.format_section_key("internal", k): v
            for k, v in _six.iteritems(internal_overrides or {})
=======
            _common.format_section_key("internal", k): v for k, v in _six.iteritems(internal_overrides or {})
>>>>>>> 83c10cca
        }
        self._new_config_path = new_config_path
        self._old_config_path = None
        self._old_internals = None

    def __enter__(self):
        import flytekit.configuration.internal as _internal

<<<<<<< HEAD
        self._old_internals = {
            k: _os.environ.get(k) for k in _six.iterkeys(self._internal_overrides)
        }
=======
        self._old_internals = {k: _os.environ.get(k) for k in _six.iterkeys(self._internal_overrides)}
>>>>>>> 83c10cca
        self._old_config_path = _os.environ.get(_internal.CONFIGURATION_PATH.env_var)
        _os.environ.update(self._internal_overrides)
        set_flyte_config_file(self._new_config_path)

    def __exit__(self, exc_type, exc_val, exc_tb):
        for k, v in _six.iteritems(self._old_internals):
            if v is not None:
                _os.environ[k] = v
            else:
                _os.environ.pop(k, None)
        self._old_internals = None
        set_flyte_config_file(self._old_config_path)<|MERGE_RESOLUTION|>--- conflicted
+++ resolved
@@ -21,16 +21,10 @@
     if config_file_path is not None:
         config_file_path = _os.path.abspath(config_file_path)
         if not _pathlib.Path(config_file_path).is_file():
-            _logging.warning(
-                "Invalid flyte config_file_path {} specified.".format(config_file_path)
-            )
+            _logging.warning("Invalid flyte config_file_path {} specified.".format(config_file_path))
         _os.environ[_internal.CONFIGURATION_PATH.env_var] = config_file_path
     elif _internal.CONFIGURATION_PATH.env_var in _os.environ:
-        _logging.debug(
-            "Deleting configuration path {} from env".format(
-                _internal.CONFIGURATION_PATH.env_var
-            )
-        )
+        _logging.debug("Deleting configuration path {} from env".format(_internal.CONFIGURATION_PATH.env_var))
         del _os.environ[_internal.CONFIGURATION_PATH.env_var]
     _common.CONFIGURATION_SINGLETON.reset_config(config_file_path)
 
@@ -43,12 +37,7 @@
         import flytekit.configuration.common as _common
 
         self._internal_overrides = {
-<<<<<<< HEAD
-            _common.format_section_key("internal", k): v
-            for k, v in _six.iteritems(internal_overrides or {})
-=======
             _common.format_section_key("internal", k): v for k, v in _six.iteritems(internal_overrides or {})
->>>>>>> 83c10cca
         }
         self._new_config_path = new_config_path
         self._old_config_path = None
@@ -57,13 +46,7 @@
     def __enter__(self):
         import flytekit.configuration.internal as _internal
 
-<<<<<<< HEAD
-        self._old_internals = {
-            k: _os.environ.get(k) for k in _six.iterkeys(self._internal_overrides)
-        }
-=======
         self._old_internals = {k: _os.environ.get(k) for k in _six.iterkeys(self._internal_overrides)}
->>>>>>> 83c10cca
         self._old_config_path = _os.environ.get(_internal.CONFIGURATION_PATH.env_var)
         _os.environ.update(self._internal_overrides)
         set_flyte_config_file(self._new_config_path)
