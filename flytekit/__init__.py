<<<<<<< HEAD
import flytekit.plugins

import logging as _logging

__version__ = '0.11.3'

logger = _logging.getLogger('flytekit')
=======
import logging as _logging

import flytekit.plugins  # noqa: F401

__version__ = "0.13.3"

logger = _logging.getLogger("flytekit")
>>>>>>> 9cb82f21

# create console handler and set level to debug
ch = _logging.StreamHandler()
ch.setLevel(_logging.DEBUG)

# create formatter
<<<<<<< HEAD
formatter = _logging.Formatter('%(asctime)s-%(name)s-%(levelname)s$ %(message)s')
=======
formatter = _logging.Formatter("%(asctime)s-%(name)s-%(levelname)s$ %(message)s")
>>>>>>> 9cb82f21

# add formatter to ch
ch.setFormatter(formatter)

# add ch to logger
<<<<<<< HEAD
logger.addHandler(ch)


def current_context():
    from flytekit.annotated.context_manager import FlyteContext
    return FlyteContext.current_context().user_space_params
=======
logger.addHandler(ch)
>>>>>>> 9cb82f21
<|MERGE_RESOLUTION|>--- conflicted
+++ resolved
@@ -1,43 +1,25 @@
-<<<<<<< HEAD
-import flytekit.plugins
-
-import logging as _logging
-
-__version__ = '0.11.3'
-
-logger = _logging.getLogger('flytekit')
-=======
 import logging as _logging
 
 import flytekit.plugins  # noqa: F401
 
-__version__ = "0.13.3"
+__version__ = "0.99.0"
 
 logger = _logging.getLogger("flytekit")
->>>>>>> 9cb82f21
 
 # create console handler and set level to debug
 ch = _logging.StreamHandler()
 ch.setLevel(_logging.DEBUG)
 
 # create formatter
-<<<<<<< HEAD
-formatter = _logging.Formatter('%(asctime)s-%(name)s-%(levelname)s$ %(message)s')
-=======
 formatter = _logging.Formatter("%(asctime)s-%(name)s-%(levelname)s$ %(message)s")
->>>>>>> 9cb82f21
 
 # add formatter to ch
 ch.setFormatter(formatter)
 
 # add ch to logger
-<<<<<<< HEAD
 logger.addHandler(ch)
 
 
 def current_context():
     from flytekit.annotated.context_manager import FlyteContext
-    return FlyteContext.current_context().user_space_params
-=======
-logger.addHandler(ch)
->>>>>>> 9cb82f21
+    return FlyteContext.current_context().user_space_params