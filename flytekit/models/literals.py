from datetime import datetime as _datetime

import pytz as _pytz
import six as _six
from flyteidl.core import literals_pb2 as _literals_pb2

from flytekit.common.exceptions import user as _user_exceptions
from flytekit.models import common as _common
from flytekit.models.core import types as _core_types
from flytekit.models.types import OutputReference as _OutputReference
from flytekit.models.types import SchemaType as _SchemaType


class RetryStrategy(_common.FlyteIdlEntity):
    def __init__(self, retries):
        """
        :param int retries: Number of retries to attempt on recoverable failures.  If retries is 0, then
            only one attempt will be made.
        """
        self._retries = retries

    @property
    def retries(self):
        """
        Number of retries to attempt on recoverable failures.  If retries is 0, then only one attempt will be made.
        :rtype: int
        """
        return self._retries

    def to_flyte_idl(self):
        """
        :rtype: flyteidl.core.literals_pb2.RetryStrategy
        """
        return _literals_pb2.RetryStrategy(retries=self.retries)

    @classmethod
    def from_flyte_idl(cls, pb2_object):
        """
        :param flyteidl.core.literals_pb2.RetryStrategy pb2_object:
        :rtype: RetryStrategy
        """
        return cls(retries=pb2_object.retries)


class Primitive(_common.FlyteIdlEntity):
    def __init__(
        self, integer=None, float_value=None, string_value=None, boolean=None, datetime=None, duration=None,
    ):
        """
        This object proxies the primitives supported by the Flyte IDL system.  Only one value can be set.
        :param int integer: [Optional]
        :param float float_value: [Optional]
        :param Text string_value: [Optional]
        :param bool boolean: [Optional]
        :param datetime.timestamp datetime: [Optional]
        :param datetime.timedelta duration: [Optional]
        """
        self._integer = integer
        self._float_value = float_value
        self._string_value = string_value
        self._boolean = boolean
        if datetime is None:
            self._datetime = None
        elif isinstance(datetime, _datetime):
            self._datetime = datetime
        else:  # TODO Check for timestamp type?
            self._datetime = _datetime.utcfromtimestamp(datetime.seconds)
        self._duration = duration

    @property
    def integer(self):
        """
        :rtype: int
        """
        return self._integer

    @property
    def float_value(self):
        """
        :rtype: float
        """
        return self._float_value

    @property
    def string_value(self):
        """
        :rtype: Text
        """
        return self._string_value

    @property
    def boolean(self):
        """
        :rtype: bool
        """
        return self._boolean

    @property
    def datetime(self):
        """
        :rtype: datetime.datetime
        """
        if self._datetime is None or self._datetime.tzinfo is not None:
            return self._datetime
        return self._datetime.replace(tzinfo=_pytz.UTC)

    @property
    def duration(self):
        """
        :rtype: datetime.timedelta
        """
        return self._duration

    @property
    def value(self):
        """
        This returns whichever field is set.
        :rtype: T
        """
        for value in [
            self.integer,
            self.float_value,
            self.string_value,
            self.boolean,
            self.datetime,
            self.duration,
        ]:
            if value is not None:
                return value

    def to_flyte_idl(self):
        """
        :rtype: flyteidl.core.literals_pb2.Primitive
        """
        primitive = _literals_pb2.Primitive(
            integer=self.integer, float_value=self.float_value, string_value=self.string_value, boolean=self.boolean,
        )
        if self.datetime is not None:
            # Convert to UTC and remove timezone so protobuf behaves.
            primitive.datetime.FromDatetime(self.datetime.astimezone(_pytz.UTC).replace(tzinfo=None))
        if self.duration is not None:
            primitive.duration.FromTimedelta(self.duration)
        return primitive

    @classmethod
    def from_flyte_idl(cls, proto):
        """
        :param flyteidl.core.literals_pb2.Primitive proto:
        :rtype: Primitive
        """
        return cls(
            integer=proto.integer if proto.HasField("integer") else None,
            float_value=proto.float_value if proto.HasField("float_value") else None,
            string_value=proto.string_value if proto.HasField("string_value") else None,
            boolean=proto.boolean if proto.HasField("boolean") else None,
            datetime=proto.datetime.ToDatetime().replace(tzinfo=_pytz.UTC) if proto.HasField("datetime") else None,
            duration=proto.duration.ToTimedelta() if proto.HasField("duration") else None,
        )


class Binary(_common.FlyteIdlEntity):
    def __init__(self, value, tag):
        """
        :param bytes value:
        :param Text tag:
        """
        self._value = value
        self._tag = tag

    @property
    def value(self):
        """
        :rtype: bytes
        """
        return self._value

    @property
    def tag(self):
        """
        :rtype: Text
        """
        return self._tag

    def to_flyte_idl(self):
        """
        :rtype: flyteidl.core.literals_pb2.Binary
        """
        return _literals_pb2.Binary(value=self.value, tag=self.tag)

    @classmethod
    def from_flyte_idl(cls, pb2_object):
        """
        :param flyteidl.core.literals_pb2.Binary pb2_object:
        :rtype: Binary
        """
        return cls(value=pb2_object.value, tag=pb2_object.tag)


class Scalar(_common.FlyteIdlEntity):
    def __init__(
        self, primitive=None, blob=None, binary=None, schema=None, none_type=None, error=None, generic=None,
    ):
        """
        Scalar wrapper around Flyte types.  Only one can be specified.

        :param Primitive primitive:
        :param Blob blob:
        :param Binary binary:
        :param Schema schema:
        :param Void none_type:
        :param error:
        :param google.protobuf.struct_pb2.Struct generic:
        """

        self._primitive = primitive
        self._blob = blob
        self._binary = binary
        self._schema = schema
        self._none_type = none_type
        self._error = error
        self._generic = generic

    @property
    def primitive(self):
        """
        :rtype: Primitive
        """
        return self._primitive

    @property
    def blob(self):
        """
        :rtype: Blob
        """
        return self._blob

    @property
    def binary(self):
        """
        :rtype: Binary
        """
        return self._binary

    @property
    def schema(self):
        """
        :rtype: Schema
        """
        return self._schema

    @property
    def none_type(self):
        """
        :rtype: Void
        """
        return self._none_type

    @property
    def error(self):
        """
        :rtype: TODO
        """
        return self._error

    @property
    def generic(self):
        """
        :rtype: google.protobuf.struct_pb2.Struct
        """
        return self._generic

    @property
    def value(self):
        """
        Returns whichever value is set
        :rtype: T
        """
        return self.primitive or self.blob or self.binary or self.schema or self.none_type or self.error

    def to_flyte_idl(self):
        """
        :rtype: flyteidl.core.literals_pb2.Scalar
        """
        return _literals_pb2.Scalar(
            primitive=self.primitive.to_flyte_idl() if self.primitive is not None else None,
            blob=self.blob.to_flyte_idl() if self.blob is not None else None,
            binary=self.binary.to_flyte_idl() if self.binary is not None else None,
            schema=self.schema.to_flyte_idl() if self.schema is not None else None,
            none_type=self.none_type.to_flyte_idl() if self.none_type is not None else None,
            error=self.error if self.error is not None else None,
            generic=self.generic,
        )

    @classmethod
    def from_flyte_idl(cls, pb2_object):
        """
        :param flyteidl.core.literals_pb2.Scalar pb2_object:
        :rtype: flytekit.models.literals.Scalar
        """
        # todo finish
        return cls(
            primitive=Primitive.from_flyte_idl(pb2_object.primitive) if pb2_object.HasField("primitive") else None,
            blob=Blob.from_flyte_idl(pb2_object.blob) if pb2_object.HasField("blob") else None,
            binary=Binary.from_flyte_idl(pb2_object.binary) if pb2_object.HasField("binary") else None,
            schema=Schema.from_flyte_idl(pb2_object.schema) if pb2_object.HasField("schema") else None,
            none_type=Void.from_flyte_idl(pb2_object.none_type) if pb2_object.HasField("none_type") else None,
            error=pb2_object.error if pb2_object.HasField("error") else None,
            generic=pb2_object.generic if pb2_object.HasField("generic") else None,
        )


class BlobMetadata(_common.FlyteIdlEntity):
    def __init__(self, type):
        """
        :param flytekit.models.core.types.BlobType type: The type of the underlying blob
        """
        self._type = type

    @property
    def type(self):
        """
        :rtype: flytekit.models.core.types.BlobType
        """
        return self._type

    def to_flyte_idl(self):
        """
        :rtype: flyteidl.core.literals_pb2.BlobMetadata
        """
        return _literals_pb2.BlobMetadata(type=self.type.to_flyte_idl())

    @classmethod
    def from_flyte_idl(cls, proto):
        """
        :param flyteidl.core.literals_pb2.BlobMetadata proto:
        :rtype: BlobMetadata
        """
        return cls(type=_core_types.BlobType.from_flyte_idl(proto.type))


class Blob(_common.FlyteIdlEntity):
    def __init__(self, metadata, uri):
        """
        :param BlobMetadata metadata:
        :param Text uri: The location of this blob
        """
        self._metadata = metadata
        self._uri = uri

    @property
    def uri(self):
        """
        :rtype: Text
        """
        return self._uri

    @property
    def metadata(self):
        """
        :rtype: BlobMetadata
        """
        return self._metadata

    def to_flyte_idl(self):
        """
        :rtype: flyteidl.core.literals_pb2.Blob
        """
        return _literals_pb2.Blob(metadata=self.metadata.to_flyte_idl(), uri=self.uri)

    @classmethod
    def from_flyte_idl(cls, proto):
        """
        :param flyteidl.core.literals_pb2.Blob proto:
        :rtype: Blob
        """
        return cls(metadata=BlobMetadata.from_flyte_idl(proto.metadata), uri=proto.uri)


class Void(_common.FlyteIdlEntity):
    def to_flyte_idl(self):
        """
        :rtype: flyteidl.core.literals_pb2.Void
        """
        return _literals_pb2.Void()

    @classmethod
    def from_flyte_idl(cls, proto):
        """
        :param flyteidl.core.literals_pb2.Void proto:
        :rtype: Void
        """
        return cls()


class BindingDataMap(_common.FlyteIdlEntity):
    def __init__(self, bindings):
        """
        A map of BindingData items.  Can be a recursive structure

        :param dict[string, BindingData] bindings: Map of strings to Bindings
        """
        self._bindings = bindings

    @property
    def bindings(self):
        """
        Map of strings to Bindings
        :rtype: dict[string, BindingData]
        """
        return self._bindings

    def to_flyte_idl(self):
        """
        :rtype: flyteidl.core.literals_pb2.BindingDataMap
        """
        return _literals_pb2.BindingDataMap(bindings={k: v.to_flyte_idl() for (k, v) in _six.iteritems(self.bindings)})

    @classmethod
    def from_flyte_idl(cls, pb2_object):
        """
        :param flyteidl.core.literals_pb2.BindingDataMap pb2_object:
        :rtype: flytekit.models.literals.BindingDataMap
        """

        return cls({k: BindingData.from_flyte_idl(v) for (k, v) in _six.iteritems(pb2_object.bindings)})


class BindingDataCollection(_common.FlyteIdlEntity):
    def __init__(self, bindings):
        """
        A list of BindingData items.

        :param list[BindingData] bindings:
        """
        self._bindings = bindings

    @property
    def bindings(self):
        """
        :rtype: list[BindingData]
        """
        return self._bindings

    def to_flyte_idl(self):
        """
        :rtype: flyteidl.core.literals_pb2.BindingDataCollection
        """
        return _literals_pb2.BindingDataCollection(bindings=[b.to_flyte_idl() for b in self.bindings])

    @classmethod
    def from_flyte_idl(cls, pb2_object):
        """
        :param flyteidl.core.literals_pb2.BindingDataCollection pb2_object:
        :rtype: flytekit.models.literals.BindingDataCollection
        """
        return cls([BindingData.from_flyte_idl(b) for b in pb2_object.bindings])


class BindingData(_common.FlyteIdlEntity):
    def __init__(self, scalar=None, collection=None, promise=None, map=None):
        """
        Specifies either a simple value or a reference to another output. Only one of the input arguments may be
        specified.

        :param Scalar scalar: [Optional] A simple scalar value.
        :param BindingDataCollection collection: [Optional] A collection of binding data. This allows nesting of
            binding data to any number of levels.
        :param flytekit.models.types.OutputReference promise: [Optional] References an output promised by another node.
        :param BindingDataMap map: [Optional] A map of bindings. The key is always a string.
        """
        self._scalar = scalar
        self._collection = collection
        self._promise = promise
        self._map = map

    @property
    def scalar(self):
        """
        A simple scalar value.
        :rtype: Scalar
        """
        return self._scalar

    @property
    def collection(self):
        """
        [Optional] A collection of binding data. This allows nesting of binding data to any number of levels.
        :rtype: BindingDataCollection
        """
        return self._collection

    @property
    def promise(self):
        """
        [Optional] References an output promised by another node.
        :rtype: flytekit.models.types.OutputReference
        """
        return self._promise

    @property
    def map(self):
        """
        [Optional] A map of bindings. The key is always a string.
        :rtype: BindingDataMap
        """
        return self._map

    @property
    def value(self):
        """
        Returns whichever value is set
        :rtype: T
        """
        return self.scalar or self.collection or self.promise or self.map

    def to_flyte_idl(self):
        """
        :rtype: flyteidl.core.literals_pb2.BindingData
        """
        return _literals_pb2.BindingData(
            scalar=self.scalar.to_flyte_idl() if self.scalar is not None else None,
            collection=self.collection.to_flyte_idl() if self.collection is not None else None,
            promise=self.promise.to_flyte_idl() if self.promise is not None else None,
            map=self.map.to_flyte_idl() if self.map is not None else None,
        )

    @classmethod
    def from_flyte_idl(cls, pb2_object):
        """
        :param flyteidl.core.literals_pb2.BindingData pb2_object:
        :return: BindingData
        """
        return cls(
            scalar=Scalar.from_flyte_idl(pb2_object.scalar) if pb2_object.HasField("scalar") else None,
            collection=BindingDataCollection.from_flyte_idl(pb2_object.collection)
            if pb2_object.HasField("collection")
            else None,
            promise=_OutputReference.from_flyte_idl(pb2_object.promise) if pb2_object.HasField("promise") else None,
            map=BindingDataMap.from_flyte_idl(pb2_object.map) if pb2_object.HasField("map") else None,
        )

    def to_literal_model(self):
        """
        Converts current binding data into a Literal asserting that there are no promises in the bindings.
        :rtype: Literal
        """
        if self.promise:
            raise _user_exceptions.FlyteValueException(
                self.promise, "Cannot convert BindingData to a Literal because " "it has a promise.",
            )
        elif self.scalar:
            return Literal(scalar=self.scalar)
        elif self.collection:
            return Literal(
                collection=LiteralCollection(
                    literals=[binding.to_literal_model() for binding in self.collection.bindings]
                )
            )
        elif self.map:
            return Literal(map=LiteralMap(literals={k: binding.to_literal_model() for k, binding in self.map.bindings}))


class Binding(_common.FlyteIdlEntity):
    def __init__(self, var, binding):
        """
        An input/output binding of a variable to either static value or a node output.

        :param Text var: A variable name, must match an input or output variable of the node.
        :param BindingData binding: Data to use to bind this variable.
        """
        self._var = var
        self._binding = binding

    @property
    def var(self):
        """
        A variable name, must match an input or output variable of the node.
        :rtype: Text
        """
        return self._var

    @property
    def binding(self):
        """
        Data to use to bind this variable.
        :rtype: BindingData
        """
        return self._binding

    def to_flyte_idl(self):
        """
        :rtype: flyteidl.core.literals_pb2.Binding
        """
        return _literals_pb2.Binding(var=self.var, binding=self.binding.to_flyte_idl())

    @classmethod
    def from_flyte_idl(cls, pb2_object):
        """
        :param flyteidl.core.literals_pb2.Binding pb2_object:
        :rtype: flytekit.core.models.literals.Binding
        """
        return cls(pb2_object.var, BindingData.from_flyte_idl(pb2_object.binding))


class Schema(_common.FlyteIdlEntity):
    def __init__(self, uri, type):
        """
        A strongly typed schema that defines the interface of data retrieved from the underlying storage medium.

        :param Text uri:
        :param flytekit.models.types.SchemaType type:
        """
        self._uri = uri
        self._type = type

    @property
    def uri(self):
        """
        :rtype: Text
        """
        return self._uri

    @property
    def type(self):
        """
        :rtype: flytekit.models.types.SchemaType
        """
        return self._type

    def to_flyte_idl(self):
        """
        :rtype: flyteidl.core.literals_pb2.Schema
        """
        return _literals_pb2.Schema(uri=self.uri, type=self.type.to_flyte_idl())

    @classmethod
    def from_flyte_idl(cls, pb2_object):
        """
        :param flyteidl.core.literals_pb2.Schema pb2_object:
        :rtype: Schema
        """
        return cls(uri=pb2_object.uri, type=_SchemaType.from_flyte_idl(pb2_object.type))


class LiteralCollection(_common.FlyteIdlEntity):
    def __init__(self, literals):
        """
        :param list[Literal] literals: underlying list of literals in this collection.
        """
        self._literals = literals

    @property
    def literals(self):
        """
        :rtype: list[Literal]
        """
        return self._literals

    def to_flyte_idl(self):
        """
        :rtype: flyteidl.core.literals_pb2.LiteralCollection
        """
        return _literals_pb2.LiteralCollection(literals=[l.to_flyte_idl() for l in self.literals])

    @classmethod
    def from_flyte_idl(cls, pb2_object):
        """
        :param flyteidl.core.literals_pb2.LiteralCollection pb2_object:
        :rtype: LiteralCollection
        """
        return cls([Literal.from_flyte_idl(l) for l in pb2_object.literals])


class LiteralMap(_common.FlyteIdlEntity):
    def __init__(self, literals):
        """
        :param dict[Text, Literal] literals: A dictionary mapping Text key names to Literal objects.
        """
        self._literals = literals

    @property
    def literals(self):
        """
        A dictionary mapping Text key names to Literal objects.
        :rtype: dict[Text, Literal]
        """
        return self._literals

    def to_flyte_idl(self):
        """
        :rtype: flyteidl.core.literals_pb2.LiteralMap
        """
<<<<<<< HEAD
        return _literals_pb2.LiteralMap(
            literals={k: v.to_flyte_idl() for k, v in self.literals.items()}
        )
=======
        return _literals_pb2.LiteralMap(literals={k: v.to_flyte_idl() for k, v in _six.iteritems(self.literals)})
>>>>>>> 9cb82f21

    @classmethod
    def from_flyte_idl(cls, pb2_object):
        """
        :param flyteidl.core.literals_pb2.LiteralMap pb2_object:
        :rtype: LiteralMap
        """
        return cls({k: Literal.from_flyte_idl(v) for k, v in pb2_object.literals.items()})


class Literal(_common.FlyteIdlEntity):
    def __init__(self, scalar=None, collection=None, map=None):
        """
        :param Scalar scalar:
        :param LiteralCollection collection:
        :param LiteralMap map:
        """
        self._scalar = scalar
        self._collection = collection
        self._map = map

    @property
    def scalar(self):
        """
        If not None, this value holds a scalar value which can be further unpacked.
        :rtype: Scalar
        """
        return self._scalar

    @property
    def collection(self):
        """
        If not None, this value holds a collection of Literal values which can be further unpacked.
        :rtype: LiteralCollection
        """
        return self._collection

    @property
    def map(self):
        """
        If not None, this value holds a map of Literal values which can be further unpacked.
        :rtype: LiteralMap
        """
        return self._map

    @property
    def value(self):
        """
        Returns one of the scalar, collection, or map properties based on which one is set.
        :rtype: T
        """
        return self.scalar or self.collection or self.map

    def to_flyte_idl(self):
        """
        :rtype: flyteidl.core.literals_pb2.Literal
        """
        return _literals_pb2.Literal(
            scalar=self.scalar.to_flyte_idl() if self.scalar is not None else None,
            collection=self.collection.to_flyte_idl() if self.collection is not None else None,
            map=self.map.to_flyte_idl() if self.map is not None else None,
        )

    @classmethod
    def from_flyte_idl(cls, pb2_object):
        """
        :param flyteidl.core.literals_pb2.Literal pb2_object:
        :rtype: Literal
        """
        collection = None
        if pb2_object.HasField("collection"):
            collection = LiteralCollection.from_flyte_idl(pb2_object.collection)

        return cls(
            scalar=Scalar.from_flyte_idl(pb2_object.scalar) if pb2_object.HasField("scalar") else None,
            collection=collection,
            map=LiteralMap.from_flyte_idl(pb2_object.map) if pb2_object.HasField("map") else None,
        )<|MERGE_RESOLUTION|>--- conflicted
+++ resolved
@@ -690,13 +690,7 @@
         """
         :rtype: flyteidl.core.literals_pb2.LiteralMap
         """
-<<<<<<< HEAD
-        return _literals_pb2.LiteralMap(
-            literals={k: v.to_flyte_idl() for k, v in self.literals.items()}
-        )
-=======
         return _literals_pb2.LiteralMap(literals={k: v.to_flyte_idl() for k, v in _six.iteritems(self.literals)})
->>>>>>> 9cb82f21
 
     @classmethod
     def from_flyte_idl(cls, pb2_object):
