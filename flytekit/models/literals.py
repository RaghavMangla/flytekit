--- conflicted
+++ resolved
@@ -919,15 +919,10 @@
         self._hash = value
 
     @property
-<<<<<<< HEAD
     def metadata(self) -> Optional[Dict[str, str]]:
-=======
-    def metadata(self):
         """
         This value holds metadata about the literal.
-        :rtype: typing.Dict[str, str]
-        """
->>>>>>> f721eef4
+        """
         return self._metadata
 
     def to_flyte_idl(self):
