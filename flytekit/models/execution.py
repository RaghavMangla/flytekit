--- conflicted
+++ resolved
@@ -272,11 +272,7 @@
 
 class ExecutionClosure(_common_models.FlyteIdlEntity):
 
-<<<<<<< HEAD
-    def __init__(self, phase, error=None, outputs=None):
-=======
-    def __init__(self, computed_inputs, phase, started_at, error=None, outputs=None):
->>>>>>> f9c5222a
+    def __init__(self, phase, started_at, error=None, outputs=None):
         """
         :param int phase: From the flytekit.models.core.execution.WorkflowExecutionPhase enum
         :param datetime.datetime started_at:
@@ -321,12 +317,8 @@
         """
         :rtype: flyteidl.admin.execution_pb2.ExecutionClosure
         """
-<<<<<<< HEAD
-        return _execution_pb2.ExecutionClosure(
-=======
         obj = _execution_pb2.ExecutionClosure(
             computed_inputs=self.computed_inputs.to_flyte_idl(),
->>>>>>> f9c5222a
             phase=self.phase,
             error=self.error.to_flyte_idl() if self.error is not None else None,
             outputs=self.outputs.to_flyte_idl() if self.outputs is not None else None
@@ -350,11 +342,7 @@
             error=error,
             outputs=outputs,
             phase=pb2_object.phase,
-<<<<<<< HEAD
-=======
             started_at=pb2_object.started_at.ToDatetime().replace(tzinfo=_pytz.UTC),
-            computed_inputs=_literal_models.LiteralMap.from_flyte_idl(pb2_object.computed_inputs)
->>>>>>> f9c5222a
         )
 
 
@@ -396,7 +384,6 @@
     Currently, node, task, and workflow execution all have the same get data response. So we'll create this common
     superclass to reduce code duplication until things diverge in the future.
     """
-    _PB = None
 
     def __init__(self, inputs, outputs):
         """
@@ -420,34 +407,68 @@
         """
         return self._outputs
 
+
+class WorkflowExecutionGetDataResponse(_CommonDataResponse):
+    @classmethod
+    def from_flyte_idl(cls, pb2_object):
+        """
+        :param _execution_pb2.WorkflowExecutionGetDataResponse pb2_object:
+        :rtype: WorkflowExecutionGetDataResponse
+        """
+        return cls(
+            inputs=_common_models.UrlBlob.from_flyte_idl(pb2_object.inputs),
+            outputs=_common_models.UrlBlob.from_flyte_idl(pb2_object.outputs),
+        )
+
     def to_flyte_idl(self):
         """
         :rtype: _execution_pb2.WorkflowExecutionGetDataResponse
         """
-        return type(self)._PB(
+        return _execution_pb2.WorkflowExecutionGetDataResponse(
             inputs=self.inputs.to_flyte_idl(),
             outputs=self.outputs.to_flyte_idl(),
         )
 
-    @classmethod
-    def from_flyte_idl(cls, pb2_object):
-        """
-        :param T pb2_object:
-        :rtype: _CommonDataResponse
+
+class TaskExecutionGetDataResponse(_CommonDataResponse):
+    @classmethod
+    def from_flyte_idl(cls, pb2_object):
+        """
+        :param _task_execution_pb2.TaskExecutionGetDataResponse pb2_object:
+        :rtype: TaskExecutionGetDataResponse
         """
         return cls(
             inputs=_common_models.UrlBlob.from_flyte_idl(pb2_object.inputs),
             outputs=_common_models.UrlBlob.from_flyte_idl(pb2_object.outputs),
         )
 
-
-class WorkflowExecutionGetDataResponse(_CommonDataResponse):
-    _PB = _execution_pb2.WorkflowExecutionGetDataResponse
-
-
-class TaskExecutionGetDataResponse(_CommonDataResponse):
-    _PB = _task_execution_pb2.TaskExecutionGetDataResponse
+    def to_flyte_idl(self):
+        """
+        :rtype: _task_execution_pb2.TaskExecutionGetDataResponse
+        """
+        return _task_execution_pb2.TaskExecutionGetDataResponse(
+            inputs=self.inputs.to_flyte_idl(),
+            outputs=self.outputs.to_flyte_idl(),
+        )
 
 
 class NodeExecutionGetDataResponse(_CommonDataResponse):
-    _PB = _node_execution_pb2.NodeExecutionGetDataResponse+    @classmethod
+    def from_flyte_idl(cls, pb2_object):
+        """
+        :param _node_execution_pb2.NodeExecutionGetDataResponse pb2_object:
+        :rtype: NodeExecutionGetDataResponse
+        """
+        return cls(
+            inputs=_common_models.UrlBlob.from_flyte_idl(pb2_object.inputs),
+            outputs=_common_models.UrlBlob.from_flyte_idl(pb2_object.outputs),
+        )
+
+    def to_flyte_idl(self):
+        """
+        :rtype: _node_execution_pb2.NodeExecutionGetDataResponse
+        """
+        return _node_execution_pb2.NodeExecutionGetDataResponse(
+            inputs=self.inputs.to_flyte_idl(),
+            outputs=self.outputs.to_flyte_idl(),
+        )