import base64
import hashlib
import os
import sys
import typing
from abc import abstractmethod
from copy import copy
from dataclasses import dataclass
from functools import lru_cache
from typing import List, Optional

import click
<<<<<<< HEAD
=======
import docker
import requests
>>>>>>> baf0b894
from dataclasses_json import dataclass_json

DOCKER_HUB = "docker.io"
_F_IMG_ID = "_F_IMG_ID"


@dataclass_json
@dataclass
class ImageSpec:
    """
    This class is used to specify the docker image that will be used to run the task.

    Args:
        name: name of the image.
        python_version: python version of the image.
        builder: Type of plugin to build the image. Use envd by default.
        source_root: source root of the image.
        env: environment variables of the image.
        registry: registry of the image.
        packages: list of python packages to install.
        apt_packages: list of apt packages to install.
        base_image: base image of the image.
    """

    name: str = "flytekit"
    python_version: str = f"{sys.version_info.major}.{sys.version_info.minor}"
    builder: str = "envd"
    source_root: Optional[str] = None
    env: Optional[typing.Dict[str, str]] = None
    registry: Optional[str] = None
    packages: Optional[List[str]] = None
    apt_packages: Optional[List[str]] = None
    base_image: Optional[str] = None

    def image_name(self) -> str:
        """
        return full image name with tag.
        """
        tag = calculate_hash_from_image_spec(self)
        container_image = f"{self.name}:{tag}"
        if self.registry:
            container_image = f"{self.registry}/{container_image}"
        return container_image

    def is_container(self) -> bool:
        from flytekit.core.context_manager import ExecutionState, FlyteContextManager

        state = FlyteContextManager.current_context().execution_state
        if state and state.mode and state.mode != ExecutionState.Mode.LOCAL_WORKFLOW_EXECUTION:
            return os.environ.get(_F_IMG_ID) == self.image_name()
        return True

    @lru_cache
    def exist(self) -> bool:
        """
        Check if the image exists in the registry.
        """
<<<<<<< HEAD
        import docker
        from docker.errors import APIError, ImageNotFound

        client = docker.from_env()
=======
>>>>>>> baf0b894
        try:
            client = docker.from_env()
            if self.registry:
                client.images.get_registry_data(self.image_name())
            else:
                client.images.get(self.image_name())
            return True
        except APIError as e:
            if e.response.status_code == 404:
                return False
        except ImageNotFound:
            return False
        except Exception as e:
            tag = calculate_hash_from_image_spec(self)
            # if docker engine is not running locally
            container_registry = DOCKER_HUB
            if "/" in self.registry:
                container_registry = self.registry.split("/")[0]
            if container_registry == DOCKER_HUB:
                url = f"https://hub.docker.com/v2/repositories/{self.registry}/{self.name}/tags/{tag}"
                response = requests.get(url)
                if response.status_code == 200:
                    return True

            click.secho(f"Failed to check if the image exists with error : {e}", fg="red")
            click.secho("Flytekit assumes that the image already exists.", fg="blue")
            return True

    def __hash__(self):
        return hash(self.to_json())


class ImageSpecBuilder:
    @abstractmethod
    def build_image(self, image_spec: ImageSpec):
        """
        Build the docker image and push it to the registry.

        Args:
            image_spec: image spec of the task.
        """
        raise NotImplementedError("This method is not implemented in the base class.")


class ImageBuildEngine:
    """
    ImageBuildEngine contains a list of builders that can be used to build an ImageSpec.
    """

    _REGISTRY: typing.Dict[str, ImageSpecBuilder] = {}

    @classmethod
    def register(cls, builder_type: str, image_spec_builder: ImageSpecBuilder):
        cls._REGISTRY[builder_type] = image_spec_builder

    @classmethod
    def build(cls, image_spec: ImageSpec):
        if image_spec.builder not in cls._REGISTRY:
            raise Exception(f"Builder {image_spec.builder} is not registered.")
        if not image_spec.exist():
            click.secho(f"Image {image_spec.image_name()} not found. Building...", fg="blue")
            cls._REGISTRY[image_spec.builder].build_image(image_spec)
        else:
            click.secho(f"Image {image_spec.image_name()} found. Skip building.", fg="blue")


@lru_cache
def calculate_hash_from_image_spec(image_spec: ImageSpec):
    """
    Calculate the hash from the image spec.
    """
    # copy the image spec to avoid modifying the original image spec. otherwise, the hash will be different.
    spec = copy(image_spec)
    spec.source_root = hash_directory(image_spec.source_root) if image_spec.source_root else b""
    image_spec_bytes = bytes(image_spec.to_json(), "utf-8")
    tag = base64.urlsafe_b64encode(hashlib.md5(image_spec_bytes).digest()).decode("ascii")
    # replace "=" with "." to make it a valid tag
    return tag.replace("=", ".")


def hash_directory(path):
    """
    Return the SHA-256 hash of the directory at the given path.
    """
    hasher = hashlib.sha256()
    for root, dirs, files in os.walk(path):
        for file in files:
            with open(os.path.join(root, file), "rb") as f:
                while True:
                    # Read file in small chunks to avoid loading large files into memory all at once
                    chunk = f.read(4096)
                    if not chunk:
                        break
                    hasher.update(chunk)
    return bytes(hasher.hexdigest(), "utf-8")<|MERGE_RESOLUTION|>--- conflicted
+++ resolved
@@ -10,11 +10,7 @@
 from typing import List, Optional
 
 import click
-<<<<<<< HEAD
-=======
-import docker
 import requests
->>>>>>> baf0b894
 from dataclasses_json import dataclass_json
 
 DOCKER_HUB = "docker.io"
@@ -72,13 +68,9 @@
         """
         Check if the image exists in the registry.
         """
-<<<<<<< HEAD
         import docker
         from docker.errors import APIError, ImageNotFound
 
-        client = docker.from_env()
-=======
->>>>>>> baf0b894
         try:
             client = docker.from_env()
             if self.registry:
