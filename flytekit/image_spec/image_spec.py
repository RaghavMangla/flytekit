--- conflicted
+++ resolved
@@ -215,16 +215,12 @@
 
     @classmethod
     @lru_cache
-<<<<<<< HEAD
-    def build(cls, image_spec: ImageSpec):
-=======
     def build(cls, image_spec: ImageSpec) -> str:
         if image_spec.builder is None and cls._REGISTRY:
             builder = max(cls._REGISTRY, key=lambda name: cls._REGISTRY[name][1])
         else:
             builder = image_spec.builder
 
->>>>>>> 3b89dc8c
         img_name = image_spec.image_name()
         if img_name in cls._BUILT_IMAGES or image_spec.exist():
             click.secho(f"Image {img_name} found. Skip building.", fg="blue")
