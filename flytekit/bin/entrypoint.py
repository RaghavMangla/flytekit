import asyncio
import contextlib
import datetime
import inspect
import os
import pathlib
import signal
import subprocess
import sys
import tempfile
import traceback
from sys import exit
from typing import Callable, List, Optional

import click
from flyteidl.core import literals_pb2 as _literals_pb2

from flytekit.configuration import (
    SERIALIZED_CONTEXT_ENV_VAR,
    FastSerializationSettings,
    SerializationSettings,
    StatsConfig,
)
from flytekit.core import constants as _constants
from flytekit.core import utils
from flytekit.core.base_task import IgnoreOutputs, PythonTask
from flytekit.core.checkpointer import SyncCheckpoint
from flytekit.core.context_manager import (
    ExecutionParameters,
    ExecutionState,
    FlyteContext,
    FlyteContextManager,
    OutputMetadataTracker,
)
from flytekit.core.data_persistence import FileAccessProvider
from flytekit.core.promise import VoidPromise
from flytekit.deck.deck import _output_deck
from flytekit.exceptions.user import FlyteRecoverableException, FlyteUserRuntimeException
from flytekit.interfaces.stats.taggable import get_stats as _get_stats
from flytekit.loggers import logger, user_space_logger
from flytekit.models import dynamic_job as _dynamic_job
from flytekit.models import literals as _literal_models
from flytekit.models.core import errors as _error_models
from flytekit.models.core import execution as _execution_models
from flytekit.models.core import identifier as _identifier
from flytekit.tools.fast_registration import download_distribution as _download_distribution
from flytekit.tools.module_loader import load_object_from_module


def get_version_message():
    import flytekit

    return f"Welcome to Flyte! Version: {flytekit.__version__}"


def _compute_array_job_index():
    """
    Computes the absolute index of the current array job. This is determined by summing the compute-environment-specific
    environment variable and the offset (if one's set). The offset will be set and used when the user request that the
    job runs in a number of slots less than the size of the input.
    :rtype: int
    """
    offset = 0
    if os.environ.get("BATCH_JOB_ARRAY_INDEX_OFFSET"):
        offset = int(os.environ.get("BATCH_JOB_ARRAY_INDEX_OFFSET"))
    if os.environ.get("BATCH_JOB_ARRAY_INDEX_VAR_NAME"):
        return offset + int(os.environ.get(os.environ.get("BATCH_JOB_ARRAY_INDEX_VAR_NAME")))
    return offset


def _dispatch_execute(
    ctx: FlyteContext,
    load_task: Callable[[], PythonTask],
    inputs_path: str,
    output_prefix: str,
):
    """
    Dispatches execute to PythonTask
        Step1: Download inputs and load into a literal map
        Step2: Invoke task - dispatch_execute
        Step3:
            a: [Optional] Record outputs to output_prefix
            b: OR if IgnoreOutputs is raised, then ignore uploading outputs
            c: OR if an unhandled exception is retrieved - record it as an errors.pb
    """
    output_file_dict = {}

    task_def = None
    try:
        try:
            task_def = load_task()
        except Exception as e:
            # If the task can not be loaded, then it's most likely a user error. For example,
            # a dependency is not installed during execution.
            raise FlyteUserRuntimeException(e) from e

        logger.debug(f"Starting _dispatch_execute for {task_def.name}")
        # Step1
        local_inputs_file = os.path.join(ctx.execution_state.working_dir, "inputs.pb")
        ctx.file_access.get_data(inputs_path, local_inputs_file)
        input_proto = utils.load_proto_from_file(_literals_pb2.LiteralMap, local_inputs_file)
        idl_input_literals = _literal_models.LiteralMap.from_flyte_idl(input_proto)

        # Step2
        # Invoke task - dispatch_execute
        outputs = task_def.dispatch_execute(ctx, idl_input_literals)
        if inspect.iscoroutine(outputs):
            # Handle eager-mode (async) tasks
            logger.info("Output is a coroutine")
            outputs = asyncio.run(outputs)

        # Step3a
        if isinstance(outputs, VoidPromise):
            logger.warning("Task produces no outputs")
            output_file_dict = {_constants.OUTPUT_FILE_NAME: _literal_models.LiteralMap(literals={})}
        elif isinstance(outputs, _literal_models.LiteralMap):
            output_file_dict = {_constants.OUTPUT_FILE_NAME: outputs}
        elif isinstance(outputs, _dynamic_job.DynamicJobSpec):
            output_file_dict = {_constants.FUTURES_FILE_NAME: outputs}
        else:
            logger.error(f"SystemError: received unknown outputs from task {outputs}")
            output_file_dict[_constants.ERROR_FILE_NAME] = _error_models.ErrorDocument(
                _error_models.ContainerError(
                    "UNKNOWN_OUTPUT",
                    f"Type of output received not handled {type(outputs)} outputs: {outputs}",
                    _error_models.ContainerError.Kind.RECOVERABLE,
                    _execution_models.ExecutionError.ErrorKind.SYSTEM,
                )
            )

    # Handle user-scoped errors
    except FlyteUserRuntimeException as e:
        # Step3b
        if isinstance(e.value, IgnoreOutputs):
            logger.warning(f"User-scoped IgnoreOutputs received! Outputs.pb will not be uploaded. reason {e}!!")
            return

        # Step3c
        if isinstance(e.value, FlyteRecoverableException):
            kind = _error_models.ContainerError.Kind.RECOVERABLE
        else:
            kind = _error_models.ContainerError.Kind.NON_RECOVERABLE

        exc_str = get_traceback_str(e)
        output_file_dict[_constants.ERROR_FILE_NAME] = _error_models.ErrorDocument(
            _error_models.ContainerError(
                "USER",
                exc_str,
                kind,
                _execution_models.ExecutionError.ErrorKind.USER,
            )
        )
        if task_def is not None:
            logger.error(f"Exception when executing task {task_def.name or task_def.id.name}, reason {str(e)}")
        else:
            logger.error(f"Exception when loading_task, reason {str(e)}")
        logger.error("!! Begin User Error Captured by Flyte !!")
        logger.error(exc_str)
        logger.error("!! End Error Captured by Flyte !!")

    # All the Non-user errors are captured here, and are considered system errors
    except Exception as e:
        exc_str = get_traceback_str(e)
        output_file_dict[_constants.ERROR_FILE_NAME] = _error_models.ErrorDocument(
            _error_models.ContainerError(
                "SYSTEM",
                exc_str,
                _error_models.ContainerError.Kind.RECOVERABLE,
                _execution_models.ExecutionError.ErrorKind.SYSTEM,
            )
        )

        logger.error("!! Begin Unknown System Error Captured by Flyte !!")
        logger.error(exc_str)
        logger.error("!! End Error Captured by Flyte !!")

    for k, v in output_file_dict.items():
        utils.write_proto_to_file(v.to_flyte_idl(), os.path.join(ctx.execution_state.engine_dir, k))

    ctx.file_access.put_data(ctx.execution_state.engine_dir, output_prefix, is_multipart=True)
    logger.info(f"Engine folder written successfully to the output prefix {output_prefix}")

    if task_def is not None and not getattr(task_def, "disable_deck", True):
        _output_deck(task_def.name.split(".")[-1], ctx.user_space_params)

    logger.debug("Finished _dispatch_execute")

    if os.environ.get("FLYTE_FAIL_ON_ERROR", "").lower() == "true" and _constants.ERROR_FILE_NAME in output_file_dict:
        # This env is set by the flytepropeller
        # AWS batch job get the status from the exit code, so once we catch the error,
        # we should return the error code here
        exit(1)


def get_traceback_str(e: Exception) -> str:
    if isinstance(e, FlyteUserRuntimeException):
        # If the exception is a user exception, we want to capture the traceback of the exception that was raised by the
        # user code, not the Flyte internals.
        tb = e.__cause__.__traceback__ if e.__cause__ else e.__traceback__
    else:
        tb = e.__traceback__
    lines = traceback.format_tb(tb)
    lines = [line.rstrip() for line in lines]
    tb_str = "\n    ".join(lines)
    format_str = "Traceback (most recent call last):\n" "\n    {traceback}\n" "\n" "Message:\n" "\n" "    {message}"

    value = e.value if isinstance(e, FlyteUserRuntimeException) else e
    return format_str.format(traceback=tb_str, message=f"{type(value).__name__}: {value}")


def get_one_of(*args) -> str:
    """
    Helper function to iterate through a series of different environment variables. This function exists because for
    some settings reference multiple environment variables for legacy reasons.
    :param args: List of environment variables to look for.
    :return: The first defined value in the environment, or an empty string if nothing is found.
    """
    for k in args:
        if k in os.environ:
            return os.environ[k]
    return ""


@contextlib.contextmanager
def setup_execution(
    raw_output_data_prefix: str,
    output_metadata_prefix: Optional[str] = None,
    checkpoint_path: Optional[str] = None,
    prev_checkpoint: Optional[str] = None,
    dynamic_addl_distro: Optional[str] = None,
    dynamic_dest_dir: Optional[str] = None,
    pickled: bool = False,
):
    """

    :param raw_output_data_prefix: Where to write offloaded data (files, directories, dataframes).
    :param output_metadata_prefix: Where to write primitive outputs.
    :param checkpoint_path:
    :param prev_checkpoint:
    :param dynamic_addl_distro: Works in concert with the other dynamic arg. If present, indicates that if a dynamic
      task were to run, it should set fast serialize to true and use these values in FastSerializationSettings
    :param dynamic_dest_dir: See above.
    :param pickled: If the inputs are pickled
    :return:
    """
    exe_project = get_one_of("FLYTE_INTERNAL_EXECUTION_PROJECT", "_F_PRJ")
    exe_domain = get_one_of("FLYTE_INTERNAL_EXECUTION_DOMAIN", "_F_DM")
    exe_name = get_one_of("FLYTE_INTERNAL_EXECUTION_ID", "_F_NM")
    exe_wf = get_one_of("FLYTE_INTERNAL_EXECUTION_WORKFLOW", "_F_WF")
    exe_lp = get_one_of("FLYTE_INTERNAL_EXECUTION_LAUNCHPLAN", "_F_LP")

    tk_project = get_one_of("FLYTE_INTERNAL_TASK_PROJECT", "_F_TK_PRJ")
    tk_domain = get_one_of("FLYTE_INTERNAL_TASK_DOMAIN", "_F_TK_DM")
    tk_name = get_one_of("FLYTE_INTERNAL_TASK_NAME", "_F_TK_NM")
    tk_version = get_one_of("FLYTE_INTERNAL_TASK_VERSION", "_F_TK_V")

    compressed_serialization_settings = os.environ.get(SERIALIZED_CONTEXT_ENV_VAR, "")

    ctx = FlyteContextManager.current_context()
    # Create directories
    user_workspace_dir = ctx.file_access.get_random_local_directory()
    logger.info(f"Using user directory {user_workspace_dir}")
    pathlib.Path(user_workspace_dir).mkdir(parents=True, exist_ok=True)
    from flytekit import __version__ as _api_version

    checkpointer = None
    if checkpoint_path is not None:
        checkpointer = SyncCheckpoint(checkpoint_dest=checkpoint_path, checkpoint_src=prev_checkpoint)
        logger.debug(f"Checkpointer created with source {prev_checkpoint} and dest {checkpoint_path}")

    execution_parameters = ExecutionParameters(
        execution_id=_identifier.WorkflowExecutionIdentifier(
            project=exe_project,
            domain=exe_domain,
            name=exe_name,
        ),
        execution_date=datetime.datetime.now(datetime.timezone.utc),
        stats=_get_stats(
            cfg=StatsConfig.auto(),
            # Stats metric path will be:
            # registration_project.registration_domain.app.module.task_name.user_stats
            # and it will be tagged with execution-level values for project/domain/wf/lp
            prefix=f"{tk_project}.{tk_domain}.{tk_name}.user_stats",
            tags={
                "exec_project": exe_project,
                "exec_domain": exe_domain,
                "exec_workflow": exe_wf,
                "exec_launchplan": exe_lp,
                "api_version": _api_version,
            },
        ),
        logging=user_space_logger,
        tmp_dir=user_workspace_dir,
        raw_output_prefix=raw_output_data_prefix,
        output_metadata_prefix=output_metadata_prefix,
        checkpoint=checkpointer,
        task_id=_identifier.Identifier(_identifier.ResourceType.TASK, tk_project, tk_domain, tk_name, tk_version),
    )

    metadata = {
        "flyte-execution-project": exe_project,
        "flyte-execution-domain": exe_domain,
        "flyte-execution-launchplan": exe_lp,
        "flyte-execution-workflow": exe_wf,
        "flyte-execution-name": exe_name,
    }
    try:
        file_access = FileAccessProvider(
            local_sandbox_dir=tempfile.mkdtemp(prefix="flyte"),
            raw_output_prefix=raw_output_data_prefix,
            execution_metadata=metadata,
        )
    except TypeError:  # would be thrown from DataPersistencePlugins.find_plugin
        logger.error(f"No data plugin found for raw output prefix {raw_output_data_prefix}")
        raise

    ctx = ctx.new_builder().with_file_access(file_access).build()

    es = ctx.new_execution_state().with_params(
        mode=ExecutionState.Mode.TASK_EXECUTION,
        user_space_params=execution_parameters,
    )
    # create new output metadata tracker
    omt = OutputMetadataTracker()
    cb = ctx.new_builder().with_execution_state(es).with_output_metadata_tracker(omt)

    if compressed_serialization_settings:
        ss = SerializationSettings.from_transport(compressed_serialization_settings)
        ssb = ss.new_builder()
        ssb.project = ssb.project or exe_project
        ssb.domain = ssb.domain or exe_domain
        ssb.version = tk_version
        if dynamic_addl_distro:
            ssb.fast_serialization_settings = FastSerializationSettings(
                enabled=True,
                destination_dir=dynamic_dest_dir,
                distribution_location=dynamic_addl_distro,
                pickled=pickled,
            )
        cb = cb.with_serialization_settings(ssb.build())
    with FlyteContextManager.with_context(cb) as ctx:
        yield ctx


def _execute_task(
    inputs: str,
    output_prefix: str,
    test: bool,
    raw_output_data_prefix: str,
    resolver: str,
    resolver_args: List[str],
    checkpoint_path: Optional[str] = None,
    prev_checkpoint: Optional[str] = None,
    dynamic_addl_distro: Optional[str] = None,
    dynamic_dest_dir: Optional[str] = None,
    pickled: bool = False,
    pkl_file: Optional[str] = None,
):
    """
    This function should be called for new API tasks (those only available in 0.16 and later that leverage Python
    native typing).

    resolver should be something like:
        flytekit.core.python_auto_container.default_task_resolver
    resolver args should be something like
        task_module app.workflows task_name task_1
    have dashes seems to mess up click, like --task_module seems to interfere

    :param inputs: Where to read inputs
    :param output_prefix: Where to write primitive outputs
    :param raw_output_data_prefix: Where to write offloaded data (files, directories, dataframes).
    :param test: Dry run
    :param resolver: The task resolver to use. This needs to be loadable directly from importlib (and thus cannot be
      nested).
    :param resolver_args: Args that will be passed to the aforementioned resolver's load_task function
    :param dynamic_addl_distro: In the case of parent tasks executed using the 'fast' mode this captures where the
        compressed code archive has been uploaded.
    :param dynamic_dest_dir: In the case of parent tasks executed using the 'fast' mode this captures where compressed
        code archives should be installed in the flyte task container.
    :param pickled: If the inputs are pickled
    :param pkl_file: The path to the pickled archive
    :return:
    """
    if not pickled and len(resolver_args) < 1:
        raise ValueError("cannot be <1")

    with setup_execution(
        raw_output_data_prefix,
        output_prefix,
        checkpoint_path,
        prev_checkpoint,
        dynamic_addl_distro,
        dynamic_dest_dir,
    ) as ctx:
<<<<<<< HEAD
        if pickled:
            import gzip

            import cloudpickle

            with gzip.open(pkl_file, "r") as f:
                _task_def = cloudpickle.load(f)
        else:
            resolver_obj = load_object_from_module(resolver)
            # Use the resolver to load the actual task object
            _task_def = resolver_obj.load_task(loader_args=resolver_args)
=======
        working_dir = os.getcwd()
        if all(os.path.realpath(path) != working_dir for path in sys.path):
            sys.path.append(working_dir)
        resolver_obj = load_object_from_module(resolver)

        def load_task():
            # Use the resolver to load the actual task object
            return resolver_obj.load_task(loader_args=resolver_args)

>>>>>>> ae9c6f8d
        if test:
            logger.info(
                f"Test detected, returning. Args were {inputs} {output_prefix} {raw_output_data_prefix} {resolver} {resolver_args}"
            )
            return
        _dispatch_execute(ctx, load_task, inputs, output_prefix)


def _execute_map_task(
    inputs,
    output_prefix,
    raw_output_data_prefix,
    max_concurrency,
    test,
    resolver: str,
    resolver_args: List[str],
    checkpoint_path: Optional[str] = None,
    prev_checkpoint: Optional[str] = None,
    dynamic_addl_distro: Optional[str] = None,
    dynamic_dest_dir: Optional[str] = None,
    pickled: bool = False,
    pkl_file: Optional[str] = None,
):
    """
    This function should be called by map task and aws-batch task
    resolver should be something like:
        flytekit.core.python_auto_container.default_task_resolver
    resolver args should be something like
        task_module app.workflows task_name task_1
    have dashes seems to mess up click, like --task_module seems to interfere

    :param inputs: Where to read inputs
    :param output_prefix: Where to write primitive outputs
    :param raw_output_data_prefix: Where to write offloaded data (files, directories, dataframes).
    :param test: Dry run
    :param resolver: The task resolver to use. This needs to be loadable directly from importlib (and thus cannot be
      nested).
    :param resolver_args: Args that will be passed to the aforementioned resolver's load_task function
    :param pickled: If the inputs are pickled
    :param pkl_file: The path to the pickled archive
    :return:
    """
    if len(resolver_args) < 1:
        raise ValueError(f"Resolver args cannot be <1, got {resolver_args}")

    with setup_execution(
        raw_output_data_prefix, checkpoint_path, prev_checkpoint, dynamic_addl_distro, dynamic_dest_dir
    ) as ctx:
        working_dir = os.getcwd()
        if all(os.path.realpath(path) != working_dir for path in sys.path):
            sys.path.append(working_dir)
        task_index = _compute_array_job_index()
<<<<<<< HEAD
=======
        mtr = load_object_from_module(resolver)()

        def load_task():
            return mtr.load_task(loader_args=resolver_args, max_concurrency=max_concurrency)
>>>>>>> ae9c6f8d

        if pickled:
            import gzip

            import cloudpickle

            with gzip.open(pkl_file, "r") as f:
                map_task = cloudpickle.load(f)
        else:
            mtr = load_object_from_module(resolver)()
            map_task = mtr.load_task(loader_args=resolver_args, max_concurrency=max_concurrency)
            # Special case for the map task resolver, we need to append the task index to the output prefix.
            # TODO: (https://github.com/flyteorg/flyte/issues/5011) Remove legacy map task
            if mtr.name() == "flytekit.core.legacy_map_task.MapTaskResolver":
                output_prefix = os.path.join(output_prefix, str(task_index))

        if test:
            logger.info(
                f"Test detected, returning. Inputs: {inputs} Computed task index: {task_index} "
                f"New output prefix: {output_prefix} Raw output path: {raw_output_data_prefix} "
                f"Resolver and args: {resolver} {resolver_args}"
            )
            return

        _dispatch_execute(ctx, load_task, inputs, output_prefix)


def normalize_inputs(
    raw_output_data_prefix: Optional[str], checkpoint_path: Optional[str], prev_checkpoint: Optional[str]
):
    # Backwards compatibility - if Propeller hasn't filled this in, then it'll come through here as the original
    # template string, so let's explicitly set it to None so that the downstream functions will know to fall back
    # to the original shard formatter/prefix config.
    if raw_output_data_prefix == "{{.rawOutputDataPrefix}}":
        raw_output_data_prefix = None
    if checkpoint_path == "{{.checkpointOutputPrefix}}":
        checkpoint_path = None
    if prev_checkpoint == "{{.prevCheckpointPrefix}}" or prev_checkpoint == "" or prev_checkpoint == '""':
        prev_checkpoint = None

    return raw_output_data_prefix, checkpoint_path, prev_checkpoint


@click.group()
def _pass_through():
    pass


@_pass_through.command("pyflyte-execute")
@click.option("--inputs", required=True)
@click.option("--output-prefix", required=True)
@click.option("--raw-output-data-prefix", required=False)
@click.option("--checkpoint-path", required=False)
@click.option("--prev-checkpoint", required=False)
@click.option("--test", is_flag=True)
@click.option("--dynamic-addl-distro", required=False)
@click.option("--dynamic-dest-dir", required=False)
@click.option("--resolver", required=False)
@click.option("--pickled", is_flag=True, default=False, help="Use this to mark if the distribution is pickled.")
@click.option("--pkl-file", required=False, help="Location where pickled file can be found.")
@click.argument(
    "resolver-args",
    type=click.UNPROCESSED,
    nargs=-1,
)
def execute_task_cmd(
    inputs,
    output_prefix,
    raw_output_data_prefix,
    test,
    prev_checkpoint,
    checkpoint_path,
    dynamic_addl_distro,
    dynamic_dest_dir,
    resolver,
    resolver_args,
    pickled,
    pkl_file,
):
    logger.info(get_version_message())
    # We get weird errors if there are no click echo messages at all, so emit an empty string so that unit tests pass.
    click.echo("")
    raw_output_data_prefix, checkpoint_path, prev_checkpoint = normalize_inputs(
        raw_output_data_prefix, checkpoint_path, prev_checkpoint
    )

    # For new API tasks (as of 0.16.x), we need to call a different function.
    # Use the presence of the resolver to differentiate between old API tasks and new API tasks
    # The addition of a new top-level command seemed out of scope at the time of this writing to pursue given how
    # pervasive this top level command already (plugins mostly).

    logger.debug(f"Running task execution with resolver {resolver}...")
    _execute_task(
        inputs=inputs,
        output_prefix=output_prefix,
        raw_output_data_prefix=raw_output_data_prefix,
        test=test,
        resolver=resolver,
        resolver_args=resolver_args,
        dynamic_addl_distro=dynamic_addl_distro,
        dynamic_dest_dir=dynamic_dest_dir,
        checkpoint_path=checkpoint_path,
        prev_checkpoint=prev_checkpoint,
        pickled=pickled,
        pkl_file=pkl_file,
    )


@_pass_through.command("pyflyte-fast-execute")
@click.option("--additional-distribution", required=False)
@click.option("--dest-dir", required=False)
@click.option("--pickled", is_flag=True, default=False, help="Use this to mark if the distribution is pickled.")
@click.argument("task-execute-cmd", nargs=-1, type=click.UNPROCESSED)
def fast_execute_task_cmd(additional_distribution: str, dest_dir: str, pickled: bool, task_execute_cmd: List[str]):
    """
    Downloads a compressed code distribution specified by additional-distribution and then calls the underlying
    task execute command for the updated code.
    """
    if additional_distribution is not None:
        if pickled:
            click.secho("Received pickled object")
            dest_file = os.path.join(os.getcwd(), "pickled.tar.gz")
            FlyteContextManager.current_context().file_access.get_data(additional_distribution, dest_file)
            cmd_extend = ["--pickled", "--pkl-file", dest_file]
        else:
            if not dest_dir:
                dest_dir = os.getcwd()
            _download_distribution(additional_distribution, dest_dir)
            cmd_extend = ["--dynamic-addl-distro", additional_distribution, "--dynamic-dest-dir", dest_dir]

    # Insert the call to fast before the unbounded resolver args
    cmd = []
    for arg in task_execute_cmd:
        if arg == "--resolver":
            cmd.extend(cmd_extend)
        cmd.append(arg)

    # Use the commandline to run the task execute command rather than calling it directly in python code
    # since the current runtime bytecode references the older user code, rather than the downloaded distribution.
    p = subprocess.Popen(cmd)

    def handle_sigterm(signum, frame):
        logger.info(f"passing signum {signum} [frame={frame}] to subprocess")
        p.send_signal(signum)

    signal.signal(signal.SIGTERM, handle_sigterm)
    returncode = p.wait()
    exit(returncode)


@_pass_through.command("pyflyte-map-execute")
@click.option("--inputs", required=True)
@click.option("--output-prefix", required=True)
@click.option("--raw-output-data-prefix", required=False)
@click.option("--max-concurrency", type=int, required=False)
@click.option("--test", is_flag=True)
@click.option("--dynamic-addl-distro", required=False)
@click.option("--dynamic-dest-dir", required=False)
@click.option("--resolver", required=True)
@click.option("--checkpoint-path", required=False)
@click.option("--prev-checkpoint", required=False)
@click.option("--pickled", is_flag=True, default=False, help="Use this to mark if the distribution is pickled.")
@click.option("--pkl-file", required=False, help="Location where pickled file can be found.")
@click.argument(
    "resolver-args",
    type=click.UNPROCESSED,
    nargs=-1,
)
def map_execute_task_cmd(
    inputs,
    output_prefix,
    raw_output_data_prefix,
    max_concurrency,
    test,
    dynamic_addl_distro,
    dynamic_dest_dir,
    resolver,
    resolver_args,
    prev_checkpoint,
    checkpoint_path,
    pickled,
    pkl_file,
):
    logger.info(get_version_message())

    raw_output_data_prefix, checkpoint_path, prev_checkpoint = normalize_inputs(
        raw_output_data_prefix, checkpoint_path, prev_checkpoint
    )

    _execute_map_task(
        inputs=inputs,
        output_prefix=output_prefix,
        raw_output_data_prefix=raw_output_data_prefix,
        max_concurrency=max_concurrency,
        test=test,
        dynamic_addl_distro=dynamic_addl_distro,
        dynamic_dest_dir=dynamic_dest_dir,
        resolver=resolver,
        resolver_args=resolver_args,
        checkpoint_path=checkpoint_path,
        prev_checkpoint=prev_checkpoint,
        pickled=pickled,
        pkl_file=pkl_file,
    )


if __name__ == "__main__":
    _pass_through()<|MERGE_RESOLUTION|>--- conflicted
+++ resolved
@@ -392,29 +392,27 @@
         dynamic_addl_distro,
         dynamic_dest_dir,
     ) as ctx:
-<<<<<<< HEAD
-        if pickled:
-            import gzip
-
-            import cloudpickle
-
-            with gzip.open(pkl_file, "r") as f:
-                _task_def = cloudpickle.load(f)
-        else:
-            resolver_obj = load_object_from_module(resolver)
-            # Use the resolver to load the actual task object
-            _task_def = resolver_obj.load_task(loader_args=resolver_args)
-=======
         working_dir = os.getcwd()
         if all(os.path.realpath(path) != working_dir for path in sys.path):
             sys.path.append(working_dir)
-        resolver_obj = load_object_from_module(resolver)
-
-        def load_task():
-            # Use the resolver to load the actual task object
-            return resolver_obj.load_task(loader_args=resolver_args)
-
->>>>>>> ae9c6f8d
+
+        if pickled:
+
+            def load_task():
+                import gzip
+
+                import cloudpickle
+
+                with gzip.open(pkl_file, "r") as f:
+                    _task_def = cloudpickle.load(f)
+                return _task_def
+        else:
+
+            def load_task():
+                # Use the resolver to load the actual task object
+                resolver_obj = load_object_from_module(resolver)
+                return resolver_obj.load_task(loader_args=resolver_args)
+
         if test:
             logger.info(
                 f"Test detected, returning. Args were {inputs} {output_prefix} {raw_output_data_prefix} {resolver} {resolver_args}"
@@ -467,24 +465,23 @@
         if all(os.path.realpath(path) != working_dir for path in sys.path):
             sys.path.append(working_dir)
         task_index = _compute_array_job_index()
-<<<<<<< HEAD
-=======
-        mtr = load_object_from_module(resolver)()
-
-        def load_task():
-            return mtr.load_task(loader_args=resolver_args, max_concurrency=max_concurrency)
->>>>>>> ae9c6f8d
 
         if pickled:
-            import gzip
-
-            import cloudpickle
-
-            with gzip.open(pkl_file, "r") as f:
-                map_task = cloudpickle.load(f)
+
+            def load_task():
+                import gzip
+
+                import cloudpickle
+
+                with gzip.open(pkl_file, "r") as f:
+                    map_task = cloudpickle.load(f)
+                return map_task
         else:
             mtr = load_object_from_module(resolver)()
-            map_task = mtr.load_task(loader_args=resolver_args, max_concurrency=max_concurrency)
+
+            def load_task():
+                return mtr.load_task(loader_args=resolver_args, max_concurrency=max_concurrency)
+
             # Special case for the map task resolver, we need to append the task index to the output prefix.
             # TODO: (https://github.com/flyteorg/flyte/issues/5011) Remove legacy map task
             if mtr.name() == "flytekit.core.legacy_map_task.MapTaskResolver":
