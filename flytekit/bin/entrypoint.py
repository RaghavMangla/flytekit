import asyncio
import contextlib
import datetime
import functools
import inspect
import os
import pathlib
import signal
import subprocess
import sys
import tempfile
import traceback
from sys import exit
from typing import List, Optional

import click
from flyteidl.core import literals_pb2 as _literals_pb2

from flytekit.configuration import (
    SERIALIZED_CONTEXT_ENV_VAR,
    FastSerializationSettings,
    SerializationSettings,
    StatsConfig,
)
from flytekit.core import constants as _constants
from flytekit.core import utils
from flytekit.core.base_task import IgnoreOutputs, PythonTask
from flytekit.core.checkpointer import SyncCheckpoint
from flytekit.core.context_manager import (
    ExecutionParameters,
    ExecutionState,
    FlyteContext,
    FlyteContextManager,
    OutputMetadataTracker,
)
from flytekit.core.data_persistence import FileAccessProvider
from flytekit.core.promise import VoidPromise
from flytekit.deck.deck import _output_deck
from flytekit.exceptions import scopes as _scoped_exceptions
from flytekit.exceptions import scopes as _scopes
from flytekit.interfaces.stats.taggable import get_stats as _get_stats
from flytekit.loggers import logger, user_space_logger
from flytekit.models import dynamic_job as _dynamic_job
from flytekit.models import literals as _literal_models
from flytekit.models.core import errors as _error_models
from flytekit.models.core import execution as _execution_models
from flytekit.models.core import identifier as _identifier
from flytekit.tools.fast_registration import download_distribution as _download_distribution
from flytekit.tools.module_loader import load_object_from_module


def get_version_message():
    import flytekit

    return f"Welcome to Flyte! Version: {flytekit.__version__}"


def _compute_array_job_index():
    # type () -> int
    """
    Computes the absolute index of the current array job. This is determined by summing the compute-environment-specific
    environment variable and the offset (if one's set). The offset will be set and used when the user request that the
    job runs in a number of slots less than the size of the input.
    :rtype: int
    """
    offset = 0
    if os.environ.get("BATCH_JOB_ARRAY_INDEX_OFFSET"):
        offset = int(os.environ.get("BATCH_JOB_ARRAY_INDEX_OFFSET"))
    if os.environ.get("BATCH_JOB_ARRAY_INDEX_VAR_NAME"):
        return offset + int(os.environ.get(os.environ.get("BATCH_JOB_ARRAY_INDEX_VAR_NAME")))
    return offset


def _dispatch_execute(
    ctx: FlyteContext,
    task_def: PythonTask,
    inputs_path: str,
    output_prefix: str,
):
    """
    Dispatches execute to PythonTask
        Step1: Download inputs and load into a literal map
        Step2: Invoke task - dispatch_execute
        Step3:
            a: [Optional] Record outputs to output_prefix
            b: OR if IgnoreOutputs is raised, then ignore uploading outputs
            c: OR if an unhandled exception is retrieved - record it as an errors.pb
    """
    output_file_dict = {}
    logger.debug(f"Starting _dispatch_execute for {task_def.name}")
    try:
        # Step1
        local_inputs_file = os.path.join(ctx.execution_state.working_dir, "inputs.pb")
        ctx.file_access.get_data(inputs_path, local_inputs_file)
        input_proto = utils.load_proto_from_file(_literals_pb2.LiteralMap, local_inputs_file)
        idl_input_literals = _literal_models.LiteralMap.from_flyte_idl(input_proto)

        # Step2
        # Decorate the dispatch execute function before calling it, this wraps all exceptions into one
        # of the FlyteScopedExceptions
        outputs = _scoped_exceptions.system_entry_point(task_def.dispatch_execute)(ctx, idl_input_literals)
        if inspect.iscoroutine(outputs):
            # Handle eager-mode (async) tasks
            logger.info("Output is a coroutine")
            outputs = asyncio.run(outputs)

        # Step3a
        if isinstance(outputs, VoidPromise):
            logger.warning("Task produces no outputs")
            output_file_dict = {_constants.OUTPUT_FILE_NAME: _literal_models.LiteralMap(literals={})}
        elif isinstance(outputs, _literal_models.LiteralMap):
            output_file_dict = {_constants.OUTPUT_FILE_NAME: outputs}
        elif isinstance(outputs, _dynamic_job.DynamicJobSpec):
            output_file_dict = {_constants.FUTURES_FILE_NAME: outputs}
        else:
            logger.error(f"SystemError: received unknown outputs from task {outputs}")
            output_file_dict[_constants.ERROR_FILE_NAME] = _error_models.ErrorDocument(
                _error_models.ContainerError(
                    "UNKNOWN_OUTPUT",
                    f"Type of output received not handled {type(outputs)} outputs: {outputs}",
                    _error_models.ContainerError.Kind.RECOVERABLE,
                    _execution_models.ExecutionError.ErrorKind.SYSTEM,
                )
            )

    # Handle user-scoped errors
    except _scoped_exceptions.FlyteScopedUserException as e:
        if isinstance(e.value, IgnoreOutputs):
            logger.warning(f"User-scoped IgnoreOutputs received! Outputs.pb will not be uploaded. reason {e}!!")
            return
        output_file_dict[_constants.ERROR_FILE_NAME] = _error_models.ErrorDocument(
            _error_models.ContainerError(
                e.error_code, e.verbose_message, e.kind, _execution_models.ExecutionError.ErrorKind.USER
            )
        )
        logger.error("!! Begin User Error Captured by Flyte !!")
        logger.error(e.verbose_message)
        logger.error("!! End Error Captured by Flyte !!")

    # Handle system-scoped errors
    except _scoped_exceptions.FlyteScopedSystemException as e:
        if isinstance(e.value, IgnoreOutputs):
            logger.warning(f"System-scoped IgnoreOutputs received! Outputs.pb will not be uploaded. reason {e}!!")
            return
        output_file_dict[_constants.ERROR_FILE_NAME] = _error_models.ErrorDocument(
            _error_models.ContainerError(
                e.error_code, e.verbose_message, e.kind, _execution_models.ExecutionError.ErrorKind.SYSTEM
            )
        )
        logger.error("!! Begin System Error Captured by Flyte !!")
        logger.error(e.verbose_message)
        logger.error("!! End Error Captured by Flyte !!")

    # Interpret all other exceptions (some of which may be caused by the code in the try block outside of
    # dispatch_execute) as recoverable system exceptions.
    except Exception as e:
        # Step 3c
        exc_str = traceback.format_exc()
        output_file_dict[_constants.ERROR_FILE_NAME] = _error_models.ErrorDocument(
            _error_models.ContainerError(
                "SYSTEM:Unknown",
                exc_str,
                _error_models.ContainerError.Kind.RECOVERABLE,
                _execution_models.ExecutionError.ErrorKind.SYSTEM,
            )
        )
        logger.error(f"Exception when executing task {task_def.name or task_def.id.name}, reason {str(e)}")
        logger.error("!! Begin Unknown System Error Captured by Flyte !!")
        logger.error(exc_str)
        logger.error("!! End Error Captured by Flyte !!")

    for k, v in output_file_dict.items():
        utils.write_proto_to_file(v.to_flyte_idl(), os.path.join(ctx.execution_state.engine_dir, k))

    ctx.file_access.put_data(ctx.execution_state.engine_dir, output_prefix, is_multipart=True)
    logger.info(f"Engine folder written successfully to the output prefix {output_prefix}")

    if not getattr(task_def, "disable_deck", True):
        _output_deck(task_def.name.split(".")[-1], ctx.user_space_params)

    logger.debug("Finished _dispatch_execute")

    if os.environ.get("FLYTE_FAIL_ON_ERROR", "").lower() == "true" and _constants.ERROR_FILE_NAME in output_file_dict:
        # This env is set by the flytepropeller
        # AWS batch job get the status from the exit code, so once we catch the error,
        # we should return the error code here
        exit(1)


def get_one_of(*args) -> str:
    """
    Helper function to iterate through a series of different environment variables. This function exists because for
    some settings reference multiple environment variables for legacy reasons.
    :param args: List of environment variables to look for.
    :return: The first defined value in the environment, or an empty string if nothing is found.
    """
    for k in args:
        if k in os.environ:
            return os.environ[k]
    return ""


def _fast_register_file_uploader(file_access: FileAccessProvider, dest: str, src: str):
    """
    This function can be used during dynamic task execution, where the downstream task needs to be pickled and uploaded

    :param file_access: The file access provider
    :param src: The source file to upload
    """
    # return md5_bytes and path
    return "", file_access.put_data(src, dest)


@contextlib.contextmanager
def setup_execution(
    raw_output_data_prefix: str,
    output_metadata_prefix: Optional[str] = None,
    checkpoint_path: Optional[str] = None,
    prev_checkpoint: Optional[str] = None,
    dynamic_addl_distro: Optional[str] = None,
    dynamic_dest_dir: Optional[str] = None,
    pickled: bool = False,
):
    """

    :param raw_output_data_prefix: Where to write offloaded data (files, directories, dataframes).
    :param output_metadata_prefix: Where to write primitive outputs.
    :param checkpoint_path:
    :param prev_checkpoint:
    :param dynamic_addl_distro: Works in concert with the other dynamic arg. If present, indicates that if a dynamic
      task were to run, it should set fast serialize to true and use these values in FastSerializationSettings
    :param dynamic_dest_dir: See above.
    :return:
    """
    exe_project = get_one_of("FLYTE_INTERNAL_EXECUTION_PROJECT", "_F_PRJ")
    exe_domain = get_one_of("FLYTE_INTERNAL_EXECUTION_DOMAIN", "_F_DM")
    exe_name = get_one_of("FLYTE_INTERNAL_EXECUTION_ID", "_F_NM")
    exe_wf = get_one_of("FLYTE_INTERNAL_EXECUTION_WORKFLOW", "_F_WF")
    exe_lp = get_one_of("FLYTE_INTERNAL_EXECUTION_LAUNCHPLAN", "_F_LP")

    tk_project = get_one_of("FLYTE_INTERNAL_TASK_PROJECT", "_F_TK_PRJ")
    tk_domain = get_one_of("FLYTE_INTERNAL_TASK_DOMAIN", "_F_TK_DM")
    tk_name = get_one_of("FLYTE_INTERNAL_TASK_NAME", "_F_TK_NM")
    tk_version = get_one_of("FLYTE_INTERNAL_TASK_VERSION", "_F_TK_V")

    compressed_serialization_settings = os.environ.get(SERIALIZED_CONTEXT_ENV_VAR, "")

    ctx = FlyteContextManager.current_context()
    # Create directories
    user_workspace_dir = ctx.file_access.get_random_local_directory()
    logger.info(f"Using user directory {user_workspace_dir}")
    pathlib.Path(user_workspace_dir).mkdir(parents=True, exist_ok=True)
    from flytekit import __version__ as _api_version

    checkpointer = None
    if checkpoint_path is not None:
        checkpointer = SyncCheckpoint(checkpoint_dest=checkpoint_path, checkpoint_src=prev_checkpoint)
        logger.debug(f"Checkpointer created with source {prev_checkpoint} and dest {checkpoint_path}")

    execution_parameters = ExecutionParameters(
        execution_id=_identifier.WorkflowExecutionIdentifier(
            project=exe_project,
            domain=exe_domain,
            name=exe_name,
        ),
        execution_date=datetime.datetime.now(datetime.timezone.utc),
        stats=_get_stats(
            cfg=StatsConfig.auto(),
            # Stats metric path will be:
            # registration_project.registration_domain.app.module.task_name.user_stats
            # and it will be tagged with execution-level values for project/domain/wf/lp
            prefix=f"{tk_project}.{tk_domain}.{tk_name}.user_stats",
            tags={
                "exec_project": exe_project,
                "exec_domain": exe_domain,
                "exec_workflow": exe_wf,
                "exec_launchplan": exe_lp,
                "api_version": _api_version,
            },
        ),
        logging=user_space_logger,
        tmp_dir=user_workspace_dir,
        raw_output_prefix=raw_output_data_prefix,
        output_metadata_prefix=output_metadata_prefix,
        checkpoint=checkpointer,
        task_id=_identifier.Identifier(_identifier.ResourceType.TASK, tk_project, tk_domain, tk_name, tk_version),
    )

    metadata = {
        "flyte-execution-project": exe_project,
        "flyte-execution-domain": exe_domain,
        "flyte-execution-launchplan": exe_lp,
        "flyte-execution-workflow": exe_wf,
        "flyte-execution-name": exe_name,
    }
    try:
        file_access = FileAccessProvider(
            local_sandbox_dir=tempfile.mkdtemp(prefix="flyte"),
            raw_output_prefix=raw_output_data_prefix,
            execution_metadata=metadata,
        )
    except TypeError:  # would be thrown from DataPersistencePlugins.find_plugin
        logger.error(f"No data plugin found for raw output prefix {raw_output_data_prefix}")
        raise

    ctx = ctx.new_builder().with_file_access(file_access).build()

    es = ctx.new_execution_state().with_params(
        mode=ExecutionState.Mode.TASK_EXECUTION,
        user_space_params=execution_parameters,
    )
    # create new output metadata tracker
    omt = OutputMetadataTracker()
    cb = ctx.new_builder().with_execution_state(es).with_output_metadata_tracker(omt)

    if compressed_serialization_settings:
        ss = SerializationSettings.from_transport(compressed_serialization_settings)
        ssb = ss.new_builder()
        ssb.project = ssb.project or exe_project
        ssb.domain = ssb.domain or exe_domain
        ssb.version = tk_version
        if dynamic_addl_distro:
            ssb.fast_serialization_settings = FastSerializationSettings(
                enabled=True,
                destination_dir=dynamic_dest_dir,
                distribution_location=dynamic_addl_distro,
                pickled=pickled,
            )
        cb = cb.with_serialization_settings(ssb.build())
        _uploader = functools.partial(_fast_register_file_uploader, file_access)
        cb.with_fast_register_file_uploader(_uploader)

    with FlyteContextManager.with_context(cb) as ctx:
        yield ctx


def _handle_annotated_task(
    ctx: FlyteContext,
    task_def: PythonTask,
    inputs: str,
    output_prefix: str,
):
    """
    Entrypoint for all PythonTask extensions
    """
    _dispatch_execute(ctx, task_def, inputs, output_prefix)


@_scopes.system_entry_point
def _execute_task(
    inputs: str,
    output_prefix: str,
    test: bool,
    raw_output_data_prefix: str,
    resolver: str,
    resolver_args: List[str],
    checkpoint_path: Optional[str] = None,
    prev_checkpoint: Optional[str] = None,
    dynamic_addl_distro: Optional[str] = None,
    dynamic_dest_dir: Optional[str] = None,
    pickled: bool = False,
    pkl_file: Optional[str] = None,
):
    """
    This function should be called for new API tasks (those only available in 0.16 and later that leverage Python
    native typing).

    resolver should be something like:
        flytekit.core.python_auto_container.default_task_resolver
    resolver args should be something like
        task_module app.workflows task_name task_1
    have dashes seems to mess up click, like --task_module seems to interfere

    :param inputs: Where to read inputs
    :param output_prefix: Where to write primitive outputs
    :param raw_output_data_prefix: Where to write offloaded data (files, directories, dataframes).
    :param test: Dry run
    :param resolver: The task resolver to use. This needs to be loadable directly from importlib (and thus cannot be
      nested).
    :param resolver_args: Args that will be passed to the aforementioned resolver's load_task function
    :param dynamic_addl_distro: In the case of parent tasks executed using the 'fast' mode this captures where the
        compressed code archive has been uploaded.
    :param dynamic_dest_dir: In the case of parent tasks executed using the 'fast' mode this captures where compressed
        code archives should be installed in the flyte task container.
    :param pickled: If the inputs are pickled
    :param pkl_file: The path to the pickled archive
    :return:
    """
<<<<<<< HEAD
    if not pickled and len(resolver_args) < 1:
        raise Exception("cannot be <1")
=======
    if len(resolver_args) < 1:
        raise ValueError("cannot be <1")
>>>>>>> 83b90fa2

    with setup_execution(
        raw_output_data_prefix,
        output_prefix,
        checkpoint_path,
        prev_checkpoint,
        dynamic_addl_distro,
        dynamic_dest_dir,
    ) as ctx:
<<<<<<< HEAD
        if pickled:
            import gzip

            import cloudpickle

            with gzip.open(pkl_file, "r") as f:
                _task_def = cloudpickle.load(f)
        else:
            resolver_obj = load_object_from_module(resolver)
            # Use the resolver to load the actual task object
            _task_def = resolver_obj.load_task(loader_args=resolver_args)
=======
        working_dir = os.getcwd()
        if all(os.path.realpath(path) != working_dir for path in sys.path):
            sys.path.append(working_dir)
        resolver_obj = load_object_from_module(resolver)
        # Use the resolver to load the actual task object
        _task_def = resolver_obj.load_task(loader_args=resolver_args)
>>>>>>> 83b90fa2
        if test:
            logger.info(
                f"Test detected, returning. Args were {inputs} {output_prefix} {raw_output_data_prefix} {resolver} {resolver_args}"
            )
            return
        _handle_annotated_task(ctx, _task_def, inputs, output_prefix)


@_scopes.system_entry_point
def _execute_map_task(
    inputs,
    output_prefix,
    raw_output_data_prefix,
    max_concurrency,
    test,
    resolver: str,
    resolver_args: List[str],
    checkpoint_path: Optional[str] = None,
    prev_checkpoint: Optional[str] = None,
    dynamic_addl_distro: Optional[str] = None,
    dynamic_dest_dir: Optional[str] = None,
    pickled: bool = False,
    pkl_file: Optional[str] = None,
):
    """
    This function should be called by map task and aws-batch task
    resolver should be something like:
        flytekit.core.python_auto_container.default_task_resolver
    resolver args should be something like
        task_module app.workflows task_name task_1
    have dashes seems to mess up click, like --task_module seems to interfere

    :param inputs: Where to read inputs
    :param output_prefix: Where to write primitive outputs
    :param raw_output_data_prefix: Where to write offloaded data (files, directories, dataframes).
    :param test: Dry run
    :param resolver: The task resolver to use. This needs to be loadable directly from importlib (and thus cannot be
      nested).
    :param resolver_args: Args that will be passed to the aforementioned resolver's load_task function
    :return:
    """
    if len(resolver_args) < 1:
        raise ValueError(f"Resolver args cannot be <1, got {resolver_args}")

    with setup_execution(
        raw_output_data_prefix, checkpoint_path, prev_checkpoint, dynamic_addl_distro, dynamic_dest_dir
    ) as ctx:
        working_dir = os.getcwd()
        if all(os.path.realpath(path) != working_dir for path in sys.path):
            sys.path.append(working_dir)
        task_index = _compute_array_job_index()

        if pickled:
            import gzip

            import cloudpickle

            with gzip.open(pkl_file, "r") as f:
                map_task = cloudpickle.load(f)
        else:
            mtr = load_object_from_module(resolver)()
            map_task = mtr.load_task(loader_args=resolver_args, max_concurrency=max_concurrency)
            # Special case for the map task resolver, we need to append the task index to the output prefix.
            # TODO: (https://github.com/flyteorg/flyte/issues/5011) Remove legacy map task
            if mtr.name() == "flytekit.core.legacy_map_task.MapTaskResolver":
                output_prefix = os.path.join(output_prefix, str(task_index))

        if test:
            logger.info(
                f"Test detected, returning. Inputs: {inputs} Computed task index: {task_index} "
                f"New output prefix: {output_prefix} Raw output path: {raw_output_data_prefix} "
                f"Resolver and args: {resolver} {resolver_args}"
            )
            return

        _handle_annotated_task(ctx, map_task, inputs, output_prefix)


def normalize_inputs(
    raw_output_data_prefix: Optional[str], checkpoint_path: Optional[str], prev_checkpoint: Optional[str]
):
    # Backwards compatibility - if Propeller hasn't filled this in, then it'll come through here as the original
    # template string, so let's explicitly set it to None so that the downstream functions will know to fall back
    # to the original shard formatter/prefix config.
    if raw_output_data_prefix == "{{.rawOutputDataPrefix}}":
        raw_output_data_prefix = None
    if checkpoint_path == "{{.checkpointOutputPrefix}}":
        checkpoint_path = None
    if prev_checkpoint == "{{.prevCheckpointPrefix}}" or prev_checkpoint == "" or prev_checkpoint == '""':
        prev_checkpoint = None

    return raw_output_data_prefix, checkpoint_path, prev_checkpoint


@click.group()
def _pass_through():
    pass


@_pass_through.command("pyflyte-execute")
@click.option("--inputs", required=True)
@click.option("--output-prefix", required=True)
@click.option("--raw-output-data-prefix", required=False)
@click.option("--checkpoint-path", required=False)
@click.option("--prev-checkpoint", required=False)
@click.option("--test", is_flag=True)
@click.option("--dynamic-addl-distro", required=False)
@click.option("--dynamic-dest-dir", required=False)
@click.option("--resolver", required=False)
@click.option("--pickled", is_flag=True, default=False, help="Use this to mark if the distribution is pickled.")
@click.option("--pkl-file", required=False, help="Location where pickled file can be found.")
@click.argument(
    "resolver-args",
    type=click.UNPROCESSED,
    nargs=-1,
)
def execute_task_cmd(
    inputs,
    output_prefix,
    raw_output_data_prefix,
    test,
    prev_checkpoint,
    checkpoint_path,
    dynamic_addl_distro,
    dynamic_dest_dir,
    resolver,
    resolver_args,
    pickled,
    pkl_file,
):
    logger.info(get_version_message())
    # We get weird errors if there are no click echo messages at all, so emit an empty string so that unit tests pass.
    click.echo("")
    raw_output_data_prefix, checkpoint_path, prev_checkpoint = normalize_inputs(
        raw_output_data_prefix, checkpoint_path, prev_checkpoint
    )

    # For new API tasks (as of 0.16.x), we need to call a different function.
    # Use the presence of the resolver to differentiate between old API tasks and new API tasks
    # The addition of a new top-level command seemed out of scope at the time of this writing to pursue given how
    # pervasive this top level command already (plugins mostly).

    logger.debug(f"Running task execution with resolver {resolver}...")
    _execute_task(
        inputs=inputs,
        output_prefix=output_prefix,
        raw_output_data_prefix=raw_output_data_prefix,
        test=test,
        resolver=resolver,
        resolver_args=resolver_args,
        dynamic_addl_distro=dynamic_addl_distro,
        dynamic_dest_dir=dynamic_dest_dir,
        checkpoint_path=checkpoint_path,
        prev_checkpoint=prev_checkpoint,
        pickled=pickled,
        pkl_file=pkl_file,
    )


@_pass_through.command("pyflyte-fast-execute")
@click.option("--additional-distribution", required=False)
@click.option("--dest-dir", required=False)
@click.option("--pickled", is_flag=True, default=False, help="Use this to mark if the distribution is pickled.")
@click.argument("task-execute-cmd", nargs=-1, type=click.UNPROCESSED)
def fast_execute_task_cmd(additional_distribution: str, dest_dir: str, pickled: bool, task_execute_cmd: List[str]):
    """
    Downloads a compressed code distribution specified by additional-distribution and then calls the underlying
    task execute command for the updated code.
    """
    if additional_distribution is not None:
        if pickled:
            click.secho("Received pickled object")
            dest_file = os.path.join(os.getcwd(), "pickled.tar.gz")
            FlyteContextManager.current_context().file_access.get_data(additional_distribution, dest_file)
            cmd_extend = ["--pickled", "--pkl-file", dest_file]
        else:
            if not dest_dir:
                dest_dir = os.getcwd()
            _download_distribution(additional_distribution, dest_dir)
            cmd_extend = ["--dynamic-addl-distro", additional_distribution, "--dynamic-dest-dir", dest_dir]

    # Insert the call to fast before the unbounded resolver args
    cmd = []
    for arg in task_execute_cmd:
        if arg == "--resolver":
            cmd.extend(cmd_extend)
        cmd.append(arg)

    # Use the commandline to run the task execute command rather than calling it directly in python code
    # since the current runtime bytecode references the older user code, rather than the downloaded distribution.
    p = subprocess.Popen(cmd)

    def handle_sigterm(signum, frame):
        logger.info(f"passing signum {signum} [frame={frame}] to subprocess")
        p.send_signal(signum)

    signal.signal(signal.SIGTERM, handle_sigterm)
    returncode = p.wait()
    exit(returncode)


@_pass_through.command("pyflyte-map-execute")
@click.option("--inputs", required=True)
@click.option("--output-prefix", required=True)
@click.option("--raw-output-data-prefix", required=False)
@click.option("--max-concurrency", type=int, required=False)
@click.option("--test", is_flag=True)
@click.option("--dynamic-addl-distro", required=False)
@click.option("--dynamic-dest-dir", required=False)
@click.option("--resolver", required=True)
@click.option("--checkpoint-path", required=False)
@click.option("--prev-checkpoint", required=False)
@click.option("--pickled", is_flag=True, default=False, help="Use this to mark if the distribution is pickled.")
@click.option("--pkl-file", required=False, help="Location where pickled file can be found.")
@click.argument(
    "resolver-args",
    type=click.UNPROCESSED,
    nargs=-1,
)
def map_execute_task_cmd(
    inputs,
    output_prefix,
    raw_output_data_prefix,
    max_concurrency,
    test,
    dynamic_addl_distro,
    dynamic_dest_dir,
    resolver,
    resolver_args,
    prev_checkpoint,
    checkpoint_path,
    pickled,
    pkl_file,
):
    logger.info(get_version_message())

    raw_output_data_prefix, checkpoint_path, prev_checkpoint = normalize_inputs(
        raw_output_data_prefix, checkpoint_path, prev_checkpoint
    )

    _execute_map_task(
        inputs=inputs,
        output_prefix=output_prefix,
        raw_output_data_prefix=raw_output_data_prefix,
        max_concurrency=max_concurrency,
        test=test,
        dynamic_addl_distro=dynamic_addl_distro,
        dynamic_dest_dir=dynamic_dest_dir,
        resolver=resolver,
        resolver_args=resolver_args,
        checkpoint_path=checkpoint_path,
        prev_checkpoint=prev_checkpoint,
        pickled=pickled,
        pkl_file=pkl_file,
    )


if __name__ == "__main__":
    _pass_through()<|MERGE_RESOLUTION|>--- conflicted
+++ resolved
@@ -386,14 +386,8 @@
     :param pkl_file: The path to the pickled archive
     :return:
     """
-<<<<<<< HEAD
     if not pickled and len(resolver_args) < 1:
         raise Exception("cannot be <1")
-=======
-    if len(resolver_args) < 1:
-        raise ValueError("cannot be <1")
->>>>>>> 83b90fa2
-
     with setup_execution(
         raw_output_data_prefix,
         output_prefix,
@@ -402,7 +396,9 @@
         dynamic_addl_distro,
         dynamic_dest_dir,
     ) as ctx:
-<<<<<<< HEAD
+        working_dir = os.getcwd()
+        if all(os.path.realpath(path) != working_dir for path in sys.path):
+            sys.path.append(working_dir)
         if pickled:
             import gzip
 
@@ -414,14 +410,6 @@
             resolver_obj = load_object_from_module(resolver)
             # Use the resolver to load the actual task object
             _task_def = resolver_obj.load_task(loader_args=resolver_args)
-=======
-        working_dir = os.getcwd()
-        if all(os.path.realpath(path) != working_dir for path in sys.path):
-            sys.path.append(working_dir)
-        resolver_obj = load_object_from_module(resolver)
-        # Use the resolver to load the actual task object
-        _task_def = resolver_obj.load_task(loader_args=resolver_args)
->>>>>>> 83b90fa2
         if test:
             logger.info(
                 f"Test detected, returning. Args were {inputs} {output_prefix} {raw_output_data_prefix} {resolver} {resolver_args}"
