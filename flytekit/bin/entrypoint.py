--- conflicted
+++ resolved
@@ -92,7 +92,7 @@
         except Exception as e:
             # If the task can not be loaded, then it's most likely a user error. For example,
             # a dependency is not installed during execution.
-            raise _scoped_exceptions.FlyteScopedUserException(*sys.exc_info()) from e
+            raise FlyteUserRuntimeException(e) from e
 
         logger.debug(f"Starting _dispatch_execute for {task_def.name}")
         # Step1
@@ -166,17 +166,12 @@
                 _execution_models.ExecutionError.ErrorKind.SYSTEM,
             )
         )
-<<<<<<< HEAD
-        logger.error(f"Exception when executing task {task_def.name}, reason {str(e)}")
-        logger.error("!! Begin System Error Captured by Flyte !!")
-=======
         if task_def is not None:
             logger.error(f"Exception when executing task {task_def.name or task_def.id.name}, reason {str(e)}")
         else:
             logger.error(f"Exception when loading_task, reason {str(e)}")
 
         logger.error("!! Begin Unknown System Error Captured by Flyte !!")
->>>>>>> fdb2d791
         logger.error(exc_str)
         logger.error("!! End Error Captured by Flyte !!")
 
@@ -346,22 +341,6 @@
         yield ctx
 
 
-<<<<<<< HEAD
-def _handle_annotated_task(
-    ctx: FlyteContext,
-    task_def: PythonTask,
-    inputs: str,
-    output_prefix: str,
-):
-    """
-    Entrypoint for all PythonTask extensions
-    """
-    _dispatch_execute(ctx, task_def, inputs, output_prefix)
-
-
-=======
-@_scopes.system_entry_point
->>>>>>> fdb2d791
 def _execute_task(
     inputs: str,
     output_prefix: str,
