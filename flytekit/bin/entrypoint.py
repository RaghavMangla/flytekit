--- conflicted
+++ resolved
@@ -386,13 +386,8 @@
     :param pkl_file: The path to the pickled archive
     :return:
     """
-<<<<<<< HEAD
     if not pickled and len(resolver_args) < 1:
-        raise Exception("cannot be <1")
-=======
-    if len(resolver_args) < 1:
         raise ValueError("cannot be <1")
->>>>>>> 222ca40b
 
     with setup_execution(
         raw_output_data_prefix,
