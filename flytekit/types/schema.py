--- conflicted
+++ resolved
@@ -12,6 +12,7 @@
 
 from flytekit.annotated.context_manager import FlyteContext
 from flytekit.annotated.type_engine import T, TypeEngine, TypeTransformer
+from flytekit.configuration import sdk
 from flytekit.models.literals import Literal, Scalar, Schema
 from flytekit.models.types import LiteralType, SchemaType
 from flytekit.plugins import pandas
@@ -370,102 +371,4 @@
         )
 
 
-<<<<<<< HEAD
-=======
-class SchemaEngine(object):
-    _SCHEMA_HANDLERS: typing.Dict[type, typing.Tuple[Type[SchemaReader], Type[SchemaWriter]]] = {}
-
-    @classmethod
-    def register_handler(cls, t: type, r: Type[SchemaReader], w: Type[SchemaWriter]):
-        if t in cls._SCHEMA_HANDLERS:
-            raise ValueError(f"SchemaHandler for {t} already registered")
-        cls._SCHEMA_HANDLERS[t] = (r, w)
-
-    @classmethod
-    def open(cls, t: type, s: FlyteSchema, mode: SchemaOpenMode) -> typing.Union[SchemaReader[T], SchemaWriter[T]]:
-        if t not in cls._SCHEMA_HANDLERS:
-            raise ValueError(f"DataFrames of type {t} are not supported currently")
-        r, w = cls._SCHEMA_HANDLERS[t]
-        if mode == SchemaOpenMode.WRITE:
-            return w(s.local_path, s.columns(), s.format())
-        return r(s.local_path, s.columns(), s.format())
-
-
-class ParquetIO(object):
-    PARQUET_ENGINE = "pyarrow"
-
-    def _read(self, chunk: os.PathLike, columns: typing.List[str], **kwargs) -> pandas.DataFrame:
-        return pandas.read_parquet(chunk, columns=columns, engine=self.PARQUET_ENGINE, **kwargs)
-
-    def read(self, *files: os.PathLike, columns: typing.List[str] = None, **kwargs) -> pandas.DataFrame:
-        frames = [self._read(chunk=f, columns=columns, **kwargs) for f in files if os.path.getsize(f) > 0]
-        if len(frames) == 1:
-            return frames[0]
-        elif len(frames) > 1:
-            return pandas.concat(frames, copy=True)
-        return pandas.DataFrame()
-
-    def write(
-        self,
-        df: pandas.DataFrame,
-        to_file: os.PathLike,
-        coerce_timestamps: str = "us",
-        allow_truncated_timestamps: bool = False,
-        **kwargs,
-    ):
-        """
-        Writes data frame as a chunk to the local directory owned by the Schema object.  Will later be uploaded to s3.
-        :param df: data frame to write as parquet
-        :param to_file: Sink file to write the dataframe to
-        :param coerce_timestamps: format to store timestamp in parquet. 'us', 'ms', 's' are allowed values.
-            Note: if your timestamps will lose data due to the coercion, your write will fail!  Nanoseconds are
-            problematic in the Parquet format and will not work. See allow_truncated_timestamps.
-        :param allow_truncated_timestamps: default False. Allow truncation when coercing timestamps to a coarser
-            resolution.
-        """
-        # TODO @ketan validate and remove this comment, as python 3 all strings are unicode
-        # Convert all columns to unicode as pyarrow's parquet reader can not handle mixed strings and unicode.
-        # Since columns from Hive are returned as unicode, if a user wants to add a column to a dataframe returned from
-        # Hive, then output the new data, the user would have to provide a unicode column name which is unnatural.
-        df.to_parquet(
-            to_file,
-            coerce_timestamps=coerce_timestamps,
-            allow_truncated_timestamps=allow_truncated_timestamps,
-            **kwargs,
-        )
-
-
-class FastParquetIO(ParquetIO):
-    PARQUET_ENGINE = "fastparquet"
-
-    def _read(self, chunk: os.PathLike, columns: typing.List[str], **kwargs) -> pandas.DataFrame:
-        from fastparquet import ParquetFile as _ParquetFile
-        from fastparquet import thrift_structures as _ts
-
-        # TODO Follow up to figure out if this is not needed anymore
-        # https://github.com/dask/fastparquet/issues/414#issuecomment-478983811
-        df = pandas.read_parquet(chunk, columns=columns, engine=self.PARQUET_ENGINE, index=False)
-        df_column_types = df.dtypes
-        pf = _ParquetFile(chunk)
-        schema_column_dtypes = {l.name: l.type for l in list(pf.schema.schema_elements)}
-
-        for idx in df_column_types[df_column_types == "float16"].index.tolist():
-            # A hacky way to get the string representations of the column types of a parquet schema
-            # Reference:
-            # https://github.com/dask/fastparquet/blob/f4ecc67f50e7bf98b2d0099c9589c615ea4b06aa/fastparquet/schema.py
-            if _ts.parquet_thrift.Type._VALUES_TO_NAMES[schema_column_dtypes[idx]] == "BOOLEAN":
-                df[idx] = df[idx].astype("object")
-                df[idx].replace({0: False, 1: True, pandas.np.nan: None}, inplace=True)
-        return df
-
-
-_PARQUETIO_ENGINES: typing.Dict[str, ParquetIO] = {
-    ParquetIO.PARQUET_ENGINE: ParquetIO(),
-    FastParquetIO.PARQUET_ENGINE: FastParquetIO(),
-}
-
-
-SchemaEngine.register_handler(pandas.DataFrame, PandasSchemaReader, PandasSchemaWriter)
-TypeEngine.register(PandasDataFrameTransformer())
->>>>>>> 02833f8b
 TypeEngine.register(FlyteSchemaTransformer())