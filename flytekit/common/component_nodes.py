--- conflicted
+++ resolved
@@ -9,13 +9,7 @@
 from flytekit.models.core import workflow as _workflow_model
 
 
-<<<<<<< HEAD
-class SdkTaskNode(
-    _six.with_metaclass(_sdk_bases.ExtendedSdkType, _workflow_model.TaskNode)
-):
-=======
 class SdkTaskNode(_six.with_metaclass(_sdk_bases.ExtendedSdkType, _workflow_model.TaskNode)):
->>>>>>> 83c10cca
     def __init__(self, sdk_task):
         """
         :param flytekit.common.tasks.task.SdkTask sdk_task:
@@ -52,18 +46,12 @@
 
         if base_model.reference_id in tasks:
             t = tasks[base_model.reference_id]
-            _logging.debug(
-                "Found existing task template for {}, will not retrieve from Admin".format(
-                    t.id
-                )
-            )
+            _logging.debug("Found existing task template for {}, will not retrieve from Admin".format(t.id))
             sdk_task = _task.SdkTask.promote_from_model(t)
             return cls(sdk_task)
 
         # If not found, fetch it from Admin
-        _logging.debug(
-            "Fetching task template for {} from Admin".format(base_model.reference_id)
-        )
+        _logging.debug("Fetching task template for {} from Admin".format(base_model.reference_id))
         project = base_model.reference_id.project
         domain = base_model.reference_id.domain
         name = base_model.reference_id.name
@@ -72,9 +60,7 @@
         return cls(sdk_task)
 
 
-class SdkWorkflowNode(
-    _six.with_metaclass(_sdk_bases.ExtendedSdkType, _workflow_model.WorkflowNode)
-):
+class SdkWorkflowNode(_six.with_metaclass(_sdk_bases.ExtendedSdkType, _workflow_model.WorkflowNode)):
     def __init__(self, sdk_workflow=None, sdk_launch_plan=None):
         """
         :param flytekit.common.workflow.SdkWorkflow sdk_workflow:
@@ -92,9 +78,7 @@
         self._sdk_launch_plan = sdk_launch_plan
         sdk_wf_id = sdk_workflow.id if sdk_workflow else None
         sdk_lp_id = sdk_launch_plan.id if sdk_launch_plan else None
-        super(SdkWorkflowNode, self).__init__(
-            launchplan_ref=sdk_lp_id, sub_workflow_ref=sdk_wf_id
-        )
+        super(SdkWorkflowNode, self).__init__(launchplan_ref=sdk_lp_id, sub_workflow_ref=sdk_wf_id)
 
     def __repr__(self):
         """
@@ -152,21 +136,13 @@
         name = base_model.reference.name
         version = base_model.reference.version
         if base_model.launchplan_ref is not None:
-            sdk_launch_plan = _launch_plan.SdkLaunchPlan.fetch(
-                project, domain, name, version
-            )
+            sdk_launch_plan = _launch_plan.SdkLaunchPlan.fetch(project, domain, name, version)
             return cls(sdk_launch_plan=sdk_launch_plan)
         elif base_model.sub_workflow_ref is not None:
             # The workflow templates for sub-workflows should have been included in the original response
             if base_model.reference in sub_workflows:
                 sw = sub_workflows[base_model.reference]
-<<<<<<< HEAD
-                promoted = _workflow.SdkWorkflow.promote_from_model(
-                    sw, sub_workflows=sub_workflows, tasks=tasks
-                )
-=======
                 promoted = _workflow.SdkWorkflow.promote_from_model(sw, sub_workflows=sub_workflows, tasks=tasks)
->>>>>>> 83c10cca
                 return cls(sdk_workflow=promoted)
 
             # If not found for some reason, fetch it from Admin again.
@@ -174,22 +150,11 @@
             # along. Ideally subworkflows are never even registered with Admin, so fetching from Admin ideally doesn't
             # return anything.
             _logging.warning(
-<<<<<<< HEAD
-                "Your subworkflow with id {} is not included in the promote call.".format(
-                    base_model.reference
-                )
-=======
                 "Your subworkflow with id {} is not included in the promote call.".format(base_model.reference)
->>>>>>> 83c10cca
             )
             sdk_workflow = _workflow.SdkWorkflow.fetch(project, domain, name, version)
             return cls(sdk_workflow=sdk_workflow)
         else:
             raise _system_exceptions.FlyteSystemException(
-<<<<<<< HEAD
-                "Bad workflow node model, neither subworkflow nor "
-                "launchplan specified."
-=======
                 "Bad workflow node model, neither subworkflow nor " "launchplan specified."
->>>>>>> 83c10cca
             )