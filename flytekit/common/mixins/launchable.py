--- conflicted
+++ resolved
@@ -2,15 +2,10 @@
 
 import abc as _abc
 
-import six as _six
 from deprecated import deprecated as _deprecated
 
 
-<<<<<<< HEAD
 class LaunchableEntity(object, metaclass=_abc.ABCMeta):
-=======
-class LaunchableEntity(_six.with_metaclass(_abc.ABCMeta, object)):
->>>>>>> 83c10cca
     def launch(
         self,
         project,
@@ -121,15 +116,5 @@
         Deprecated.
         """
         return self.launch_with_literals(
-<<<<<<< HEAD
-            project,
-            domain,
-            literal_inputs,
-            name,
-            notification_overrides,
-            label_overrides,
-            annotation_overrides,
-=======
             project, domain, literal_inputs, name, notification_overrides, label_overrides, annotation_overrides,
->>>>>>> 83c10cca
         )