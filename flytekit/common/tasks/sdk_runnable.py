--- conflicted
+++ resolved
@@ -1,6 +1,6 @@
-<<<<<<< HEAD
 from __future__ import annotations
 
+import copy as _copy
 import enum
 import logging as _logging
 import os
@@ -8,9 +8,6 @@
 import typing
 from dataclasses import dataclass
 from datetime import datetime
-=======
-import copy as _copy
->>>>>>> 873e2ca9
 from inspect import getfullargspec as _getargspec
 
 import six as _six
