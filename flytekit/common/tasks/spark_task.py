from __future__ import absolute_import

try:
    from inspect import getfullargspec as _getargspec
except ImportError:
    from inspect import getargspec as _getargspec

import os as _os
import sys as _sys

import six as _six
from google.protobuf.json_format import MessageToDict as _MessageToDict

from flytekit.bin import entrypoint as _entrypoint
from flytekit.common import constants as _constants
from flytekit.common.exceptions import scopes as _exception_scopes
from flytekit.common.tasks import output as _task_output
from flytekit.common.tasks import sdk_runnable as _sdk_runnable
from flytekit.common.types import helpers as _type_helpers
from flytekit.models import literals as _literal_models
from flytekit.models import task as _task_models
from flytekit.plugins import pyspark as _pyspark


class GlobalSparkContext(object):
    _SPARK_CONTEXT = None

    @classmethod
    def get_spark_context(cls):
        return cls._SPARK_CONTEXT

    def __enter__(self):
        GlobalSparkContext._SPARK_CONTEXT = _pyspark.SparkContext()
        return self

    def __exit__(self, exc_type, exc_val, exc_tb):
        GlobalSparkContext._SPARK_CONTEXT.stop()
        GlobalSparkContext._SPARK_CONTEXT = None
        return False


class SdkRunnableSparkContainer(_sdk_runnable.SdkRunnableContainer):
    @property
    def args(self):
        """
        Override args to remove the injection of command prefixes
        :rtype: list[Text]
        """
        return self._args


class SdkSparkTask(_sdk_runnable.SdkRunnableTask):
    """
    This class includes the additional logic for building a task that executes as a Spark Job.

    """

    def __init__(
        self,
        task_function,
        task_type,
        discovery_version,
        retries,
        interruptible,
        deprecated,
        discoverable,
        timeout,
        spark_type,
        spark_conf,
        hadoop_conf,
        environment,
    ):
        """
        :param task_function: Function container user code.  This will be executed via the SDK's engine.
        :param Text task_type: string describing the task type
        :param Text discovery_version: string describing the version for task discovery purposes
        :param int retries: Number of retries to attempt
        :param bool interruptible: Whether or not task is interruptible
        :param Text deprecated:
        :param bool discoverable:
        :param datetime.timedelta timeout:
        :param dict[Text,Text] spark_conf:
        :param dict[Text,Text] hadoop_conf:
        :param dict[Text,Text] environment: [optional] environment variables to set when executing this task.
        """

        spark_exec_path = _os.path.abspath(_entrypoint.__file__)
        if spark_exec_path.endswith(".pyc"):
            spark_exec_path = spark_exec_path[:-1]

        spark_job = _task_models.SparkJob(
            spark_conf=spark_conf,
            hadoop_conf=hadoop_conf,
            application_file="local://" + spark_exec_path,
            executor_path=_sys.executable,
            main_class="",
            spark_type=spark_type,
        ).to_flyte_idl()
        super(SdkSparkTask, self).__init__(
            task_function,
            task_type,
            discovery_version,
            retries,
            interruptible,
            deprecated,
            "",
            "",
            "",
            "",
            "",
            "",
            "",
            "",
            discoverable,
            timeout,
            environment,
            _MessageToDict(spark_job),
        )

    @_exception_scopes.system_entry_point
    def execute(self, context, inputs):
        """
        :param flytekit.engines.common.EngineContext context:
        :param flytekit.models.literals.LiteralMap inputs:
        :rtype: dict[Text,flytekit.models.common.FlyteIdlEntity]
        :returns: This function must return a dictionary mapping 'filenames' to Flyte Interface Entities.  These
            entities will be used by the engine to pass data from node to node, populate metadata, etc. etc..  Each
            engine will have different behavior.  For instance, the Flyte engine will upload the entities to a remote
            working directory (with the names provided), which will in turn allow Flyte Propeller to push along the
            workflow.  Where as local engine will merely feed the outputs directly into the next node.
        """
        inputs_dict = _type_helpers.unpack_literal_map_to_sdk_python_std(
            inputs,
<<<<<<< HEAD
            {
                k: _type_helpers.get_sdk_type_from_literal_type(v.type)
                for k, v in _six.iteritems(self.interface.inputs)
            },
=======
            {k: _type_helpers.get_sdk_type_from_literal_type(v.type) for k, v in _six.iteritems(self.interface.inputs)},
>>>>>>> 83c10cca
        )
        outputs_dict = {
            name: _task_output.OutputReference(
                _type_helpers.get_sdk_type_from_literal_type(variable.type)
            )
            for name, variable in _six.iteritems(self.interface.outputs)
        }

        inputs_dict.update(outputs_dict)

        with GlobalSparkContext():
            _exception_scopes.user_entry_point(self.task_function)(
                _sdk_runnable.ExecutionParameters(
                    execution_date=context.execution_date,
                    execution_id=context.execution_id,
                    stats=context.stats,
                    logging=context.logging,
                    tmp_dir=context.working_directory,
                ),
                GlobalSparkContext.get_spark_context(),
                **inputs_dict
            )
        return {
            _constants.OUTPUT_FILE_NAME: _literal_models.LiteralMap(
                literals={k: v.sdk_value for k, v in _six.iteritems(outputs_dict)}
            )
        }

    def _get_container_definition(self, **kwargs):
        """
        :rtype: SdkRunnableSparkContainer
        """
        return super(SdkSparkTask, self)._get_container_definition(
            cls=SdkRunnableSparkContainer, **kwargs
        )

    def _get_kwarg_inputs(self):
        # Trim off first two parameters as they are reserved for workflow_parameters and spark_context
        return set(_getargspec(self.task_function).args[2:])<|MERGE_RESOLUTION|>--- conflicted
+++ resolved
@@ -131,19 +131,10 @@
         """
         inputs_dict = _type_helpers.unpack_literal_map_to_sdk_python_std(
             inputs,
-<<<<<<< HEAD
-            {
-                k: _type_helpers.get_sdk_type_from_literal_type(v.type)
-                for k, v in _six.iteritems(self.interface.inputs)
-            },
-=======
             {k: _type_helpers.get_sdk_type_from_literal_type(v.type) for k, v in _six.iteritems(self.interface.inputs)},
->>>>>>> 83c10cca
         )
         outputs_dict = {
-            name: _task_output.OutputReference(
-                _type_helpers.get_sdk_type_from_literal_type(variable.type)
-            )
+            name: _task_output.OutputReference(_type_helpers.get_sdk_type_from_literal_type(variable.type))
             for name, variable in _six.iteritems(self.interface.outputs)
         }
 
@@ -171,9 +162,7 @@
         """
         :rtype: SdkRunnableSparkContainer
         """
-        return super(SdkSparkTask, self)._get_container_definition(
-            cls=SdkRunnableSparkContainer, **kwargs
-        )
+        return super(SdkSparkTask, self)._get_container_definition(cls=SdkRunnableSparkContainer, **kwargs)
 
     def _get_kwarg_inputs(self):
         # Trim off first two parameters as they are reserved for workflow_parameters and spark_context
