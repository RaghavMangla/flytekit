--- conflicted
+++ resolved
@@ -853,7 +853,6 @@
         """
         return self._dataproxy_stub.CreateUploadLocation(create_upload_location_request, metadata=self._metadata)
 
-<<<<<<< HEAD
     ####################################################################################################################
     #
     #  Description Entity Endpoints
@@ -881,7 +880,7 @@
         :raises grpc.RpcError:
         """
         return self._stub.CreateDescriptionEntity(description_entity_create_request)
-=======
+
     @_handle_rpc_error(retry=True)
     def create_download_location(
         self, create_download_location_request: _dataproxy_pb2.CreateDownloadLocationRequest
@@ -892,7 +891,6 @@
         :rtype: flyteidl.service.dataproxy_pb2.CreateDownloadLocationResponse
         """
         return self._dataproxy_stub.CreateDownloadLocation(create_download_location_request, metadata=self._metadata)
->>>>>>> 2ccaed77
 
 
 def get_token(token_endpoint, authorization_header, scope):
