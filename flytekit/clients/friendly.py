--- conflicted
+++ resolved
@@ -984,16 +984,10 @@
         self,
         project: str,
         domain: str,
-<<<<<<< HEAD
-        content_md5: bytes,
-        filename: typing.Optional[str] = None,
-        expires_in: typing.Optional[datetime.timedelta] = None,
-=======
         content_md5: typing.Optional[bytes] = None,
         filename: typing.Optional[str] = None,
         expires_in: typing.Optional[datetime.timedelta] = None,
         filename_root: typing.Optional[str] = None,
->>>>>>> ad328a74
     ) -> _data_proxy_pb2.CreateUploadLocationResponse:
         """
         Get a signed url to be used during fast registration
