import datetime
import typing

from flyteidl.admin import common_pb2 as _common_pb2
from flyteidl.admin import execution_pb2 as _execution_pb2
from flyteidl.admin import launch_plan_pb2 as _launch_plan_pb2
from flyteidl.admin import matchable_resource_pb2 as _matchable_resource_pb2
from flyteidl.admin import node_execution_pb2 as _node_execution_pb2
from flyteidl.admin import project_domain_attributes_pb2 as _project_domain_attributes_pb2
from flyteidl.admin import project_pb2 as _project_pb2
from flyteidl.admin import task_execution_pb2 as _task_execution_pb2
from flyteidl.admin import task_pb2 as _task_pb2
from flyteidl.admin import workflow_attributes_pb2 as _workflow_attributes_pb2
from flyteidl.admin import workflow_pb2 as _workflow_pb2
from flyteidl.service import dataproxy_pb2 as _data_proxy_pb2
from google.protobuf.duration_pb2 import Duration

from flytekit.clients.raw import RawSynchronousFlyteClient as _RawSynchronousFlyteClient
from flytekit.models import common as _common
from flytekit.models import execution as _execution
from flytekit.models import filters as _filters
from flytekit.models import launch_plan as _launch_plan
from flytekit.models import node_execution as _node_execution
from flytekit.models import project as _project
from flytekit.models import task as _task
from flytekit.models.admin import common as _admin_common
from flytekit.models.admin import task_execution as _task_execution
from flytekit.models.admin import workflow as _workflow
from flytekit.models.core import identifier as _identifier


class SynchronousFlyteClient(_RawSynchronousFlyteClient):
    """
    This is a low-level client that users can use to make direct gRPC service calls to the control plane. See the
    :std:doc:`service spec <idl:protos/docs/service/index>`. This is more user-friendly interface than the
    :py:class:`raw client <flytekit.clients.raw.RawSynchronousFlyteClient>` so users should try to use this class
    first. Create a client by ::

        SynchronousFlyteClient("your.domain:port", insecure=True)
        # insecure should be True if your flyteadmin deployment doesn't have SSL enabled

    """

    @property
    def raw(self):
        """
        Gives access to the raw client
        :rtype: flytekit.clients.raw.RawSynchronousFlyteClient
        """
        return super(SynchronousFlyteClient, self)

    ####################################################################################################################
    #
    #  Task Endpoints
    #
    ####################################################################################################################

    def create_task(self, task_identifer, task_spec):
        """
        This will create a task definition in the Admin database. Once successful, the task object can be
        retrieved via the client or viewed via the UI or command-line interfaces.

        .. note ::

            Overwrites are not supported so any request for a given project, domain, name, and version that exists in
            the database must match the existing definition exactly. Furthermore, as long as the request
            remains identical, calling this method multiple times will result in success.

        :param flytekit.models.core.identifier.Identifier task_identifer: The identifier for this task.
        :param flytekit.models.task.TaskSpec task_spec: This is the actual definition of the task that
            should be created.
        :raises flytekit.common.exceptions.user.FlyteEntityAlreadyExistsException: If an identical version of the
            task is found, this exception is raised.  The client might choose to ignore this exception because the
            identical task is already registered.
        :raises grpc.RpcError:
        """
        super(SynchronousFlyteClient, self).create_task(
            _task_pb2.TaskCreateRequest(id=task_identifer.to_flyte_idl(), spec=task_spec.to_flyte_idl())
        )

    def list_task_ids_paginated(self, project, domain, limit=100, token=None, sort_by=None):
        """
        This returns a page of identifiers for the tasks for a given project and domain. Filters can also be
        specified.

        .. note ::

            This is a paginated API.  Use the token field in the request to specify a page offset token.
            The user of the API is responsible for providing this token.

        .. note ::

            If entries are added to the database between requests for different pages, it is possible to receive
            entries on the second page that also appeared on the first.

        :param Text project: The namespace of the project to list.
        :param Text domain: The domain space of the project to list.
        :param int limit: [Optional] The maximum number of entries to return.  Must be greater than 0.  The maximum
            page size is determined by the Flyte Admin Service configuration.  If limit is greater than the maximum
            page size, an exception will be raised.
        :param Text token: [Optional] If specified, this specifies where in the rows of results to skip before reading.
            If you previously retrieved a page response with token="foo" and you want the next page,
            specify token="foo". Please see the notes for this function about the caveats of the paginated API.
        :param flytekit.models.admin.common.Sort sort_by: [Optional] If provided, the results will be sorted.
        :raises: TODO
        :rtype: list[flytekit.models.common.NamedEntityIdentifier], Text
        """
        identifier_list = super(SynchronousFlyteClient, self).list_task_ids_paginated(
            _common_pb2.NamedEntityIdentifierListRequest(
                project=project,
                domain=domain,
                limit=limit,
                token=token,
                sort_by=None if sort_by is None else sort_by.to_flyte_idl(),
            )
        )
        return (
            [_common.NamedEntityIdentifier.from_flyte_idl(identifier_pb) for identifier_pb in identifier_list.entities],
            str(identifier_list.token),
        )

    def list_tasks_paginated(self, identifier, limit=100, token=None, filters=None, sort_by=None):
        """
        This returns a page of task metadata for tasks in a given project and domain.  Optionally,
        specifying a name will limit the results to only tasks with that name in the given project and domain.

        .. note ::

            This is a paginated API.  Use the token field in the request to specify a page offset token.
            The user of the API is responsible for providing this token.

        .. note ::

            If entries are added to the database between requests for different pages, it is possible to receive
            entries on the second page that also appeared on the first.

        :param flytekit.models.common.NamedEntityIdentifier identifier: NamedEntityIdentifier to list.
        :param int limit: [Optional] The maximum number of entries to return.  Must be greater than 0.  The maximum
            page size is determined by the Flyte Admin Service configuration.  If limit is greater than the maximum
            page size, an exception will be raised.
        :param int token: [Optional] If specified, this specifies where in the rows of results to skip before reading.
            If you previously retrieved a page response with token="foo" and you want the next page,
            specify token="foo". Please see the notes for this function about the caveats of the paginated API.
        :param list[flytekit.models.filters.Filter] filters: [Optional] If specified, the filters will be applied to
            the query.  If the filter is not supported, an exception will be raised.
        :param flytekit.models.admin.common.Sort sort_by: [Optional] If provided, the results will be sorted.
        :raises: TODO
        :rtype: list[flytekit.models.task.Task], Text
        """
        task_list = super(SynchronousFlyteClient, self).list_tasks_paginated(
            resource_list_request=_common_pb2.ResourceListRequest(
                id=identifier.to_flyte_idl(),
                limit=limit,
                token=token,
                filters=_filters.FilterList(filters or []).to_flyte_idl(),
                sort_by=None if sort_by is None else sort_by.to_flyte_idl(),
            )
        )
        # TODO: tmp workaround
        for pb in task_list.tasks:
            pb.id.resource_type = _identifier.ResourceType.TASK
        return (
            [_task.Task.from_flyte_idl(task_pb2) for task_pb2 in task_list.tasks],
            str(task_list.token),
        )

    def get_task(self, id):
        """
        This returns a single task for a given identifier.

        :param flytekit.models.core.identifier.Identifier id: The ID representing a given task.
        :raises: TODO
        :rtype: flytekit.models.task.Task
        """
        return _task.Task.from_flyte_idl(
            super(SynchronousFlyteClient, self).get_task(_common_pb2.ObjectGetRequest(id=id.to_flyte_idl()))
        )

    ####################################################################################################################
    #
    #  Workflow Endpoints
    #
    ####################################################################################################################

    def create_workflow(self, workflow_identifier, workflow_spec):
        """
        This will create a workflow definition in the Admin database. Once successful, the workflow object can be
        retrieved via the client or viewed via the UI or command-line interfaces.

        .. note ::

            Overwrites are not supported so any request for a given project, domain, name, and version that exists in
            the database must match the existing definition exactly. Furthermore, as long as the request
            remains identical, calling this method multiple times will result in success.

        :param: flytekit.models.core.identifier.Identifier workflow_identifier: The identifier for this workflow.
        :param: flytekit.models.admin.workflow.WorkflowSpec workflow_spec: This is the actual definition of the workflow
            that should be created.
        :raises flytekit.common.exceptions.user.FlyteEntityAlreadyExistsException: If an identical version of the
            workflow is found, this exception is raised.  The client might choose to ignore this exception because the
            identical workflow is already registered.
        :raises grpc.RpcError:
        """
        super(SynchronousFlyteClient, self).create_workflow(
            _workflow_pb2.WorkflowCreateRequest(
                id=workflow_identifier.to_flyte_idl(), spec=workflow_spec.to_flyte_idl()
            )
        )

    def list_workflow_ids_paginated(self, project, domain, limit=100, token=None, sort_by=None):
        """
        This returns a page of identifiers for the workflows for a given project and domain. Filters can also be
        specified.

        .. note ::

            This is a paginated API.  Use the token field in the request to specify a page offset token.
            The user of the API is responsible for providing this token.

        .. note ::

            If entries are added to the database between requests for different pages, it is possible to receive
            entries on the second page that also appeared on the first.

        :param: Text project: The namespace of the project to list.
        :param: Text domain: The domain space of the project to list.
        :param: int limit: [Optional] The maximum number of entries to return.  Must be greater than 0.  The maximum
            page size is determined by the Flyte Admin Service configuration.  If limit is greater than the maximum
            page size, an exception will be raised.
        :param: int token: [Optional] If specified, this specifies where in the rows of results to skip before reading.
            If you previously retrieved a page response with token="foo" and you want the next page,
            specify token="foo". Please see the notes for this function about the caveats of the paginated API.
        :param flytekit.models.admin.common.Sort sort_by: [Optional] If provided, the results will be sorted.
        :raises: TODO
        :rtype: list[flytekit.models.common.NamedEntityIdentifier], Text
        """
        identifier_list = super(SynchronousFlyteClient, self).list_workflow_ids_paginated(
            _common_pb2.NamedEntityIdentifierListRequest(
                project=project,
                domain=domain,
                limit=limit,
                token=token,
                sort_by=None if sort_by is None else sort_by.to_flyte_idl(),
            )
        )
        return (
            [_common.NamedEntityIdentifier.from_flyte_idl(identifier_pb) for identifier_pb in identifier_list.entities],
            str(identifier_list.token),
        )

    def list_workflows_paginated(self, identifier, limit=100, token=None, filters=None, sort_by=None):
        """
        This returns a page of workflow meta-information for workflows in a given project and domain.  Optionally,
        specifying a name will limit the results to only workflows with that name in the given project and domain.

        .. note ::

            This is a paginated API.  Use the token field in the request to specify a page offset token.
            The user of the API is responsible for providing this token.

        .. note ::

            If entries are added to the database between requests for different pages, it is possible to receive
            entries on the second page that also appeared on the first.

        :param flytekit.models.common.NamedEntityIdentifier identifier: NamedEntityIdentifier to list.
        :param int limit: [Optional] The maximum number of entries to return.  Must be greater than 0.  The maximum
            page size is determined by the Flyte Admin Service configuration.  If limit is greater than the maximum
            page size, an exception will be raised.
        :param int token: [Optional] If specified, this specifies where in the rows of results to skip before reading.
            If you previously retrieved a page response with token="foo" and you want the next page,
            specify token="foo". Please see the notes for this function about the caveats of the paginated API.
        :param list[flytekit.models.filters.Filter] filters: [Optional] If specified, the filters will be applied to
            the query.  If the filter is not supported, an exception will be raised.
        :param flytekit.models.admin.common.Sort sort_by: [Optional] If provided, the results will be sorted.
        :raises: TODO
        :rtype: list[flytekit.models.admin.workflow.Workflow], Text
        """
        wf_list = super(SynchronousFlyteClient, self).list_workflows_paginated(
            resource_list_request=_common_pb2.ResourceListRequest(
                id=identifier.to_flyte_idl(),
                limit=limit,
                token=token,
                filters=_filters.FilterList(filters or []).to_flyte_idl(),
                sort_by=None if sort_by is None else sort_by.to_flyte_idl(),
            )
        )
        # TODO: tmp workaround
        for pb in wf_list.workflows:
            pb.id.resource_type = _identifier.ResourceType.WORKFLOW
        return (
            [_workflow.Workflow.from_flyte_idl(wf_pb2) for wf_pb2 in wf_list.workflows],
            str(wf_list.token),
        )

    def get_workflow(self, id):
        """
        This returns a single workflow for a given ID.

        :param flytekit.models.core.identifier.Identifier id: The ID representing a given task.
        :raises: TODO
        :rtype: flytekit.models.admin.workflow.Workflow
        """
        return _workflow.Workflow.from_flyte_idl(
            super(SynchronousFlyteClient, self).get_workflow(_common_pb2.ObjectGetRequest(id=id.to_flyte_idl()))
        )

    ####################################################################################################################
    #
    #  Launch Plan Endpoints
    #
    ####################################################################################################################

    def create_launch_plan(self, launch_plan_identifer, launch_plan_spec):
        """
        This will create a launch plan definition in the Admin database.  Once successful, the launch plan object can be
        retrieved via the client or viewed via the UI or command-line interfaces.

        .. note ::

            Overwrites are not supported so any request for a given project, domain, name, and version that exists in
            the database must match the existing definition exactly.  This also means that as long as the request
            remains identical, calling this method multiple times will result in success.

        :param: flytekit.models.core.identifier.Identifier launch_plan_identifer: The identifier for this launch plan.
        :param: flytekit.models.launch_plan.LaunchPlanSpec launch_plan_spec: This is the actual definition of the
            launch plan that should be created.
        :raises flytekit.common.exceptions.user.FlyteEntityAlreadyExistsException: If an identical version of the
            launch plan is found, this exception is raised.  The client might choose to ignore this exception because
            the identical launch plan is already registered.
        :raises grpc.RpcError:
        """
        super(SynchronousFlyteClient, self).create_launch_plan(
            _launch_plan_pb2.LaunchPlanCreateRequest(
                id=launch_plan_identifer.to_flyte_idl(),
                spec=launch_plan_spec.to_flyte_idl(),
            )
        )

    def get_launch_plan(self, id):
        """
        Retrieves a launch plan entity.

        :param flytekit.models.core.identifier.Identifier id: unique identifier for launch plan to retrieve
        :rtype: flytekit.models.launch_plan.LaunchPlan
        """
        return _launch_plan.LaunchPlan.from_flyte_idl(
            super(SynchronousFlyteClient, self).get_launch_plan(_common_pb2.ObjectGetRequest(id=id.to_flyte_idl()))
        )

    def get_active_launch_plan(self, identifier):
        """
        Retrieves the active launch plan entity given a named entity identifier (project, domain, name).  Raises an
        error if no active launch plan exists.

        :param flytekit.models.common.NamedEntityIdentifier identifier: NamedEntityIdentifier to list.
        :rtype: flytekit.models.launch_plan.LaunchPlan
        """
        return _launch_plan.LaunchPlan.from_flyte_idl(
            super(SynchronousFlyteClient, self).get_active_launch_plan(
                _launch_plan_pb2.ActiveLaunchPlanRequest(id=identifier.to_flyte_idl())
            )
        )

    def list_launch_plan_ids_paginated(self, project, domain, limit=100, token=None, sort_by=None):
        """
        This returns a page of identifiers for the launch plans for a given project and domain. Filters can also be
        specified.

        .. note ::

            This is a paginated API.  Use the token field in the request to specify a page offset token.
            The user of the API is responsible for providing this token.

        .. note ::

            If entries are added to the database between requests for different pages, it is possible to receive
            entries on the second page that also appeared on the first.

        :param: Text project: The namespace of the project to list.
        :param: Text domain: The domain space of the project to list.
        :param: int limit: [Optional] The maximum number of entries to return.  Must be greater than 0.  The maximum
            page size is determined by the Flyte Admin Service configuration.  If limit is greater than the maximum
            page size, an exception will be raised.
        :param: int token: [Optional] If specified, this specifies where in the rows of results to skip before reading.
            If you previously retrieved a page response with token="foo" and you want the next page,
            specify token="foo". Please see the notes for this function about the caveats of the paginated API.
        :param flytekit.models.admin.common.Sort sort_by: [Optional] If provided, the results will be sorted.
        :raises: TODO
        :rtype: list[flytekit.models.common.NamedEntityIdentifier], Text
        """
        identifier_list = super(SynchronousFlyteClient, self).list_launch_plan_ids_paginated(
            _common_pb2.NamedEntityIdentifierListRequest(
                project=project,
                domain=domain,
                limit=limit,
                token=token,
                sort_by=None if sort_by is None else sort_by.to_flyte_idl(),
            )
        )
        return (
            [_common.NamedEntityIdentifier.from_flyte_idl(identifier_pb) for identifier_pb in identifier_list.entities],
            str(identifier_list.token),
        )

    def list_launch_plans_paginated(self, identifier, limit=100, token=None, filters=None, sort_by=None):
        """
        This returns a page of launch plan meta-information for launch plans in a given project and domain.  Optionally,
        specifying a name will limit the results to only workflows with that name in the given project and domain.

        .. note ::

            This is a paginated API.  Use the token field in the request to specify a page offset token.
            The user of the API is responsible for providing this token.

        .. note ::

            If entries are added to the database between requests for different pages, it is possible to receive
            entries on the second page that also appeared on the first.

        :param flytekit.models.common.NamedEntityIdentifier identifier: NamedEntityIdentifier to list.
        :param int limit: [Optional] The maximum number of entries to return.  Must be greater than 0.  The maximum
            page size is determined by the Flyte Admin Service configuration.  If limit is greater than the maximum
            page size, an exception will be raised.
        :param int token: [Optional] If specified, this specifies where in the rows of results to skip before reading.
            If you previously retrieved a page response with token="foo" and you want the next page,
            specify token="foo". Please see the notes for this function about the caveats of the paginated API.
        :param list[flytekit.models.filters.Filter] filters: [Optional] If specified, the filters will be applied to
            the query.  If the filter is not supported, an exception will be raised.
        :param flytekit.models.admin.common.Sort sort_by: [Optional] If provided, the results will be sorted.
        :raises: TODO
        :rtype: list[flytekit.models.launch_plan.LaunchPlan], str
        """
        lp_list = super(SynchronousFlyteClient, self).list_launch_plans_paginated(
            resource_list_request=_common_pb2.ResourceListRequest(
                id=identifier.to_flyte_idl(),
                limit=limit,
                token=token,
                filters=_filters.FilterList(filters or []).to_flyte_idl(),
                sort_by=None if sort_by is None else sort_by.to_flyte_idl(),
            )
        )
        # TODO: tmp workaround
        for pb in lp_list.launch_plans:
            pb.id.resource_type = _identifier.ResourceType.LAUNCH_PLAN
        return (
            [_launch_plan.LaunchPlan.from_flyte_idl(pb) for pb in lp_list.launch_plans],
            str(lp_list.token),
        )

    def list_active_launch_plans_paginated(self, project, domain, limit=100, token=None, sort_by=None):
        """
        This returns a page of currently active launch plan meta-information for launch plans in a given project and
        domain.

        .. note ::

            This is a paginated API.  Use the token field in the request to specify a page offset token.
            The user of the API is responsible for providing this token.

        .. note ::

            If entries are added to the database between requests for different pages, it is possible to receive
            entries on the second page that also appeared on the first.

        :param Text project:
        :param Text domain:
        :param int limit: [Optional] The maximum number of entries to return.  Must be greater than 0.  The maximum
            page size is determined by the Flyte Admin Service configuration.  If limit is greater than the maximum
            page size, an exception will be raised.
        :param int token: [Optional] If specified, this specifies where in the rows of results to skip before reading.
            If you previously retrieved a page response with token="foo" and you want the next page,
            specify token="foo". Please see the notes for this function about the caveats of the paginated API.
        :param flytekit.models.admin.common.Sort sort_by: [Optional] If provided, the results will be sorted.
        :raises: TODO
        :rtype: list[flytekit.models.launch_plan.LaunchPlan], str
        """
        lp_list = super(SynchronousFlyteClient, self).list_active_launch_plans_paginated(
            _launch_plan_pb2.ActiveLaunchPlanListRequest(
                project=project,
                domain=domain,
                limit=limit,
                token=token,
                sort_by=None if sort_by is None else sort_by.to_flyte_idl(),
            )
        )
        # TODO: tmp workaround
        for pb in lp_list.launch_plans:
            pb.id.resource_type = _identifier.ResourceType.LAUNCH_PLAN
        return (
            [_launch_plan.LaunchPlan.from_flyte_idl(pb) for pb in lp_list.launch_plans],
            str(lp_list.token),
        )

    def update_launch_plan(self, id, state):
        """
        Updates a launch plan.  Currently, this can only be used to update a given launch plan's state (ACTIVE v.
        INACTIVE) for schedules.  If a launch plan with a given project, domain, and name is set to ACTIVE,
        then any other launch plan with the same project, domain, and name that was set to ACTIVE will be switched to
        INACTIVE in one transaction.

        :param flytekit.models.core.identifier.Identifier id: identifier for launch plan to update
        :param int state: Enum value from flytekit.models.launch_plan.LaunchPlanState
        """
        super(SynchronousFlyteClient, self).update_launch_plan(
            _launch_plan_pb2.LaunchPlanUpdateRequest(id=id.to_flyte_idl(), state=state)
        )

    ####################################################################################################################
    #
    #  Named Entity Endpoints
    #
    ####################################################################################################################

    def update_named_entity(self, resource_type, id, metadata):
        """
        Updates the metadata associated with a named entity.  A named entity is designated a resource, e.g. a workflow,
        task or launch plan specified by {project, domain, name} across all versions of the resource.

        :param int resource_type: Enum value from flytekit.models.identifier.ResourceType
        :param flytekit.models.admin.named_entity.NamedEntityIdentifier id: identifier for named entity to update
        :param flytekit.models.admin.named_entity.NamedEntityIdentifierMetadata metadata:
        """
        super(SynchronousFlyteClient, self).update_named_entity(
            _common_pb2.NamedEntityUpdateRequest(
                resource_type=resource_type,
                id=id.to_flyte_idl(),
                metadata=metadata.to_flyte_idl(),
            )
        )

    ####################################################################################################################
    #
    #  Execution Endpoints
    #
    ####################################################################################################################

    def create_execution(self, project, domain, name, execution_spec, inputs):
        """
        This will create an execution for the given execution spec.
        :param Text project:
        :param Text domain:
        :param Text name:
        :param flytekit.models.execution.ExecutionSpec execution_spec: This is the specification for the execution.
        :param flytekit.models.literals.LiteralMap inputs: The inputs for the execution
        :returns: The unique identifier for the execution.
        :rtype: flytekit.models.core.identifier.WorkflowExecutionIdentifier
        """
        return _identifier.WorkflowExecutionIdentifier.from_flyte_idl(
            super(SynchronousFlyteClient, self)
            .create_execution(
                _execution_pb2.ExecutionCreateRequest(
                    project=project,
                    domain=domain,
                    name=name,
                    spec=execution_spec.to_flyte_idl(),
                    inputs=inputs.to_flyte_idl(),
                )
            )
            .id
        )

    def recover_execution(self, id, name: str = None):
        """
        Recreates a previously-run workflow execution that will only start executing from the last known failure point.
        :param flytekit.models.core.identifier.WorkflowExecutionIdentifier id:
        :param name str: Optional name to assign to the newly created execution.
        :rtype: flytekit.models.core.identifier.WorkflowExecutionIdentifier
        """
        return _identifier.WorkflowExecutionIdentifier.from_flyte_idl(
            super(SynchronousFlyteClient, self)
            .recover_execution(_execution_pb2.ExecutionRecoverRequest(id=id.to_flyte_idl(), name=name))
            .id
        )

    def get_execution(self, id):
        """
        :param flytekit.models.core.identifier.WorkflowExecutionIdentifier id:
        :rtype: flytekit.models.execution.Execution
        """
        return _execution.Execution.from_flyte_idl(
            super(SynchronousFlyteClient, self).get_execution(
                _execution_pb2.WorkflowExecutionGetRequest(id=id.to_flyte_idl())
            )
        )

    def get_execution_data(self, id):
        """
        Returns signed URLs to LiteralMap blobs for an execution's inputs and outputs (when available).

        :param flytekit.models.core.identifier.WorkflowExecutionIdentifier id:
        :rtype: flytekit.models.execution.WorkflowExecutionGetDataResponse
        """
        return _execution.WorkflowExecutionGetDataResponse.from_flyte_idl(
            super(SynchronousFlyteClient, self).get_execution_data(
                _execution_pb2.WorkflowExecutionGetDataRequest(id=id.to_flyte_idl())
            )
        )

    def list_executions_paginated(self, project, domain, limit=100, token=None, filters=None, sort_by=None):
        """
        This returns a page of executions in a given project and domain.

        .. note ::

            This is a paginated API.  Use the token field in the request to specify a page offset token.
            The user of the API is responsible for providing this token.

        .. note ::

            If entries are added to the database between requests for different pages, it is possible to receive
            entries on the second page that also appeared on the first.

        :param Text project: Project in which to list executions.
        :param Text domain: Project in which to list executions.
        :param int limit: [Optional] The maximum number of entries to return.  Must be greater than 0.  The maximum
            page size is determined by the Flyte Admin Service configuration.  If limit is greater than the maximum
            page size, an exception will be raised.
        :param Text token: [Optional] If specified, this specifies where in the rows of results to skip before reading.
            If you previously retrieved a page response with token="foo" and you want the next page,
            specify token="foo". Please see the notes for this function about the caveats of the paginated API.
        :param list[flytekit.models.filters.Filter] filters: [Optional] If specified, the filters will be applied to
            the query.  If the filter is not supported, an exception will be raised.
        :param flytekit.models.admin.common.Sort sort_by: [Optional] If provided, the results will be sorted.
        :raises: TODO
        :rtype: (list[flytekit.models.execution.Execution], Text)
        """
        exec_list = super(SynchronousFlyteClient, self).list_executions_paginated(
            resource_list_request=_common_pb2.ResourceListRequest(
                id=_common_pb2.NamedEntityIdentifier(project=project, domain=domain),
                limit=limit,
                token=token,
                filters=_filters.FilterList(filters or []).to_flyte_idl(),
                sort_by=None if sort_by is None else sort_by.to_flyte_idl(),
            )
        )
        return (
            [_execution.Execution.from_flyte_idl(pb) for pb in exec_list.executions],
            str(exec_list.token),
        )

    def terminate_execution(self, id, cause):
        """
        :param flytekit.models.core.identifier.WorkflowExecutionIdentifier id:
        :param Text cause:
        """
        super(SynchronousFlyteClient, self).terminate_execution(
            _execution_pb2.ExecutionTerminateRequest(id=id.to_flyte_idl(), cause=cause)
        )

    def relaunch_execution(self, id, name=None):
        """
        :param flytekit.models.core.identifier.WorkflowExecutionIdentifier id:
        :param Text name: [Optional] name for the new execution. If not specified, a randomly generated name will be
            used
        :returns: The unique identifier for the new execution.
        :rtype: flytekit.models.core.identifier.WorkflowExecutionIdentifier
        """
        return _identifier.WorkflowExecutionIdentifier.from_flyte_idl(
            super(SynchronousFlyteClient, self)
            .relaunch_execution(_execution_pb2.ExecutionRelaunchRequest(id=id.to_flyte_idl(), name=name))
            .id
        )

    ####################################################################################################################
    #
    #  Node Execution Endpoints
    #
    ####################################################################################################################

    def get_node_execution(self, node_execution_identifier):
        """
        :param flytekit.models.core.identifier.NodeExecutionIdentifier node_execution_identifier:
        :rtype: flytekit.models.node_execution.NodeExecution
        """
        return _node_execution.NodeExecution.from_flyte_idl(
            super(SynchronousFlyteClient, self).get_node_execution(
                _node_execution_pb2.NodeExecutionGetRequest(id=node_execution_identifier.to_flyte_idl())
            )
        )

    def get_node_execution_data(self, node_execution_identifier) -> _execution.NodeExecutionGetDataResponse:
        """
        Returns signed URLs to LiteralMap blobs for a node execution's inputs and outputs (when available).

        :param flytekit.models.core.identifier.NodeExecutionIdentifier node_execution_identifier:
        """
        return _execution.NodeExecutionGetDataResponse.from_flyte_idl(
            super(SynchronousFlyteClient, self).get_node_execution_data(
                _node_execution_pb2.NodeExecutionGetDataRequest(id=node_execution_identifier.to_flyte_idl())
            )
        )

    def list_node_executions(
        self,
        workflow_execution_identifier,
        limit: int = 100,
        token: typing.Optional[str] = None,
        filters: typing.List[_filters.Filter] = None,
        sort_by: _admin_common.Sort = None,
        unique_parent_id: str = None,
    ):
        """Get node executions associated with a given workflow execution.

        :param flytekit.models.core.identifier.WorkflowExecutionIdentifier workflow_execution_identifier:
        :param limit: Limit the number of items returned in the response.
        :param token: If specified, this specifies where in the rows of results to skip before reading.
            If you previously retrieved a page response with token="foo" and you want the next page,
            specify ``token="foo"``.
        :param list[flytekit.models.filters.Filter] filters:
        :param flytekit.models.admin.common.Sort sort_by: [Optional] If provided, the results will be sorted.
        :param unique_parent_id: If specified, returns the node executions for the ``unique_parent_id`` node id.
        :rtype: list[flytekit.models.node_execution.NodeExecution], Text
        """
        exec_list = super(SynchronousFlyteClient, self).list_node_executions_paginated(
            _node_execution_pb2.NodeExecutionListRequest(
                workflow_execution_id=workflow_execution_identifier.to_flyte_idl(),
                limit=limit,
                token=token,
                filters=_filters.FilterList(filters or []).to_flyte_idl(),
                sort_by=None if sort_by is None else sort_by.to_flyte_idl(),
                unique_parent_id=unique_parent_id,
            )
        )
        return (
            [_node_execution.NodeExecution.from_flyte_idl(e) for e in exec_list.node_executions],
            str(exec_list.token),
        )

    def list_node_executions_for_task_paginated(
        self,
        task_execution_identifier,
        limit=100,
        token=None,
        filters=None,
        sort_by=None,
    ):
        """
        This returns nodes spawned by a specific task execution.  This is generally from things like dynamic tasks.
        :param flytekit.models.core.identifier.TaskExecutionIdentifier task_execution_identifier:
        :param int limit: Number to return per page
        :param Text token: [Optional] If specified, this specifies where in the rows of results to skip before reading.
        If you previously retrieved a page response with token="foo" and you want the next page,
        specify token="foo".
        :param list[flytekit.models.filters.Filter] filters:
        :param flytekit.models.admin.common.Sort sort_by: [Optional] If provided, the results will be sorted.
        :rtype: list[flytekit.models.node_execution.NodeExecution], Text
        """
        exec_list = self._stub.ListNodeExecutionsForTask(
            _node_execution_pb2.NodeExecutionForTaskListRequest(
                task_execution_id=task_execution_identifier.to_flyte_idl(),
                limit=limit,
                token=token,
                filters=_filters.FilterList(filters or []).to_flyte_idl(),
                sort_by=None if sort_by is None else sort_by.to_flyte_idl(),
            )
        )
        return (
            [_node_execution.NodeExecution.from_flyte_idl(e) for e in exec_list.node_executions],
            str(exec_list.token),
        )

    ####################################################################################################################
    #
    #  Task Execution Endpoints
    #
    ####################################################################################################################

    def get_task_execution(self, id):
        """
        :param flytekit.models.core.identifier.TaskExecutionIdentifier id:
        :rtype: flytekit.models.admin.task_execution.TaskExecution
        """
        return _task_execution.TaskExecution.from_flyte_idl(
            super(SynchronousFlyteClient, self).get_task_execution(
                _task_execution_pb2.TaskExecutionGetRequest(id=id.to_flyte_idl())
            )
        )

    def get_task_execution_data(self, task_execution_identifier):
        """
        Returns signed URLs to LiteralMap blobs for a node execution's inputs and outputs (when available).

        :param flytekit.models.core.identifier.TaskExecutionIdentifier task_execution_identifier:
        :rtype: flytekit.models.execution.NodeExecutionGetDataResponse
        """
        return _execution.TaskExecutionGetDataResponse.from_flyte_idl(
            super(SynchronousFlyteClient, self).get_task_execution_data(
                _task_execution_pb2.TaskExecutionGetDataRequest(id=task_execution_identifier.to_flyte_idl())
            )
        )

    def list_task_executions_paginated(
        self,
        node_execution_identifier,
        limit=100,
        token=None,
        filters=None,
        sort_by=None,
    ):
        """
        :param flytekit.models.core.identifier.NodeExecutionIdentifier node_execution_identifier:
        :param int limit:
        :param Text token: [Optional] If specified, this specifies where in the rows of results to skip before reading.
            If you previously retrieved a page response with token="foo" and you want the next page,
            specify token="foo".
        :param list[flytekit.models.filters.Filter] filters:
        :param flytekit.models.admin.common.Sort sort_by: [Optional] If provided, the results will be sorted.
        :rtype: (list[flytekit.models.admin.task_execution.TaskExecution], Text)
        """
        exec_list = super(SynchronousFlyteClient, self).list_task_executions_paginated(
            _task_execution_pb2.TaskExecutionListRequest(
                node_execution_id=node_execution_identifier.to_flyte_idl(),
                limit=limit,
                token=token,
                filters=_filters.FilterList(filters or []).to_flyte_idl(),
                sort_by=None if sort_by is None else sort_by.to_flyte_idl(),
            )
        )
        return (
            [_task_execution.TaskExecution.from_flyte_idl(e) for e in exec_list.task_executions],
            str(exec_list.token),
        )

    ####################################################################################################################
    #
    #  Project Endpoints
    #
    ####################################################################################################################

    def register_project(self, project):
        """
        Registers a project.
        :param flytekit.models.project.Project project:
        :rtype: flyteidl.admin.project_pb2.ProjectRegisterResponse
        """
        super(SynchronousFlyteClient, self).register_project(
            _project_pb2.ProjectRegisterRequest(
                project=project.to_flyte_idl(),
            )
        )

    def update_project(self, project):
        """
        Update an existing project specified by id.
        :param flytekit.models.project.Project project:
        :rtype: flyteidl.admin.project_pb2.ProjectUpdateResponse
        """
        super(SynchronousFlyteClient, self).update_project(project.to_flyte_idl())

    def list_projects_paginated(self, limit=100, token=None, filters=None, sort_by=None):
        """
        This returns a page of projects.

        .. note ::

            This is a paginated API.  Use the token field in the request to specify a page offset token.
            The user of the API is responsible for providing this token.

        .. note ::

            If entries are added to the database between requests for different pages, it is possible to receive
            entries on the second page that also appeared on the first.

        :param int limit: [Optional] The maximum number of entries to return.  Must be greater than 0.  The maximum
            page size is determined by the Flyte Admin Service configuration.  If limit is greater than the maximum
            page size, an exception will be raised.
        :param Text token: [Optional] If specified, this specifies where in the rows of results to skip before reading.
            If you previously retrieved a page response with token="foo" and you want the next page,
            specify token="foo". Please see the notes for this function about the caveats of the paginated API.
        :param list[flytekit.models.filters.Filter] filters: [Optional] If specified, the filters will be applied to
            the query.  If the filter is not supported, an exception will be raised.
        :param flytekit.models.admin.common.Sort sort_by: [Optional] If provided, the results will be sorted.
        :raises grpc.RpcError:
        :rtype: (list[flytekit.models.Project], Text)
        """
        projects = super(SynchronousFlyteClient, self).list_projects(
            project_list_request=_project_pb2.ProjectListRequest(
                limit=limit,
                token=token,
                filters=_filters.FilterList(filters or []).to_flyte_idl(),
                sort_by=None if sort_by is None else sort_by.to_flyte_idl(),
            )
        )
        return (
            [_project.Project.from_flyte_idl(pb) for pb in projects.projects],
            str(projects.token),
        )

    ####################################################################################################################
    #
    #  Matching Attributes Endpoints
    #
    ####################################################################################################################

    def update_project_domain_attributes(self, project, domain, matching_attributes):
        """
        Sets custom attributes for a project and domain combination.
        :param Text project:
        :param Text domain:
        :param flytekit.models.MatchingAttributes matching_attributes:
        :return:
        """
        super(SynchronousFlyteClient, self).update_project_domain_attributes(
            _project_domain_attributes_pb2.ProjectDomainAttributesUpdateRequest(
                attributes=_project_domain_attributes_pb2.ProjectDomainAttributes(
                    project=project,
                    domain=domain,
                    matching_attributes=matching_attributes.to_flyte_idl(),
                )
            )
        )

    def update_workflow_attributes(self, project, domain, workflow, matching_attributes):
        """
        Sets custom attributes for a project, domain, and workflow combination.
        :param Text project:
        :param Text domain:
        :param Text workflow:
        :param flytekit.models.MatchingAttributes matching_attributes:
        :return:
        """
        super(SynchronousFlyteClient, self).update_workflow_attributes(
            _workflow_attributes_pb2.WorkflowAttributesUpdateRequest(
                attributes=_workflow_attributes_pb2.WorkflowAttributes(
                    project=project,
                    domain=domain,
                    workflow=workflow,
                    matching_attributes=matching_attributes.to_flyte_idl(),
                )
            )
        )

    def get_project_domain_attributes(self, project, domain, resource_type):
        """
        Fetches the custom attributes set for a project and domain combination.
        :param Text project:
        :param Text domain:
        :param flytekit.models.MatchableResource resource_type:
        :return:
        """
        return super(SynchronousFlyteClient, self).get_project_domain_attributes(
            _project_domain_attributes_pb2.ProjectDomainAttributesGetRequest(
                project=project,
                domain=domain,
                resource_type=resource_type,
            )
        )

    def get_workflow_attributes(self, project, domain, workflow, resource_type):
        """
        Fetches the custom attributes set for a project, domain, and workflow combination.
        :param Text project:
        :param Text domain:
        :param Text workflow:
        :param flytekit.models.MatchableResource resource_type:
        :return:
        """
        return super(SynchronousFlyteClient, self).get_workflow_attributes(
            _workflow_attributes_pb2.WorkflowAttributesGetRequest(
                project=project,
                domain=domain,
                workflow=workflow,
                resource_type=resource_type,
            )
        )

    def list_matchable_attributes(self, resource_type):
        """
        Fetches all custom attributes for a resource type.
        :param flytekit.models.MatchableResource resource_type:
        :return:
        """
        return super(SynchronousFlyteClient, self).list_matchable_attributes(
            _matchable_resource_pb2.ListMatchableAttributesRequest(
                resource_type=resource_type,
            )
        )

    def get_upload_signed_url(
        self,
        project: str,
        domain: str,
<<<<<<< HEAD
        content_md5: typing.Optional[bytes] = None,
        filename: typing.Optional[str] = None,
        expires_in: typing.Optional[datetime.timedelta] = None,
=======
        content_md5: bytes,
        filename: str = None,
        expires_in: datetime.timedelta = None,
>>>>>>> 7285867f
        filename_root: typing.Optional[str] = None,
    ) -> _data_proxy_pb2.CreateUploadLocationResponse:
        """
        Get a signed url to be used during fast registration.

        :param str project: Project to create the upload location for
        :param str domain: Domain to create the upload location for
        :param bytes content_md5: ContentMD5 restricts the upload location to the specific MD5 provided. The content_md5
            will also appear in the generated path.
        :param str filename: [Optional] If provided this specifies a desired suffix for the generated location
        :param datetime.timedelta expires_in: [Optional] If provided this defines a requested expiration duration for
            the generated url
        :param filename_root: If provided will be used as the root of the filename.  If not, Admin will use a hash
          This option is useful when uploading a series of files that you want to be grouped together.
        :rtype: flyteidl.service.dataproxy_pb2.CreateUploadLocationResponse
        """
        expires_in_pb = None
        if expires_in:
            expires_in_pb = Duration()
            expires_in_pb.FromTimedelta(expires_in)
        return super(SynchronousFlyteClient, self).create_upload_location(
            _data_proxy_pb2.CreateUploadLocationRequest(
                project=project,
                domain=domain,
                content_md5=content_md5,
                filename=filename,
                expires_in=expires_in_pb,
                filename_root=filename_root,
            )
        )

    def get_download_signed_url(
        self, native_url: str, expires_in: datetime.timedelta = None
    ) -> _data_proxy_pb2.CreateDownloadLocationResponse:
        expires_in_pb = None
        if expires_in:
            expires_in_pb = Duration()
            expires_in_pb.FromTimedelta(expires_in)
        return super(SynchronousFlyteClient, self).create_download_location(
            _data_proxy_pb2.CreateDownloadLocationRequest(
                native_url=native_url,
                expires_in=expires_in_pb,
            )
        )

    def get_data(self, flyte_uri: str) -> _data_proxy_pb2.GetDataResponse:
        req = _data_proxy_pb2.GetDataRequest(flyte_url=flyte_uri)

        resp = self._dataproxy_stub.GetData(req, metadata=self._metadata)
        return resp<|MERGE_RESOLUTION|>--- conflicted
+++ resolved
@@ -981,15 +981,9 @@
         self,
         project: str,
         domain: str,
-<<<<<<< HEAD
         content_md5: typing.Optional[bytes] = None,
         filename: typing.Optional[str] = None,
         expires_in: typing.Optional[datetime.timedelta] = None,
-=======
-        content_md5: bytes,
-        filename: str = None,
-        expires_in: datetime.timedelta = None,
->>>>>>> 7285867f
         filename_root: typing.Optional[str] = None,
     ) -> _data_proxy_pb2.CreateUploadLocationResponse:
         """
