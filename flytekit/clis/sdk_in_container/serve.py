from concurrent import futures

<<<<<<< HEAD
import click
from flyteidl.service.agent_pb2_grpc import (
    add_AsyncAgentServiceServicer_to_server,
    add_AgentMetadataServiceServicer_to_server,
)
=======
import rich_click as click
from flyteidl.service.agent_pb2_grpc import add_AsyncAgentServiceServicer_to_server
>>>>>>> f0d4f135
from grpc import aio


@click.group("serve")
@click.pass_context
def serve(ctx: click.Context):
    """
    Start the specific service.
    """
    pass


@serve.command()
@click.option(
    "--port",
    default="8000",
    is_flag=False,
    type=int,
    help="Grpc port for the agent service",
)
@click.option(
    "--worker",
    default="10",
    is_flag=False,
    type=int,
    help="Number of workers for the grpc server",
)
@click.option(
    "--timeout",
    default=None,
    is_flag=False,
    type=int,
    help="It will wait for the specified number of seconds before shutting down grpc server. It should only be used "
    "for testing.",
)
@click.pass_context
def agent(_: click.Context, port, worker, timeout):
    """
    Start a grpc server for the agent service.
    """
    import asyncio

    asyncio.run(_start_grpc_server(port, worker, timeout))


async def _start_grpc_server(port: int, worker: int, timeout: int):
    click.secho("Starting up the server to expose the prometheus metrics...", fg="blue")
    print("port:", port)
    from flytekit.extend.backend.agent_service import AsyncAgentService, AgentMetadataService

    try:
        from prometheus_client import start_http_server

        start_http_server(10000 + port)
    except ImportError as e:
        click.secho(f"Failed to start the prometheus server with error {e}", fg="red")
    click.secho("Starting the agent service...", fg="blue")
    server = aio.server(futures.ThreadPoolExecutor(max_workers=worker))

    add_AsyncAgentServiceServicer_to_server(AsyncAgentService(), server)
    add_AgentMetadataServiceServicer_to_server(AgentMetadataService(), server)

    server.add_insecure_port(f"[::]:{port}")
    await server.start()
    await server.wait_for_termination(timeout)<|MERGE_RESOLUTION|>--- conflicted
+++ resolved
@@ -1,15 +1,10 @@
 from concurrent import futures
 
-<<<<<<< HEAD
-import click
+import rich_click as click
 from flyteidl.service.agent_pb2_grpc import (
     add_AsyncAgentServiceServicer_to_server,
     add_AgentMetadataServiceServicer_to_server,
 )
-=======
-import rich_click as click
-from flyteidl.service.agent_pb2_grpc import add_AsyncAgentServiceServicer_to_server
->>>>>>> f0d4f135
 from grpc import aio
 
 
