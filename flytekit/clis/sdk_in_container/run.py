--- conflicted
+++ resolved
@@ -244,12 +244,7 @@
             default=50,
             hidden=True,
             show_default=True,
-<<<<<<< HEAD
-            help="Use this to limit number of launch plans retrieved from the backend, "
-            "if `from-server` option is used",
-=======
             help="Use this to limit number of entities to fetch",
->>>>>>> 7996c2eb
         )
     )
     cluster_pool: str = make_click_option_field(
