--- conflicted
+++ resolved
@@ -9,14 +9,10 @@
 import typing
 from dataclasses import dataclass
 
-<<<<<<< HEAD
-import click
-=======
 import cloudpickle
 import rich_click as click
 import yaml
 from dataclasses_json import DataClassJsonMixin
->>>>>>> c8433ea2
 from pytimeparse import parse
 from typing_extensions import get_args
 
@@ -44,11 +40,7 @@
 from flytekit.core.workflow import PythonFunctionWorkflow, WorkflowBase
 from flytekit.models import literals
 from flytekit.models.interface import Variable
-<<<<<<< HEAD
-from flytekit.models.literals import Blob, BlobMetadata, LiteralMap, Primitive, Union
-=======
 from flytekit.models.literals import Blob, BlobMetadata, LiteralCollection, LiteralMap, Primitive, Union
->>>>>>> c8433ea2
 from flytekit.models.types import LiteralType, SimpleType
 from flytekit.remote.executions import FlyteWorkflowExecution
 from flytekit.tools import module_loader, script_mode
@@ -354,7 +346,6 @@
 
         raise ValueError(f"Failed to convert python type {self._python_type} to literal type {lt}")
 
-<<<<<<< HEAD
     def convert_to_dataclass(
         self, ctx: typing.Optional[click.Context], param: typing.Optional[click.Parameter], value: dict
     ) -> Literal:
@@ -370,7 +361,7 @@
                 )
                 literals[field.name] = converter.convert_to_literal(ctx, param, value[field.name])
         return Literal(map=LiteralMap(literals=literals))
-=======
+    
     def convert_to_list(
         self, ctx: typing.Optional[click.Context], param: typing.Optional[click.Parameter], value: list
     ) -> Literal:
@@ -432,7 +423,6 @@
         else:
             o = value
         return TypeEngine.to_literal(self._flyte_ctx, o, self._python_type, self._literal_type)
->>>>>>> c8433ea2
 
     def convert_to_literal(
         self, ctx: typing.Optional[click.Context], param: typing.Optional[click.Parameter], value: typing.Any
@@ -443,49 +433,18 @@
         if self._literal_type.blob:
             return self.convert_to_blob(ctx, param, value)
 
-<<<<<<< HEAD
-        if self._literal_type.map_value_type:
-            # TODO Does not support nested flytefile, flyteschema types
-            v = json.loads(value) if isinstance(value, str) else value
-            if not isinstance(v, dict):
-                raise click.BadParameter(f"Expected json dict '{...}', parsed value is {v} of type {type(v)}")
-
-            if dataclasses.is_dataclass(self._python_type):
-                return self.convert_to_dataclass(ctx, param, v)
-            else:
-                return TypeEngine.to_literal(self._flyte_ctx, v, self._python_type, self._literal_type)
-
-        if self._literal_type.collection_type:
-            v = json.loads(value) if isinstance(value, str) else value
-            if isinstance(v, list):
-                return TypeEngine.to_literal(self._flyte_ctx, v, self._python_type, self._literal_type)
-
-            raise click.BadParameter(f"Expected json list '[...]', parsed value is {v} of type {type(v)}")
-=======
         if self._literal_type.collection_type:
             return self.convert_to_list(ctx, param, value)
 
         if self._literal_type.map_value_type:
             return self.convert_to_map(ctx, param, value)
->>>>>>> c8433ea2
 
         if self._literal_type.union_type:
             return self.convert_to_union(ctx, param, value)
 
         if self._literal_type.simple or self._literal_type.enum_type:
             if self._literal_type.simple and self._literal_type.simple == SimpleType.STRUCT:
-<<<<<<< HEAD
-                if self._python_type == dict:
-                    if type(value) != str:
-                        # The type of default value is dict, so we have to convert it to json string
-                        value = json.dumps(value)
-                    o = json.loads(value)
-                else:
-                    o = value
-                return TypeEngine.to_literal(self._flyte_ctx, o, self._python_type, self._literal_type)
-=======
                 return self.convert_to_struct(ctx, param, value)
->>>>>>> c8433ea2
             return Literal(scalar=self._converter.convert(value, self._python_type))
 
         if self._literal_type.schema:
