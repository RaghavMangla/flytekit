--- conflicted
+++ resolved
@@ -47,12 +47,8 @@
         workflow: _annotated_workflow.Workflow,
         default_inputs: Dict[str, Any] = None,
         fixed_inputs: Dict[str, Any] = None,
-<<<<<<< HEAD
-        # TODO: Add schedule, notifications, overridding auth role
-=======
         schedule: _schedule_model.Schedule = None,
         notifications: List[_common_models.Notification] = None,
->>>>>>> ca8ef05a
     ) -> LaunchPlan:
         ctx = FlyteContext.current_context()
         default_inputs = default_inputs or {}
