--- conflicted
+++ resolved
@@ -378,41 +378,6 @@
     ):
         super().__init__(WorkflowReference(project, domain, name, version), inputs, outputs)
 
-<<<<<<< HEAD
-    @classmethod
-    def create_from_function(cls, workflow_function: Callable, reference: WorkflowReference) -> ReferenceWorkflow:
-        interface = transform_signature_to_interface(inspect.signature(workflow_function))
-
-        return cls(
-            reference.id.project,
-            reference.id.domain,
-            reference.id.name,
-            reference.id.version,
-            inputs=interface.inputs,
-            outputs=interface.outputs,
-        )
-=======
-    def get_registerable_entity(self) -> _SdkWorkflow:
-        if self._registerable_entity is not None:
-            return self._registerable_entity
-
-        workflow_metadata = WorkflowMetadata(on_failure=WorkflowFailurePolicy.FAIL_IMMEDIATELY)
-
-        self._registerable_entity = _SdkWorkflow(
-            nodes=[],  # Fake an empty list for nodes,
-            id=self.reference.id,
-            metadata=workflow_metadata,
-            metadata_defaults=_workflow_model.WorkflowMetadataDefaults(),
-            interface=self.typed_interface,
-            output_bindings=[],
-        )
-        # Make sure we don't serialize this
-        self._registerable_entity._has_registered = True
-        self._registerable_entity.assign_name(self.id.name)
-        self._registerable_entity._id = self.id
-        return self._registerable_entity
->>>>>>> 531c0591
-
 
 def reference_workflow(
     project: str, domain: str, name: str, version: str,
