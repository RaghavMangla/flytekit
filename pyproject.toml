--- conflicted
+++ resolved
@@ -22,10 +22,6 @@
     "docker>=4.0.0,<7.0.0",
     "docstring-parser>=0.9.0",
     "flyteidl>=1.10.7b4",
-<<<<<<< HEAD
-    "flyteidl>1.10.6",
-=======
->>>>>>> e4452001
     "fsspec>=2023.3.0",
     "gcsfs>=2023.3.0",
     "googleapis-common-protos>=1.57",
