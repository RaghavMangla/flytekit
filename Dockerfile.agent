FROM python:3.9-slim-bookworm

MAINTAINER Flyte Team <users@flyte.org>
LABEL org.opencontainers.image.source=https://github.com/flyteorg/flytekit

ARG VERSION

RUN apt-get update && apt-get install build-essential -y

RUN pip install prometheus-client
RUN pip install --no-cache-dir -U flytekit==$VERSION \
  flytekitplugins-bigquery==$VERSION \
  flytekitplugins-airflow==$VERSION \
  flytekitplugins-mmcloud==$VERSION \
  flytekitplugins-spark==$VERSION \
  flytekitplugins-snowflake==$VERSION \
<<<<<<< HEAD
  flytekitplugins-awssagemaker==$VERSION \
=======
  && apt-get clean autoclean \
  && apt-get autoremove --yes \
  && rm -rf /var/lib/{apt,dpkg,cache,log}/ \
>>>>>>> 7794d3ad
  && :

CMD pyflyte serve agent --port 8000<|MERGE_RESOLUTION|>--- conflicted
+++ resolved
@@ -14,13 +14,10 @@
   flytekitplugins-mmcloud==$VERSION \
   flytekitplugins-spark==$VERSION \
   flytekitplugins-snowflake==$VERSION \
-<<<<<<< HEAD
   flytekitplugins-awssagemaker==$VERSION \
-=======
   && apt-get clean autoclean \
   && apt-get autoremove --yes \
   && rm -rf /var/lib/{apt,dpkg,cache,log}/ \
->>>>>>> 7794d3ad
   && :
 
 CMD pyflyte serve agent --port 8000