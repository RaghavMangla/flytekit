-e file:.#egg=flytekit
attrs<21
<<<<<<< HEAD
# Restrict grpcio and grpcio-status.  The 1.50.0 version pulls in a version of protobuf that is not compatible.
# More details in https://github.com/flyteorg/flyte/issues/3006
grpcio<=1.47.0
=======
>>>>>>> 98e74c27
# We need to restrict constrain the versions of both jsonschema and pyyaml because of docker-compose (which is
# used to run integration tests) pins those two libraries. We are in the process of removing docker-compose in
# favor of a more generic solution that involves Flytectl to stand up the sandbox, described in
# https://github.com/flyteorg/flyte/issues/1732.
jsonschema<4
pyyaml<6
# A number of dependencies, including pandas and numpy, started dropping support for Python 3.7 in their latest
# releases (pandas>=1.4.0 and numpy>=1.22.0). More details in https://github.com/flyteorg/flyte/issues/2115.
pandas<1.4.0
numpy<1.22.0
# This is required by docker-compose and otherwise clashes with docker-py
websocket-client<1.0.0
<<<<<<< HEAD
grpcio-status<1.49.0
=======
# TODO: Remove after buf migration is done and packages updated
packaging<22.0
>>>>>>> 98e74c27
<|MERGE_RESOLUTION|>--- conflicted
+++ resolved
@@ -1,11 +1,5 @@
 -e file:.#egg=flytekit
 attrs<21
-<<<<<<< HEAD
-# Restrict grpcio and grpcio-status.  The 1.50.0 version pulls in a version of protobuf that is not compatible.
-# More details in https://github.com/flyteorg/flyte/issues/3006
-grpcio<=1.47.0
-=======
->>>>>>> 98e74c27
 # We need to restrict constrain the versions of both jsonschema and pyyaml because of docker-compose (which is
 # used to run integration tests) pins those two libraries. We are in the process of removing docker-compose in
 # favor of a more generic solution that involves Flytectl to stand up the sandbox, described in
@@ -18,9 +12,5 @@
 numpy<1.22.0
 # This is required by docker-compose and otherwise clashes with docker-py
 websocket-client<1.0.0
-<<<<<<< HEAD
-grpcio-status<1.49.0
-=======
 # TODO: Remove after buf migration is done and packages updated
-packaging<22.0
->>>>>>> 98e74c27
+packaging<22.0